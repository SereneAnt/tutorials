package com.baeldung.couchbase.n1ql;

import com.couchbase.client.java.query.N1qlQueryResult;
import com.fasterxml.jackson.databind.JsonNode;
import com.fasterxml.jackson.databind.ObjectMapper;
<<<<<<< HEAD

import java.io.IOException;
import java.util.List;
import java.util.Objects;
import java.util.logging.Level;
import java.util.logging.Logger;
=======
import java.io.IOException;
import java.util.List;
import java.util.Objects;
>>>>>>> f7ab9fa9
import java.util.stream.Collectors;

public class CodeSnippets {

    private static ObjectMapper objectMapper = new ObjectMapper();
<<<<<<< HEAD
    private static final Logger logger = Logger.getLogger(CodeSnippets.class.getName());
=======
>>>>>>> f7ab9fa9

    public static List<JsonNode> extractJsonResult(N1qlQueryResult result) {
      return result.allRows().stream()
        .map(row -> {
            try {
              return objectMapper.readTree(row.value().toString());
            }catch (IOException e) {
<<<<<<< HEAD
               logger.log(Level.WARNING, e.getLocalizedMessage());
=======
               e.printStackTrace();
>>>>>>> f7ab9fa9
               return null;
            }
        })
        .filter(Objects::nonNull)
        .collect(Collectors.toList());
    }

}<|MERGE_RESOLUTION|>--- conflicted
+++ resolved
@@ -3,27 +3,19 @@
 import com.couchbase.client.java.query.N1qlQueryResult;
 import com.fasterxml.jackson.databind.JsonNode;
 import com.fasterxml.jackson.databind.ObjectMapper;
-<<<<<<< HEAD
 
 import java.io.IOException;
 import java.util.List;
 import java.util.Objects;
 import java.util.logging.Level;
 import java.util.logging.Logger;
-=======
-import java.io.IOException;
-import java.util.List;
-import java.util.Objects;
->>>>>>> f7ab9fa9
 import java.util.stream.Collectors;
 
 public class CodeSnippets {
 
     private static ObjectMapper objectMapper = new ObjectMapper();
-<<<<<<< HEAD
+
     private static final Logger logger = Logger.getLogger(CodeSnippets.class.getName());
-=======
->>>>>>> f7ab9fa9
 
     public static List<JsonNode> extractJsonResult(N1qlQueryResult result) {
       return result.allRows().stream()
@@ -31,11 +23,7 @@
             try {
               return objectMapper.readTree(row.value().toString());
             }catch (IOException e) {
-<<<<<<< HEAD
                logger.log(Level.WARNING, e.getLocalizedMessage());
-=======
-               e.printStackTrace();
->>>>>>> f7ab9fa9
                return null;
             }
         })
