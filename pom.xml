--- conflicted
+++ resolved
@@ -604,9 +604,7 @@
 				<module>spring-reactive-kotlin</module>
 				<module>jnosql</module>
 				<module>spring-boot-angular-ecommerce</module>
-<<<<<<< HEAD
 				<module>cdi-portable-extension</module>				
-=======
 				<module>jta</module>
 				<!--<module>java-dates</module> --> <!-- Commented because we have still not upgraded to java 9 -->
 				<module>java-websocket</module>
@@ -682,7 +680,6 @@
 				<!-- <module>guest\webservices\rest-client</module> --><!-- guest post on different site -->
 				<!-- <module>guest\webservices\rest-server</module> --><!-- PMD voilation -->
 				<!-- <module>guest\webservices\spring-rest-service</module> --><!-- guest post on different site -->
->>>>>>> b9970c5e
 			</modules>
 
 		</profile>
