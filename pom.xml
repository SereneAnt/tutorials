<project xmlns="http://maven.apache.org/POM/4.0.0" xmlns:xsi="http://www.w3.org/2001/XMLSchema-instance"
    xsi:schemaLocation="http://maven.apache.org/POM/4.0.0 http://maven.apache.org/xsd/maven-4.0.0.xsd">
    <modelVersion>4.0.0</modelVersion>
    <groupId>com.baeldung</groupId>
    <artifactId>parent-modules</artifactId>
    <version>1.0.0-SNAPSHOT</version>

    <name>parent-modules</name>
    <packaging>pom</packaging>


    <properties>
        <project.build.sourceEncoding>UTF-8</project.build.sourceEncoding>
    </properties>

    <modules>
        <module>assertj</module>
        <module>apache-cxf</module>
        <!-- <module>apache-fop</module> --> <!-- TODO: has a compilation issue -->
        <module>autovalue-tutorial</module>
        
        <module>cdi</module>
        <module>core-java</module>
        <module>core-java-8</module>
        <module>couchbase-sdk</module>
        <!-- <module>core-java-9</module> -->

        <module>dozer</module>
        <module>dependency-injection</module>
        <module>deltaspike</module>

        <module>patterns</module>
        <module>feign-client</module>
        <!-- <module>gatling</module> --> <!-- not meant to run as part of the standard build -->

        <module>gson</module>
        <module>gson-jackson-performance</module>
        <module>guava</module>
        <module>guava18</module>
        <module>guava19</module>

        <module>handling-spring-static-resources</module>
        <module>httpclient</module>

        <module>immutables</module>

        <module>jackson</module>
        <module>javaxval</module>
        <module>jjwt</module>
        <module>jooq-spring</module>
        <module>jpa-storedprocedure</module>
        <module>json</module>
        <module>json-path</module>
        <module>junit5</module>
        <module>jee7schedule</module>
        <!-- <module>jpa-storedprocedure</module> -->

        <module>log4j</module>

        <module>mockito</module>
        <module>mocks</module>
        <module>mutation-testing</module>

        <module>orika</module>

        <module>querydsl</module>

        <!-- <module>raml</module> -->
        <module>rest-assured</module>
        <module>rest-testing</module>
        <module>resteasy</module>
        <module>okhttp</module>

        <module>spring-all</module>
        <module>spring-akka</module>
        <module>spring-apache-camel</module>
        <module>spring-autowire</module>
        <module>spring-batch</module>
        <module>spring-boot</module>
        <module>spring-cucumber</module>
        <module>spring-data-cassandra</module>
        <module>spring-data-couchbase-2</module>
        <module>spring-data-elasticsearch</module>
        <module>spring-data-neo4j</module>
        <module>spring-data-mongodb</module>
        <module>spring-data-redis</module>
        <module>spring-data-rest</module>
        <module>spring-exceptions</module>
        <module>spring-freemarker</module>
        <module>spring-hibernate3</module>
        <module>spring-hibernate4</module>
        <module>spring-jpa</module>
<<<<<<< HEAD
=======
        <module>spring-jms</module>
>>>>>>> 4f64784e
        <module>spring-katharsis</module>
        <module>spring-mockito</module>
        <module>spring-mvc-java</module>
        <module>spring-mvc-no-xml</module>
        <module>spring-mvc-xml</module>
        <module>spring-mvc-tiles</module>
        <module>spring-openid</module>
        <module>spring-protobuf</module>
        <module>spring-quartz</module>
        <module>spring-spel</module>
        <module>spring-rest</module>
        <module>spring-rest-angular</module>
        <module>spring-rest-docs</module>
        <module>spring-cloud</module>
        <module>spring-cloud-data-flow</module>

        <module>spring-security-basic-auth</module>
        <module>spring-security-custom-permission</module>
        <module>spring-security-mvc-custom</module>
        <module>spring-security-mvc-digest-auth</module>
        <module>spring-security-mvc-ldap</module>
        <module>spring-security-mvc-login</module>
        <module>spring-security-mvc-persisted-remember-me</module>
        <module>spring-security-mvc-session</module>
        <module>spring-security-rest</module>
        <module>spring-security-rest-basic-auth</module>
        <module>spring-security-rest-custom</module>
        <module>spring-security-rest-digest-auth</module>
        <module>spring-security-rest-full</module>
        <module>spring-security-x509</module>
        <module>spring-thymeleaf</module>
        <module>spring-zuul</module>
        <module>spring-mvc-velocity</module>

        <module>jsf</module>
        <module>xml</module>
        <module>lombok</module>
        <module>redis</module>

        <module>wicket</module>
        <module>xstream</module>
        <module>java-cassandra</module>
        <module>annotations</module>
    </modules>

</project><|MERGE_RESOLUTION|>--- conflicted
+++ resolved
@@ -90,10 +90,7 @@
         <module>spring-hibernate3</module>
         <module>spring-hibernate4</module>
         <module>spring-jpa</module>
-<<<<<<< HEAD
-=======
         <module>spring-jms</module>
->>>>>>> 4f64784e
         <module>spring-katharsis</module>
         <module>spring-mockito</module>
         <module>spring-mvc-java</module>
