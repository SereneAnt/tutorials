--- conflicted
+++ resolved
@@ -22,13 +22,8 @@
         <module>cdi</module>
         <module>core-java</module>
         <module>core-java-8</module>
-<<<<<<< HEAD
         <module>couchbase-sdk</module>
-=======
         <!-- <module>core-java-9</module> -->
-        <module>couchbase-sdk-intro</module>
-        <module>couchbase-sdk-spring-service</module>
->>>>>>> 72b2eacb
 
         <module>dozer</module>
         <module>dependency-injection</module>
