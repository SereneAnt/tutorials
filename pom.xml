<?xml version="1.0" encoding="UTF-8"?>
<project xmlns="http://maven.apache.org/POM/4.0.0"
	xmlns:xsi="http://www.w3.org/2001/XMLSchema-instance"
	xsi:schemaLocation="http://maven.apache.org/POM/4.0.0 http://maven.apache.org/xsd/maven-4.0.0.xsd">
	<modelVersion>4.0.0</modelVersion>

	<groupId>com.baeldung</groupId>
	<artifactId>parent-modules</artifactId>
	<version>1.0.0-SNAPSHOT</version>
	<name>parent-modules</name>
	<packaging>pom</packaging>

	<dependencies>
		<!-- logging -->
		<dependency>
			<groupId>org.slf4j</groupId>
			<artifactId>slf4j-api</artifactId>
			<version>${org.slf4j.version}</version>
		</dependency>
		<dependency>
			<groupId>ch.qos.logback</groupId>
			<artifactId>logback-classic</artifactId>
			<version>${logback.version}</version>
		</dependency>
		<dependency>
			<groupId>ch.qos.logback</groupId>
			<artifactId>logback-core</artifactId>
			<version>${logback.version}</version>
		</dependency>
		<dependency>
			<groupId>org.slf4j</groupId>
			<artifactId>jcl-over-slf4j</artifactId>
			<version>${org.slf4j.version}</version>
		</dependency>

		<!-- test -->
		<dependency>
			<groupId>junit</groupId>
			<artifactId>junit</artifactId>
			<version>${junit.version}</version>
			<scope>test</scope>
		</dependency>
		<dependency>
			<groupId>org.junit.jupiter</groupId>
			<artifactId>junit-jupiter-engine</artifactId>
			<version>${junit-jupiter.version}</version>
			<scope>test</scope>
		</dependency>
		<dependency>
			<groupId>org.junit.jupiter</groupId>
			<artifactId>junit-jupiter-params</artifactId>
			<version>${junit-jupiter.version}</version>
			<scope>test</scope>
		</dependency>
		<dependency>
            <groupId>org.junit.jupiter</groupId>
            <artifactId>junit-jupiter-api</artifactId>
			<version>${junit-jupiter.version}</version>
			<scope>test</scope>
        </dependency>
		<dependency>
			<groupId>org.hamcrest</groupId>
			<artifactId>hamcrest-core</artifactId>
			<version>${org.hamcrest.version}</version>
			<scope>test</scope>
		</dependency>
		<dependency>
			<groupId>org.hamcrest</groupId>
			<artifactId>hamcrest-library</artifactId>
			<version>${org.hamcrest.version}</version>
			<scope>test</scope>
		</dependency>
		<dependency>
			<groupId>org.hamcrest</groupId>
			<artifactId>hamcrest-all</artifactId>
			<version>${org.hamcrest.version}</version>
			<scope>test</scope>
		</dependency>
		<dependency>
			<groupId>org.mockito</groupId>
			<artifactId>mockito-core</artifactId>
			<version>${mockito.version}</version>
			<scope>test</scope>
		</dependency>
		<dependency>
			<groupId>org.apache.maven.surefire</groupId>
			<artifactId>surefire-logger-api</artifactId>
			<version>${maven-surefire-plugin.version}</version>
			<!-- to get around bug https://github.com/junit-team/junit5/issues/801 -->
			<scope>test</scope>
			<optional>true</optional>
		</dependency>
	</dependencies>

	<build>
		<plugins>
			<plugin>
				<groupId>org.codehaus.mojo</groupId>
				<artifactId>exec-maven-plugin</artifactId>
				<version>${exec-maven-plugin.version}</version>
				<configuration>
					<executable>maven</executable>
				</configuration>
			</plugin>
			<plugin>
				<groupId>org.apache.maven.plugins</groupId>
				<artifactId>maven-surefire-plugin</artifactId>
				<version>${maven-surefire-plugin.version}</version>
				<configuration>
					<forkCount>3</forkCount>
					<reuseForks>true</reuseForks>
					<excludes>
						<exclude>**/*IntegrationTest.java</exclude>
						<exclude>**/*IntTest.java</exclude>
						<exclude>**/*LongRunningUnitTest.java</exclude>
						<exclude>**/*ManualTest.java</exclude>
						<exclude>**/JdbcTest.java</exclude>
						<exclude>**/*LiveTest.java</exclude>
					</excludes>
				</configuration>
				<dependencies>
	                <dependency>
	                    <groupId>org.junit.platform</groupId>
	                    <artifactId>junit-platform-surefire-provider</artifactId>
	                    <version>${junit-platform.version}</version>
	                </dependency>
	                <dependency>
	                    <groupId>org.junit.jupiter</groupId>
	                    <artifactId>junit-jupiter-engine</artifactId>
	                    <version>${junit-jupiter.version}</version>
	                </dependency>
					<dependency>
						<groupId>org.junit.vintage</groupId>
						<artifactId>junit-vintage-engine</artifactId>
  	                    <version>${junit-jupiter.version}</version>
					</dependency>
            	</dependencies>
			</plugin>
			<plugin>
				<groupId>org.apache.maven.plugins</groupId>
				<artifactId>maven-compiler-plugin</artifactId>
				<version>${maven-compiler-plugin.version}</version>
				<configuration>
					<source>${java.version}</source>
					<target>${java.version}</target>
				</configuration>
			</plugin>
			<plugin>
				<groupId>org.apache.maven.plugins</groupId>
				<artifactId>maven-pmd-plugin</artifactId>
				<version>${maven-pmd-plugin.version}</version>
				<dependencies>
					<dependency>
						<groupId>org.baeldung.pmd</groupId>
						<artifactId>custom-pmd</artifactId>
						<version>${custom-pmd.version}</version>
					</dependency>
				</dependencies>
				<configuration>
					<failurePriority>5</failurePriority>
					<aggregate>false</aggregate>
					<failOnViolation>true</failOnViolation>
					<verbose>true</verbose>
					<linkXRef>true</linkXRef>
					<includeTests>true</includeTests>
					<sourceEncoding>UTF-8</sourceEncoding>
					<targetJdk>${java.version}</targetJdk>
					<rulesets>
						<ruleset>${tutorialsproject.basedir}/baeldung-pmd-rules.xml</ruleset>
					</rulesets>
					<excludeRoots>
						<excludeRoot>target/generated-sources</excludeRoot>
					</excludeRoots>
				</configuration>
				<executions>
					<execution>
						<phase>compile</phase>
						<goals>
							<goal>check</goal>
						</goals>
					</execution>
				</executions>
			</plugin>
			<plugin>
				<groupId>org.commonjava.maven.plugins</groupId>
				<artifactId>directory-maven-plugin</artifactId>
				<version>${directory-maven-plugin.version}</version>
				<executions>
					<execution>
						<id>directories</id>
						<goals>
							<goal>directory-of</goal>
						</goals>
						<phase>validate</phase>
						<configuration>
							<property>tutorialsproject.basedir</property>
							<project>
								<groupId>com.baeldung</groupId>
								<artifactId>parent-modules</artifactId>
							</project>
						</configuration>
					</execution>
				</executions>
			</plugin>
			<plugin>
				<groupId>org.apache.maven.plugins</groupId>
				<artifactId>maven-install-plugin</artifactId>
				<version>${maven-install-plugin.version}</version>
				<configuration>
					<groupId>org.baeldung.pmd</groupId>
					<artifactId>custom-pmd</artifactId>
					<version>${custom-pmd.version}</version>
					<packaging>jar</packaging>
					<file>${tutorialsproject.basedir}/custom-pmd-${custom-pmd.version}.jar</file>
					<generatePom>true</generatePom>
				</configuration>
				<executions>
					<execution>
						<id>install-jar-lib</id>
						<goals>
							<goal>install-file</goal>
						</goals>
						<phase>validate</phase>
					</execution>
				</executions>
			</plugin>
			<plugin>
				<artifactId>maven-war-plugin</artifactId>
				<version>${maven-war-plugin.version}</version>
			</plugin>
		</plugins>
		<extensions>
			<extension>
				<groupId>com.vackosar.gitflowincrementalbuilder</groupId>
				<artifactId>gitflow-incremental-builder</artifactId>
				<version>${gitflow-incremental-builder.version}</version>
			</extension>
		</extensions>
		<pluginManagement>
			<plugins>
				<!--This plugin's configuration is used to store Eclipse m2e settings
					only. It has no influence on the Maven build itself. -->
				<plugin>
					<groupId>org.eclipse.m2e</groupId>
					<artifactId>lifecycle-mapping</artifactId>
					<version>1.0.0</version>
					<configuration>
						<lifecycleMappingMetadata>
							<pluginExecutions>
								<pluginExecution>
									<pluginExecutionFilter>
										<groupId>
											org.commonjava.maven.plugins
										</groupId>
										<artifactId>
											directory-maven-plugin
										</artifactId>
										<versionRange>
											[0.3.1,)
										</versionRange>
										<goals>
											<goal>directory-of</goal>
										</goals>
									</pluginExecutionFilter>
									<action>
										<ignore></ignore>
									</action>
								</pluginExecution>
								<pluginExecution>
									<pluginExecutionFilter>
										<groupId>
											org.apache.maven.plugins
										</groupId>
										<artifactId>
											maven-install-plugin
										</artifactId>
										<versionRange>
											[2.5.1,)
										</versionRange>
										<goals>
											<goal>install-file</goal>
										</goals>
									</pluginExecutionFilter>
									<action>
										<ignore></ignore>
									</action>
								</pluginExecution>
							</pluginExecutions>
						</lifecycleMappingMetadata>
					</configuration>
				</plugin>
			</plugins>
		</pluginManagement>
	</build>

	<profiles>

		<profile>
			<id>default-first</id>
			<build>
				<plugins>

					<plugin>
						<groupId>org.apache.maven.plugins</groupId>
						<artifactId>maven-surefire-plugin</artifactId>
						<version>${maven-surefire-plugin.version}</version>
						<configuration>
							<forkCount>3</forkCount>
							<reuseForks>true</reuseForks>
							<excludes>
								<exclude>**/*IntegrationTest.java</exclude>
								<exclude>**/*IntTest.java</exclude>
								<exclude>**/*LongRunningUnitTest.java</exclude>
								<exclude>**/*ManualTest.java</exclude>
								<exclude>**/JdbcTest.java</exclude>
								<exclude>**/*LiveTest.java</exclude>
							</excludes>
						</configuration>
					</plugin>

				</plugins>
			</build>

			<modules>
				<module>parent-boot-1</module>
				<module>parent-boot-2</module>
				<module>parent-spring-4</module>
				<module>parent-spring-5</module>
				<module>parent-java</module>
				<module>parent-kotlin</module>
				<module>asm</module>
				<module>atomix</module>
				<module>persistence-modules/apache-cayenne</module>
				<module>aws</module>
				<module>aws-lambda</module>
				<module>akka-streams</module>
				<module>algorithms-genetic</module>
				<module>algorithms-miscellaneous-1</module>
				<module>algorithms-miscellaneous-2</module>
				<module>algorithms-sorting</module>
				<module>annotations</module>
				<module>apache-cxf</module>
				<module>apache-fop</module>
				<module>apache-geode</module>
				<module>apache-poi</module>
				<module>apache-tika</module>
				<module>apache-thrift</module>
				<module>apache-curator</module>
				<module>apache-zookeeper</module>
				<module>apache-opennlp</module>
				<module>autovalue</module>
				<module>axon</module>
				<module>azure</module>
				<module>bootique</module>
				<module>cdi</module>
				<module>java-strings</module>
				<!--<module>core-java-9</module> --> <!-- Commented because we have still not upgraded to java 9 -->
				<module>core-java</module>
				<module>core-java-lang</module>
				<module>core-java-arrays</module>
				<module>core-java-collections</module>
				<module>java-collections-conversions</module>
				<module>java-collections-maps</module>
				<module>core-java-io</module>
				<module>core-java-8</module>
				<module>java-streams</module>
                <module>persistence-modules/core-java-persistence</module>
				<module>core-kotlin</module>
				<module>kotlin-libraries</module>
				<module>core-groovy</module>
				<module>core-java-concurrency</module>
				<module>core-java-concurrency-collections</module>
				<module>couchbase</module>
				<module>persistence-modules/deltaspike</module>
				<module>dozer</module>
				<module>ethereum</module>
				<module>feign</module>
				<module>flips</module>
				<module>testing-modules/groovy-spock</module>
				<module>google-cloud</module>
				<module>google-web-toolkit</module>
				<module>gson</module>
				<module>guava</module>
				<module>guava-collections</module>
				<module>guava-modules/guava-18</module>
				<module>guava-modules/guava-19</module>
				<module>guava-modules/guava-21</module>
				<module>guice</module>
				<module>disruptor</module>
				<module>core-scala</module>
				<module>spring-static-resources</module>
				<module>hazelcast</module>
				<module>persistence-modules/hbase</module>
				<module>persistence-modules/hibernate5</module>
				<module>httpclient</module>
				<module>hystrix</module>
				<module>image-processing</module>
				<module>immutables</module>
				<module>persistence-modules/influxdb</module>
				<module>jackson</module>
				<module>persistence-modules/java-cassandra</module>
				<module>vavr</module>
				<module>java-lite</module>
				<module>java-numbers</module>
				<module>java-rmi</module>
				<module>java-vavr-stream</module>
				<module>javax-servlets</module>
				<module>javaxval</module>
				<module>jaxb</module>
				<module>javafx</module>
				<module>jgroups</module>
				<module>jee-7</module>
				<module>jee-7-security</module>
				<module>jhipster</module>
				<module>jjwt</module>
				<module>jsf</module>
				<module>json-path</module>
				<module>json</module>
				<module>jsoup</module>
				<module>testing-modules/junit-5</module>
				<!-- <module>jws</module> --><!-- POM jar version repo download failure -->
				<module>libraries</module>
				<module>libraries-data</module>
				<module>libraries-security</module>
				<module>libraries-server</module>
				<module>linkrest</module>
				<module>logging-modules/log-mdc</module>
				<module>logging-modules/log4j</module>
				<module>logging-modules/log4j2</module>
				<module>logging-modules/logback</module>
				<module>lombok</module>
				<module>mapstruct</module>
				<module>metrics</module>
				<module>maven</module>
				<module>mesos-marathon</module>
				<module>msf4j</module>
				<module>testing-modules/mockito</module>
				<module>testing-modules/mockito-2</module>
				<module>testing-modules/mocks</module>
				<module>mustache</module>
				<module>mvn-wrapper</module>
				<module>noexception</module>
				<module>persistence-modules/orientdb</module>
				<module>osgi</module>
				<module>orika</module>
				<module>patterns</module>
				<module>pdf</module>
				<module>protobuffer</module>
				<module>persistence-modules/querydsl</module>
				<module>reactor-core</module>
				<module>persistence-modules/redis</module>
				<module>testing-modules/rest-assured</module>
				<module>testing-modules/rest-testing</module>
				<module>resteasy</module>
				<module>rxjava</module>
				<module>rxjava-2</module>
				<module>spring-swagger-codegen</module>
				<module>testing-modules/selenium-junit-testng</module>
				<module>persistence-modules/solr</module>
				<module>spark-java</module>
				<module>spring-4</module>
				<module>spring-5</module>
				<module>spring-5-data-reactive</module>
				<module>spring-5-reactive</module>
				<module>spring-5-reactive-security</module>
				<module>spring-5-reactive-client</module>
				<module>spring-5-mvc</module>
				<module>spring-5-security</module>
				<module>spring-5-security-oauth</module>
				<module>spring-5-reactive-oauth</module>
				<module>spring-activiti</module>
				<module>spring-akka</module>
				<module>spring-amqp</module>
				<module>spring-all</module>
				<module>spring-amqp-simple</module>
				<module>spring-apache-camel</module>
				<module>spring-batch</module>
				<module>spring-bom</module>
				<module>spring-boot</module>
				<module>spring-boot-client</module>
				<module>spring-boot-keycloak</module>
				<module>spring-boot-bootstrap</module>
				<module>spring-boot-admin</module>
				<module>spring-boot-camel</module>
				<module>spring-boot-ops</module>
				<module>persistence-modules/spring-boot-persistence</module>
				<module>spring-boot-security</module>
				<module>spring-boot-mvc</module>
                <module>spring-boot-vue</module>
				<module>spring-boot-logging-log4j2</module>
				<module>spring-boot-disable-console-logging</module>
				<module>spring-cloud-data-flow</module>
				<module>spring-cloud</module>
				<module>spring-cloud-bus</module>
				<module>spring-core</module>
				<module>spring-cucumber</module>
				<module>spring-ejb</module>
				<module>spring-aop</module>
				<module>persistence-modules/spring-data-cassandra</module>
				<module>persistence-modules/spring-data-couchbase-2</module>
				<module>persistence-modules/spring-data-dynamodb</module>
				<module>persistence-modules/spring-data-elasticsearch</module>
				<module>persistence-modules/spring-data-jpa</module>
				<module>persistence-modules/spring-data-keyvalue</module>
				<module>persistence-modules/spring-data-mongodb</module>
				<module>persistence-modules/spring-data-neo4j</module>
				<module>persistence-modules/spring-data-redis</module>
				<module>spring-data-rest</module>
				<module>persistence-modules/spring-data-solr</module>
				<module>spring-dispatcher-servlet</module>
				<module>spring-exceptions</module>
				<module>spring-freemarker</module>
				<module>persistence-modules/spring-hibernate-3</module>
				<module>persistence-modules/spring-hibernate4</module>
				<module>persistence-modules/spring-hibernate-5</module>
				<module>persistence-modules/spring-data-eclipselink</module>
				<module>spring-integration</module>
				<module>spring-jenkins-pipeline</module>
				<module>spring-jersey</module>
				<module>jmeter</module>
				<module>spring-jms</module>
				<module>spring-jooq</module>
				<module>persistence-modules/spring-jpa</module>
				<module>ddd</module>
				
			</modules>

		</profile>
		
        <profile>
            <id>default-second</id>
            <build>
                <plugins>

                    <plugin>
                        <groupId>org.apache.maven.plugins</groupId>
                        <artifactId>maven-surefire-plugin</artifactId>
                        <version>${maven-surefire-plugin.version}</version>
                        <configuration>
                            <forkCount>3</forkCount>
                            <reuseForks>true</reuseForks>
                            <excludes>
                                <exclude>**/*IntegrationTest.java</exclude>
                                <exclude>**/*IntTest.java</exclude>
                                <exclude>**/*LongRunningUnitTest.java</exclude>
                                <exclude>**/*ManualTest.java</exclude>
                                <exclude>**/*JdbcTest.java</exclude>
                                <exclude>**/*LiveTest.java</exclude>
                            </excludes>
                        </configuration>
                    </plugin>

                </plugins>
            </build>

            <modules>
                <module>parent-boot-1</module>
                <module>parent-boot-2</module>
                <module>parent-spring-4</module>
                <module>parent-spring-5</module>
                <module>parent-java</module>
                <module>parent-kotlin</module>
                
                <module>spring-session</module>
                <module>spring-sleuth</module>
                <module>spring-social-login</module>
                <module>spring-spel</module>
                <module>spring-state-machine</module>
                <module>spring-thymeleaf</module>
                <module>spring-userservice</module>
                <module>spring-zuul</module>
                <module>spring-remoting</module>
                <module>spring-reactor</module>
                <module>spring-vertx</module>
                <module>spring-jinq</module>
                <module>spring-rest-embedded-tomcat</module>
                <module>testing-modules/testing</module>
                <module>testing-modules/testng</module>
                <module>video-tutorials</module>
                <module>xml</module>
                <module>xmlunit-2</module>
                <module>struts-2</module>
                <module>apache-velocity</module>
                <module>apache-solrj</module>
                <module>rabbitmq</module>
                <module>vertx</module>
                <module>persistence-modules/spring-data-gemfire</module>
                <module>mybatis</module>
                <module>spring-drools</module>
                <module>drools</module>
                <module>persistence-modules/liquibase</module>
                <module>spring-boot-property-exp</module>
                <module>testing-modules/mockserver</module>
                <module>testing-modules/test-containers</module>
                <module>undertow</module>
                <module>vaadin</module>
                <module>vertx-and-rxjava</module>
                <module>saas</module>
                <module>deeplearning4j</module>
                <module>lucene</module>
                <module>vraptor</module>
                <module>persistence-modules/java-cockroachdb</module>
                <module>spring-security-thymeleaf</module>
                <module>persistence-modules/java-jdbi</module>
                <module>jersey</module>
                <module>java-spi</module>
                <module>performance-tests</module>
                <module>twilio</module>
                <module>spring-boot-ctx-fluent</module>
                <module>java-ee-8-security-api</module>
                <module>spring-webflux-amqp</module>
                <module>antlr</module>
                <module>maven-archetype</module>
                <module>optaplanner</module>
                <module>apache-meecrowave</module>
                <module>spring-reactive-kotlin</module>
                <module>persistence-modules/jnosql</module>
                <module>spring-boot-angular-ecommerce</module>
                <module>jta</module>
                <!--<module>java-dates</module> --> <!-- Commented because we have still not upgraded to java 9 -->
                <module>java-websocket</module>
                <module>persistence-modules/activejdbc</module>
                <module>animal-sniffer-mvn-plugin</module>
                <module>apache-avro</module>
                <module>apache-bval</module>
                <module>apache-shiro</module>
                <module>apache-spark</module>
                <module>asciidoctor</module>
                <module>checker-plugin</module>
                <!-- <module>core-java-10</module> --><!-- Not upgraded to java 10 -->
                <!-- <module>core-java-11</module> --><!-- Not upgraded to java 11 -->
                <module>core-java-sun</module>
                <module>custom-pmd</module>
                <module>dagger</module>
                <module>data-structures</module>
                <module>dubbo</module>
                <module>persistence-modules/flyway</module>
                <!-- <module>grpc</module> --><!-- protobuf-maven-plugin filecopy failure -->
                <!-- <module>JGit</module> --><!-- Unit test failure -->
                <module>jni</module>
                <module>jooby</module>
                <!-- <module>micronaut</module> --><!-- Not upgraded to java 9 -->
                <!-- <module>microprofile</module> --><!-- Takes too much time : Downloads 93 MBs zip and .. -->
                <!-- <module>muleesb</module> --><!-- load main class org.mule.munit.remote.RemoteRunner -->
                <module>ratpack</module>
                <module>rest-with-spark-java</module>
                <module>spring-boot-autoconfiguration</module>
                <module>spring-boot-custom-starter</module>
                <module>spring-boot-jasypt</module>
                <module>spring-data-rest-querydsl</module>
                <module>spring-groovy</module>
                <module>spring-mobile</module>
                <module>spring-mustache</module>
                <module>spring-mvc-simple</module>
                <module>spring-mybatis</module>
                <module>spring-rest-hal-browser</module>
                <module>spring-rest-shell</module>
                <module>spring-rest-template</module>
                <module>spring-roo</module>
                <module>spring-security-stormpath</module>
                <module>sse-jaxrs</module>
                <module>static-analysis</module>
                <module>stripe</module>
                <!-- <module>structurizr</module> --><!-- Artiifact not found -->
                <module>Twitter4J</module>
                <module>wicket</module>
                <module>xstream</module>
                <module>cas/cas-secured-app</module>
                <module>cas/cas-server</module>
                <!-- <module>graphql/graphql-java</module> --><!-- Wrong parent -->
                <!-- <module>guest/deep-jsf</module> --><!-- guest post on different site -->
                <!-- <module>guest/junit5-example</module> --><!-- guest post on different site - Compilation failure -->
                <!-- <module>guest/log4j2-example</module> --><!-- guest post on different site -->
                <!-- <module>guest/logback-example</module> --><!-- guest post on different site -->
                <!-- <module>guest/memory-leaks</module> --><!-- guest post on different site -->
                <!-- <module>guest/remote-debugging</module> --><!-- guest post on different site -->
                <!-- <module>guest/spring-boot-app</module> --><!-- guest post on different site -->
                <!-- <module>guest/spring-mvc</module> --><!-- guest post on different site -->
                <!-- <module>guest/spring-security</module> --><!-- guest post on different site -->
                <!-- <module>guest/thread-pools</module> --><!-- guest post on different site -->
                <!-- <module>guest/tomcat-app</module> --><!-- guest post on different site -->
                <!-- <module>jenkins/hello-world</module> --> <!-- disabled in the default profile -->
                <!-- <module>rule-engines/easy-rules</module> --><!-- Wrong Parent -->
                <!-- <module>rule-engines/openl-tablets</module> --><!-- Wrong Parent -->
                <!-- <module>rule-engines/rulebook</module> --><!-- Wrong Parent -->
                <module>spring-boot-custom-starter/greeter</module>
                <module>persistence-modules/spring-boot-h2/spring-boot-h2-database</module>
                <!--module>persistence-modules/spring-boot-h2/spring-boot-h2-remote-app</module-->
                <!-- <module>guest\webservices\rest-client</module> --><!-- guest post on different site -->
                <!-- <module>guest\webservices\rest-server</module> --><!-- guest post on different site -->
                <!-- <module>guest\webservices\spring-rest-service</module> --><!-- guest post on different site -->
                <module>flyway-cdi-extension</module>
                
                <module>spring-security-acl</module>
                <module>spring-security-cache-control</module>
                <module>spring-security-client/spring-security-jsp-authentication</module>
                <module>spring-security-client/spring-security-jsp-authorize</module>
                <module>spring-security-client/spring-security-jsp-config</module>
                <module>spring-security-client/spring-security-mvc</module>
                <module>spring-security-client/spring-security-thymeleaf-authentication</module>
                <module>spring-security-client/spring-security-thymeleaf-authorize</module>
                <module>spring-security-client/spring-security-thymeleaf-config</module>
                <module>spring-security-core</module>
                <module>spring-security-mvc-boot</module>
                <module>spring-security-mvc-custom</module>
                <module>spring-security-mvc-digest-auth</module>
                <module>spring-security-mvc-ldap</module>
                <module>spring-security-mvc-login</module>
                <module>spring-security-mvc-persisted-remember-me</module>
                <module>spring-security-mvc-session</module>
                <module>spring-security-mvc-socket</module>
                <module>spring-security-openid</module>
                <!--<module>spring-security-react</module> -->
                <module>spring-security-rest-basic-auth</module>
                <module>spring-security-rest-custom</module>
                <module>spring-security-rest</module>
                <module>spring-security-sso</module>
                <module>spring-security-x509</module>
                
                <module>spring-kafka</module>
                <module>spring-katharsis</module>
                <module>spring-ldap</module>
                <module>spring-mockito</module>
                <module>spring-mvc-forms-jsp</module>
                <module>spring-mvc-forms-thymeleaf</module>
                <module>spring-mvc-java</module>
                <module>spring-mvc-velocity</module>
                <module>spring-mvc-webflow</module>
                <module>spring-mvc-xml</module>
                <module>spring-mvc-kotlin</module>
                <module>spring-protobuf</module>
                <module>spring-quartz</module>
                <module>spring-rest-angular</module>
                <module>spring-rest-full</module>
                <module>spring-rest-query-language</module>
                <!-- <module>spring-rest</module> --> <!-- temporarily disabled -->
                <!-- <module>spring-rest-simple</module> --> <!-- temporarily disabled -->
                <module>spring-resttemplate</module>
				<module>helidon</module>
            </modules>

        </profile>
        
        <profile>
            <id>default-third</id>
            <build>
                <plugins>

                    <plugin>
                        <groupId>org.apache.maven.plugins</groupId>
                        <artifactId>maven-surefire-plugin</artifactId>
                        <version>${maven-surefire-plugin.version}</version>
                        <configuration>
                            <forkCount>3</forkCount>
                            <reuseForks>true</reuseForks>
                            <excludes>
                                <exclude>**/*IntegrationTest.java</exclude>
                                <exclude>**/*IntTest.java</exclude>
                                <exclude>**/*LongRunningUnitTest.java</exclude>
                                <exclude>**/*ManualTest.java</exclude>
                                <exclude>**/*JdbcTest.java</exclude>
                                <exclude>**/*LiveTest.java</exclude>
                            </excludes>
                        </configuration>
                    </plugin>

                </plugins>
            </build>

            <modules>
                <module>parent-boot-1</module>
                <module>parent-boot-2</module>
                <module>parent-spring-4</module>
                <module>parent-spring-5</module>
                <module>parent-java</module>
                <module>parent-kotlin</module>
                
                <module>testing-modules/gatling</module>
                <!-- <module>geotools</module> --> <!-- the opengeo is down -->
            </modules>

        </profile>
        
		<profile>
			<id>spring-context</id>
			<build>
				<plugins>

					<plugin>
						<groupId>org.apache.maven.plugins</groupId>
						<artifactId>maven-surefire-plugin</artifactId>
						<version>${maven-surefire-plugin.version}</version>
						<configuration>
							<forkCount>3</forkCount>
							<reuseForks>true</reuseForks>
							<includes>
								<include>**/*SpringContextIntegrationTest.java</include>
							</includes>
						</configuration>
					</plugin>

				</plugins>
			</build>

			<modules>
				<module>spring-5</module>
				<module>spring-5-data-reactive</module>
				<module>spring-5-reactive</module>
				<module>spring-5-reactive-client</module>
				<module>spring-5-reactive-security</module>
				<module>spring-5-security</module>
				<module>spring-5-security-oauth</module>
				<module>spring-activiti</module>
				<module>spring-akka</module>
				<module>spring-all</module>
				<module>spring-aop</module>
				<module>spring-apache-camel</module>
				<module>spring-batch</module>
				<module>spring-bom</module>
				<module>spring-boot-admin/spring-boot-admin-client</module>
				<module>spring-boot-admin/spring-boot-admin-server</module>
				<module>spring-boot-bootstrap</module>
				<module>spring-boot-bootstrap</module>
				<module>spring-boot-camel</module>
				<module>spring-boot-client</module>
				<module>spring-boot-custom-starter</module>
				<module>greeter-spring-boot-autoconfigure</module>
				<module>greeter-spring-boot-sample-app</module>
				<module>persistence-modules/spring-boot-h2/spring-boot-h2-database</module>
				<module>spring-boot-jasypt</module>
				<module>spring-boot-keycloak</module>
				<module>spring-boot-mvc</module>
				<module>spring-boot-property-exp/property-exp-custom-config</module>
				<module>spring-boot-property-exp/property-exp-default-config</module>
				<module>spring-boot-vue</module>
				<module>spring-cloud</module>
				<module>spring-cloud/spring-cloud-archaius/basic-config</module>
				<module>spring-cloud/spring-cloud-archaius/extra-configs</module>
				<module>spring-cloud/spring-cloud-bootstrap/config</module>
				<module>spring-cloud/spring-cloud-contract/spring-cloud-contract-consumer</module>
				<module>spring-cloud/spring-cloud-contract/spring-cloud-contract-producer</module>
				<module>spring-cloud/spring-cloud-gateway</module>
				<module>spring-cloud/spring-cloud-kubernetes/demo-backend</module>
				<module>spring-cloud/spring-cloud-rest/spring-cloud-rest-config-server</module>
				<module>spring-cloud/spring-cloud-ribbon-client                </module>
				<module>spring-cloud/spring-cloud-security/auth-client</module>
				<module>spring-cloud/spring-cloud-security/auth-resource</module>
				<module>spring-cloud/spring-cloud-security/auth-server</module>
				<module>spring-cloud/spring-cloud-stream/spring-cloud-stream-rabbit</module>
				<module>spring-cloud/spring-cloud-task/springcloudtasksink</module>
				<module>spring-cloud/spring-cloud-zookeeper                     </module>
				<module>spring-cloud/spring-cloud-bus/spring-cloud-config-server</module>
				<module>spring-cloud/spring-cloud-data-flow/log-sink</module>
				<module>spring-cloud/spring-cloud-data-flow/time-processor</module>
				<module>spring-cloud/spring-cloud-data-flow/time-source</module>
				<module>spring-cucumber</module>
				<module>persistence-modules/spring-data-keyvalue</module>
				<module>spring-data-rest</module>
				<module>spring-dispatcher-servlet</module>
				<module>spring-drools</module>
				<module>spring-freemarker</module>
				<module>persistence-modules/spring-hibernate-3</module>
				<module>persistence-modules/spring-hibernate4</module>
				<module>spring-integration</module>
				<module>spring-jenkins-pipeline</module>
				<module>spring-jersey</module>
				<module>spring-jinq</module>
				<module>spring-jms</module>
				<module>spring-kafka</module>
				<module>spring-katharsis</module>
				<module>spring-ldap</module>
				<module>spring-mobile</module>
				<module>spring-mockito</module>
				<module>spring-mvc-forms-thymeleaf</module>
				<module>spring-mvc-java</module>
				<module>spring-mvc-velocity</module>
				<module>spring-mvc-webflow</module>
				<module>spring-protobuf</module>
				<module>spring-quartz</module>
				<module>remoting-hessian-burlap/spring-remoting-hessian-burlap-client</module>
				<module>remoting-hessian-burlap/remoting-hessian-burlap-server</module>
				<module>spring-reactor</module>
				<module>spring-remoting/</module>
				<module>spring-remoting/remoting-http/remoting-http-server</module>
				<module>spring-remoting/remoting-jms/remoting-jms-client</module>
				<module>spring-remoting/remoting-rmi/remoting-rmi-server</module>
				<module>spring-rest</module>
				<module>spring-rest-angular</module>
				<module>spring-rest-embedded-tomcat</module>
				<module>spring-rest-full</module>
				<module>spring-rest-simple</module>
				<module>spring-resttemplate</module>
				<module>spring-security-acl</module>
				<module>spring-security-angular</module>
				<module>spring-security-cache-control</module>
				<module>spring-security-client/spring-security-jsp-authentication</module>
				<module>spring-security-client/spring-security-jsp-authorize</module>
				<module>spring-security-client/spring-security-jsp-config</module>
				<module>spring-security-client/spring-security-mvc</module>
				<module>spring-security-client/spring-security-thymeleaf-authentication</module>
				<module>spring-security-client/spring-security-thymeleaf-authorize</module>
				<module>spring-security-client/spring-security-thymeleaf-config</module>
				<module>spring-security-core</module>
				<module>spring-security-mvc-boot</module>
				<module>spring-security-mvc-custom</module>
				<module>spring-security-mvc-digest-auth</module>
				<module>spring-security-mvc-ldap</module>
				<module>spring-security-mvc-persisted-remember-me</module>
				<module>spring-security-mvc-session</module>
				<module>spring-security-mvc-socket</module>
				<module>spring-security-rest</module>
				<module>spring-security-sso/spring-security-sso-auth-server</module>
				<module>spring-security-sso/spring-security-sso-ui</module>
				<module>spring-security-sso/spring-security-sso-ui-2</module>
				<module>spring-security-thymeleaf/spring-security-thymeleaf-authentication</module>
				<module>spring-security-thymeleaf/spring-security-thymeleaf-authorize</module>
				<module>spring-security-thymeleaf/spring-security-thymeleaf-config</module>
				<module>spring-security-x509/spring-security-x509-basic-auth</module>
				<module>spring-security-x509/spring-security-x509-client-auth</module>
				<module>spring-session/spring-session-jdbc</module>
				<module>spring-sleuth</module>
				<module>spring-social-login</module>
				<module>spring-spel</module>
				<module>spring-state-machine</module>
				<module>spring-swagger-codegen/spring-swagger-codegen-app</module>
				<module>spring-thymeleaf</module>
				<module>spring-userservice</module>
				<module>spring-vault                                   </module>
				<module>spring-vertx</module>
				<module>spring-zuul/spring-zuul-foos-resource</module>
				<module>persistence-modules/spring-data-dynamodb</module>
				<module>persistence-modules/spring-data-eclipselink</module>
				<module>persistence-modules/spring-data-solr</module>
				<module>persistence-modules/spring-hibernate-5</module>
			</modules>

		</profile>

<<<<<<< HEAD
		<profile>
			<id>integration</id>
            
            <build>
                <plugins>
                    <plugin>
                        <groupId>org.apache.maven.plugins</groupId>
                        <artifactId>maven-surefire-plugin</artifactId>
                        <configuration>
                            <excludes>
                                <exclude>**/*ManualTest.java</exclude>
                                <exclude>**/*LiveTest.java</exclude>
                            </excludes>
                            <includes>
                                <include>**/*IntegrationTest.java</include>
                                <include>**/*IntTest.java</include>
                            </includes>
                        </configuration>
                    </plugin>
                </plugins>
            </build>

			<modules>

				<module>parent-boot-1</module>
				<module>parent-boot-2</module>
				<module>parent-spring-4</module>
				<module>parent-spring-5</module>
				<module>parent-java</module>
				<module>parent-kotlin</module>
				<!-- <module>core-java-9</module> --> <!-- Commented because we have still not upgraded to java 9 -->

				<!-- <module>asm</module> <module>atomix</module> <module>persistence-modules/apache-cayenne</module>
					<module>aws</module> <module>aws-lambda</module> <module>akka-streams</module>
					<module>algorithms</module> <module>annotations</module> <module>apache-cxf</module>
					<module>apache-fop</module> <module>apache-poi</module> <module>apache-tika</module>
					<module>apache-thrift</module> <module>apache-curator</module> <module>apache-zookeeper</module>
					<module>apache-opennlp</module> <module>autovalue</module> <module>axon</module>
					<module>azure</module> <module>bootique</module> <module>cdi</module> <module>core-java</module>
					<module>core-java-collections</module> <module>core-java-io</module> <module>core-java-8</module>
					<module>core-kotlin</module> <module>core-groovy</module> <module>core-java-concurrency</module>
					<module>couchbase</module> <module>persistence-modules/deltaspike</module> <module>dozer</module>
					<module>ethereum</module> <module>ejb</module> <module>feign</module> <module>flips</module>
					<module>geotools</module> <module>testing-modules/groovy-spock</module> <module>testing-modules/gatling</module>
					<module>google-cloud</module> <module>google-web-toolkit</module> <module>gson</module>
					<module>guava</module> <module>guava-modules/guava-18</module> <module>guava-modules/guava-19</module>
					<module>guava-modules/guava-21</module> <module>guice</module> <module>disruptor</module>
					<module>spring-static-resources</module> <module>hazelcast</module> <module>persistence-modules/hbase</module>
					<module>persistence-modules/hibernate5</module> <module>httpclient</module> <module>hystrix</module>
					<module>image-processing</module> <module>immutables</module> <module>persistence-modules/influxdb</module>
					<module>jackson</module> <module>persistence-modules/java-cassandra</module>
					<module>vavr</module> <module>java-lite</module> <module>java-numbers</module>
					<module>java-rmi</module> <module>java-vavr-stream</module> <module>javax-servlets</module>
					<module>javaxval</module> <module>jaxb</module> <module>javafx</module> <module>jgroups</module>
					<module>jee-7</module> <module>jhipster/jhipster-monolithic</module> <module>jjwt</module>
					<module>jpa-storedprocedure</module> <module>jsf</module> <module>json-path</module>
					<module>json</module> <module>jsoup</module> <module>testing-modules/junit-5</module>
					<module>jws</module> <module>libraries-data</module> <module>linkrest</module>
					<module>logging-modules/log-mdc</module> <module>logging-modules/log4j</module>
					<module>logging-modules/log4j2</module> <module>logging-modules/logback</module>
					<module>lombok</module> <module>mapstruct</module> <module>metrics</module>
					<module>maven</module> <module>mesos-marathon</module> <module>msf4j</module> -->

				<!-- group 1 - OK, 27min, 7911Kb log, 8 failusres -->

				<!-- group 2 -->

				<!-- -->
				<module>testing-modules/mockito</module>
				<module>testing-modules/mockito-2</module>
				<module>testing-modules/mocks</module>
				<module>mustache</module>
				<module>mvn-wrapper</module>
				<module>noexception</module>
				<module>persistence-modules/orientdb</module>
				<module>osgi</module>
				<module>orika</module>
				<module>patterns</module>
				<module>pdf</module>
				<module>protobuffer</module>
				<module>persistence-modules/querydsl</module>
				<module>reactor-core</module>
				<module>persistence-modules/redis</module>
				<module>testing-modules/rest-assured</module>
				<module>testing-modules/rest-testing</module>
				<module>resteasy</module>
				<module>rxjava</module>
				<module>rxjava-2</module>
				<module>spring-swagger-codegen</module>
				<module>testing-modules/selenium-junit-testng</module>
				<module>persistence-modules/solr</module>
				<module>spark-java</module>
				<module>spring-4</module>
				<module>spring-5</module>
				<module>spring-5-data-reactive</module>
				<module>spring-5-reactive</module>
				<module>spring-5-reactive-security</module>
				<module>spring-5-reactive-client</module>
				<module>spring-5-mvc</module>
				<module>spring-5-security</module>
				<module>spring-5-security-oauth</module>
				<module>spring-activiti</module>
				<module>spring-akka</module>
				<module>spring-amqp</module>
				<module>spring-all</module>
				<module>spring-amqp-simple</module>
				<module>spring-apache-camel</module>
				<module>spring-batch</module>
				<module>jmh</module>

				<!-- group 2 - Pass, 11-16 min, 42 test failures, 4,020 KB -->

				<!-- group 3.1 -->

				<module>spring-bom</module>
				<module>spring-boot</module>
				<module>spring-boot-client</module>
				<module>spring-boot-keycloak</module>
				<module>spring-boot-bootstrap</module>
				<module>spring-boot-admin</module>
				<module>spring-boot-camel</module>
				<module>spring-boot-ops</module>
				<module>persistence-modules/spring-boot-persistence</module>
				<module>spring-boot-security</module>
				<module>spring-boot-mvc</module>
				<module>spring-boot-logging-log4j2</module>
				<module>spring-boot-disable-console-logging</module>
				<module>spring-cloud-data-flow</module>
				<module>spring-cloud</module>
				<module>spring-cloud-bus</module>
				<module>spring-core</module>
				<module>spring-cucumber</module>
				<module>spring-ejb</module>
				<module>spring-aop</module>
				<module>persistence-modules/spring-data-cassandra</module>
				<module>persistence-modules/spring-data-couchbase-2</module>
				<module>persistence-modules/spring-data-dynamodb</module>
				<module>persistence-modules/spring-data-elasticsearch</module>
				<module>persistence-modules/spring-data-keyvalue</module>
				<module>persistence-modules/spring-data-mongodb</module>
				<module>persistence-modules/spring-data-jpa</module>
				<module>persistence-modules/spring-data-neo4j</module>
				<module>persistence-modules/spring-data-redis</module>
				<module>spring-data-rest</module>

				<!-- group 3.1 - Pass, 23 min, 35 failed tests, 7,942 KB -->

				<!-- group 3.2 -->

				<!-- -->
				<module>persistence-modules/spring-data-solr</module>
				<module>spring-dispatcher-servlet</module>
				<module>spring-exceptions</module>
				<module>spring-freemarker</module>
				<module>persistence-modules/spring-hibernate-3</module>
				<module>persistence-modules/spring-hibernate4</module>
				<module>persistence-modules/spring-hibernate-5</module>
				<module>persistence-modules/spring-data-eclipselink</module>
				<module>spring-integration</module>
				<module>spring-jenkins-pipeline</module>
				<module>spring-jersey</module>
				<module>spring-jms</module>
				<module>spring-jooq</module>
				<module>persistence-modules/spring-jpa</module>
				<module>spring-kafka</module>
				<module>spring-katharsis</module>
				<module>spring-ldap</module>
				<module>spring-mockito</module>
				<module>spring-mvc-forms-jsp</module>
				<module>spring-mvc-forms-thymeleaf</module>
				<module>spring-mvc-java</module>
				<module>spring-mvc-velocity</module>
				<module>spring-mvc-webflow</module>
				<module>spring-mvc-xml</module>
				<module>spring-mvc-kotlin</module>
				<module>spring-protobuf</module>
				<module>spring-quartz</module>
				<module>spring-rest-angular</module>
				<module>spring-rest-full</module>
				<module>spring-rest-query-language</module>
				<module>spring-rest</module>
				<module>spring-resttemplate</module>
				<module>spring-rest-simple</module>
                <module>spring-reactive-kotlin</module>


				<!-- group 3.2 - Pass, 8 minutes, 1 failed test, 2,294 KB log -->
				<!-- group 3 - Pass, 25 minutes, 36 failed tests, 10,163 KB log -->
				<!-- group 3 - Pass, 23 minutes, 31 failed tests, 8,693 KB log -->
				<!-- group 2+3 - Fail, 12 minutes, 44 failed tests -->

				<!-- group 4 -->

				<!-- <module>spring-security-acl</module> <module>spring-security-cache-control</module>
					<module>spring-security-client/spring-security-jsp-authentication</module>
					<module>spring-security-client/spring-security-jsp-authorize</module> <module>spring-security-client/spring-security-jsp-config</module>
					<module>spring-security-client/spring-security-mvc</module> <module>spring-security-client/spring-security-thymeleaf-authentication</module>
					<module>spring-security-client/spring-security-thymeleaf-authorize</module>
					<module>spring-security-client/spring-security-thymeleaf-config</module>
					<module>spring-security-core</module> <module>spring-security-mvc-boot</module>
					<module>spring-security-mvc-custom</module> <module>spring-security-mvc-digest-auth</module>
					<module>spring-security-mvc-ldap</module> <module>spring-security-mvc-login</module>
					<module>spring-security-mvc-persisted-remember-me</module> <module>spring-security-mvc-session</module>
					<module>spring-security-mvc-socket</module> <module>spring-security-openid</module>
					<module>spring-security-react</module> <module>spring-security-rest-basic-auth</module>
					<module>spring-security-rest-custom</module> <module>spring-security-rest</module>
					<module>spring-security-sso</module> <module>spring-security-x509</module>
					<module>spring-session</module> <module>spring-sleuth</module> <module>spring-social-login</module>
					<module>spring-spel</module> <module>spring-state-machine</module> <module>spring-thymeleaf</module>
					<module>spring-userservice</module> <module>spring-zuul</module> <module>spring-reactor</module>
					<module>spring-vertx</module> <module>spring-jinq</module> <module>spring-rest-embedded-tomcat</module>
					<module>testing-modules/testing</module> <module>testing-modules/testng</module>
					<module>video-tutorials</module> <module>xml</module> <module>xmlunit-2</module>
					<module>struts-2</module> <module>apache-velocity</module> <module>apache-solrj</module>
					<module>rabbitmq</module> <module>vertx</module> <module>persistence-modules/spring-data-gemfire</module>
					<module>mybatis</module> <module>spring-drools</module> <module>drools</module>
					<module>persistence-modules/liquibase</module> <module>spring-boot-property-exp</module>
					<module>testing-modules/mockserver</module> <module>testing-modules/test-containers</module>
					<module>undertow</module> <module>vertx-and-rxjava</module> <module>saas</module>
					<module>deeplearning4j</module> <module>lucene</module> <module>vraptor</module>
					<module>persistence-modules/java-cockroachdb</module> <module>spring-security-thymeleaf</module>
					<module>persistence-modules/java-jdbi</module> <module>jersey</module> <module>java-spi</module>
					<module>performance-tests</module> <module>twilio</module> <module>spring-boot-ctx-fluent</module>
					<module>java-ee-8-security-api</module> <module>spring-webflux-amqp</module>
					<module>antlr</module> <module>maven-archetype</module> <module>apache-meecrowave</module> -->

				<!-- group 4 - OK, 12 min, 3,961 KB log, 12 failed tests -->

				<!-- <module>libraries</module> <module>jmeter</module> -->
				<!--<module>java-dates</module> --> <!-- Commented because we have still not upgraded to java 9 -->
				<module>java-websocket</module>
				<module>persistence-modules/activejdbc</module>
				<module>animal-sniffer-mvn-plugin</module>
				<module>apache-avro</module>
				<module>apache-bval</module>
				<module>apache-shiro</module>
				<module>apache-spark</module>
				<module>asciidoctor</module>
				<module>checker-plugin</module>
				<!-- <module>core-java-10</module> --><!-- Not upgraded to java 10 -->
				<!-- <module>core-java-11</module> --><!-- Not upgraded to java 11 -->
				<module>core-java-sun</module>
				<module>custom-pmd</module>
				<module>dagger</module>
				<module>data-structures</module>
				<module>dubbo</module>
				<module>persistence-modules/flyway</module>
				<!-- <module>grpc</module> --><!-- protobuf-maven-plugin filecopy failure -->
				<!-- <module>JGit</module> --><!-- Unit test failure -->
				<module>jni</module>
				<module>jooby</module>
				<!-- <module>micronaut</module> --><!-- Not upgraded to java 9 -->
				<!-- <module>microprofile</module> --><!-- Takes too much time : Downloads 93 MBs zip and .. -->
				<!-- <module>muleesb</module> --><!-- load main class org.mule.munit.remote.RemoteRunner -->
				<module>ratpack</module>
				<module>rest-with-spark-java</module>
				<module>spring-boot-autoconfiguration</module>
				<module>spring-boot-custom-starter</module>
				<module>spring-boot-jasypt</module>
				<module>spring-data-rest-querydsl</module>
				<module>spring-groovy</module>
				<module>spring-mobile</module>
				<module>spring-mustache</module>
				<module>spring-mvc-simple</module>
				<module>spring-mybatis</module>
				<module>spring-rest-hal-browser</module>
				<module>spring-rest-shell</module>
				<module>spring-rest-template</module>
				<module>spring-roo</module>
				<module>spring-security-stormpath</module>
				<module>sse-jaxrs</module>
				<module>static-analysis</module>
				<module>stripe</module>
				<!-- <module>structurizr</module> --><!-- Artiifact not found -->
				<!-- <module>Twitter4J</module> --><!-- Test failure -->
				<module>wicket</module>
				<module>xstream</module>
				<module>cas/cas-secured-app</module>
				<!-- <module>cas/cas-server</module> --><!-- Takes too much time -->
				<!-- <module>graphql/graphql-java</module> --><!-- Wrong parent -->
				<!-- <module>guest/deep-jsf</module> --><!-- guest post on different site -->
				<!-- <module>guest/junit5-example</module> --><!-- guest post on different site - Compilation failure -->
				<!-- <module>guest/log4j2-example</module> --><!-- guest post on different site -->
				<!-- <module>guest/logback-example</module> --><!-- guest post on different site -->
				<!-- <module>guest/memory-leaks</module> --><!-- guest post on different site -->
				<!-- <module>guest/remote-debugging</module> --><!-- guest post on different site -->
				<!-- <module>guest/spring-boot-app</module> --><!-- guest post on different site -->
				<!-- <module>guest/spring-mvc</module> --><!-- guest post on different site -->
				<!-- <module>guest/spring-security</module> --><!-- guest post on different site -->
				<!-- <module>guest/thread-pools</module> --><!-- guest post on different site -->
				<!-- <module>guest/tomcat-app</module> --><!-- guest post on different site -->
				<module>jenkins/hello-world</module>
				<!-- <module>rule-engines/easy-rules</module> --><!-- Wrong Parent -->
				<!-- <module>rule-engines/openl-tablets</module> --><!-- Wrong Parent -->
				<!-- <module>rule-engines/rulebook</module> --><!-- Wrong Parent -->
				<module>spring-boot-custom-starter/greeter</module>
				<module>persistence-modules/spring-boot-h2/spring-boot-h2-database</module>
				<!--module>persistence-modules/spring-boot-h2/spring-boot-h2-remote-app</module-->
				<!-- <module>guest\webservices\rest-client</module> --><!-- guest post on different site -->
				<!-- <module>guest\webservices\rest-server</module> --><!-- guest post on different site -->
				<!-- <module>guest\webservices\spring-rest-service</module> --><!-- guest post on different site -->
			</modules>

		</profile>

		<profile>
			<id>integration-lite-test</id>

            <build>
                <plugins>
                    <plugin>
                        <groupId>org.apache.maven.plugins</groupId>
                        <artifactId>maven-surefire-plugin</artifactId>
                        <configuration>
                            <excludes>
                                <exclude>**/*ManualTest.java</exclude>
                                <exclude>**/*LiveTest.java</exclude>
                            </excludes>
                            <includes>
                                <include>**/*IntegrationTest.java</include>
                                <include>**/*IntTest.java</include>
                            </includes>
                        </configuration>
                    </plugin>
                </plugins>
            </build>

			<modules>
				<module>parent-boot-1</module>
				<module>parent-boot-2</module>
				<module>parent-spring-4</module>
				<module>parent-spring-5</module>
				<module>parent-java</module>
				<module>parent-kotlin</module>
                
				<module>spring-4</module>
			</modules>

		</profile>

=======
>>>>>>> 80566a89
        <profile>
            <id>integration-lite-first</id>

            <build>
                <plugins>
                    <plugin>
                        <groupId>org.apache.maven.plugins</groupId>
                        <artifactId>maven-surefire-plugin</artifactId>
                        <configuration>
                            <excludes>
                                <exclude>**/*ManualTest.java</exclude>
                                <exclude>**/*LiveTest.java</exclude>
                            </excludes>
                            <includes>
                                <include>**/*IntegrationTest.java</include>
                                <include>**/*IntTest.java</include>
                            </includes>
                        </configuration>
                    </plugin>
                </plugins>
            </build>

            <modules>
                <module>parent-boot-1</module>
                <module>parent-boot-2</module>
                <module>parent-spring-4</module>
                <module>parent-spring-5</module>
                <module>parent-java</module>
                <module>parent-kotlin</module>
                
                <module>asm</module>
                <module>atomix</module>
                <module>aws</module>
                <module>aws-lambda</module>
                <module>akka-streams</module>
                <module>algorithms-genetic</module>
                <module>algorithms-miscellaneous-1</module>
                <module>algorithms-miscellaneous-2</module>
                <module>algorithms-sorting</module>
                <module>annotations</module>
                <module>apache-cxf</module>
                <module>apache-fop</module>
                <module>apache-poi</module>
                <module>apache-tika</module>
                <module>apache-thrift</module>
                <module>apache-curator</module>
                <module>apache-zookeeper</module>
                <module>apache-opennlp</module>
                <module>autovalue</module>
                <module>axon</module>
                <module>azure</module>
                <module>apache-velocity</module>
                <module>apache-solrj</module>
                <module>apache-meecrowave</module>
                <module>antlr</module>
                
                <module>bootique</module>
                
                <module>cdi</module>
                <module>core-java-collections</module>
                <module>core-java-io</module>
                <module>core-java-8</module>
                <module>core-groovy</module>
                <module>couchbase</module>
                
                <module>dozer</module>
                <module>disruptor</module>
                <module>drools</module>
                <module>deeplearning4j</module>
                
                <module>ethereum</module>
                
                <module>feign</module>
                <module>flips</module>
                
                <module>google-cloud</module>
                <module>gson</module>
                <module>guava</module>
                <module>guava-collections</module>
                <module>guava-modules/guava-18</module>
                <module>guava-modules/guava-19</module>
                <module>guava-modules/guava-21</module>
                <module>guice</module>
                
                <module>hazelcast</module>
                <module>hystrix</module>
                <module>httpclient</module>
                
                <module>image-processing</module>
                <module>immutables</module>
                
                <module>jackson</module>
                <module>java-strings</module>
                <!--<module>core-java-9</module> --> <!-- Commented because we have still not upgraded to java 9 -->
                <module>java-collections-conversions</module>
                <module>java-collections-maps</module>
                <module>java-streams</module>
                <module>java-lite</module>
                <module>java-numbers</module>
                <module>java-rmi</module>
                <module>java-vavr-stream</module>
                <module>javax-servlets</module>
                <module>javaxval</module>
                <module>jaxb</module>
                <module>javafx</module>
                <module>jgroups</module>
                <module>jee-7</module>
                <module>jee-7-security</module>
                <module>jjwt</module>
                <module>jsf</module>
                <module>json-path</module>
                <module>json</module>
                <module>jsoup</module>
                <module>jta</module>
                <module>jws</module>
                <module>jersey</module>
                <module>java-spi</module>
                <module>java-ee-8-security-api</module>
                
                <module>libraries-data</module>
                <module>linkrest</module>
                <module>logging-modules/log-mdc</module>
                <module>logging-modules/log4j</module>
                <module>logging-modules/logback</module>
                <module>lombok</module>
                <module>lucene</module>
                
                <module>mapstruct</module>
                <module>maven</module>
                <module>mesos-marathon</module>
                <module>msf4j</module>
                <module>mustache</module>
                <module>mvn-wrapper</module>
                <module>mybatis</module>
                <module>metrics</module>
                <module>maven-archetype</module>
                
                <module>noexception</module>
                
                <module>osgi</module>
                <module>orika</module>
                                
                <module>patterns</module>
                <module>pdf</module>
                <module>protobuffer</module>
                <module>performance-tests</module>
                
                <module>persistence-modules/java-jdbi</module>
                <module>persistence-modules/redis</module>
                <module>persistence-modules/orientdb</module>
                <module>persistence-modules/querydsl</module>
                <module>persistence-modules/apache-cayenne</module>
                <module>persistence-modules/solr</module>
                <module>persistence-modules/spring-data-dynamodb</module>
                <module>persistence-modules/spring-data-keyvalue</module>
                <module>persistence-modules/spring-data-neo4j</module>
                <module>persistence-modules/spring-data-solr</module>
                <module>persistence-modules/spring-hibernate-5</module>
                <module>persistence-modules/spring-data-eclipselink</module>
                <module>persistence-modules/spring-jpa</module>
                <module>persistence-modules/spring-hibernate-3</module>
                <module>persistence-modules/spring-data-gemfire</module>
                <module>persistence-modules/spring-boot-persistence</module>
                <module>persistence-modules/liquibase</module>
                <module>persistence-modules/java-cockroachdb</module>
                <module>persistence-modules/deltaspike</module>
                <module>persistence-modules/hbase</module>
                <module>persistence-modules/influxdb</module>
                <module>persistence-modules/spring-hibernate4</module>
                
                <module>reactor-core</module>
                <module>resteasy</module>
                <module>rxjava</module>
                <module>rxjava-2</module>
                <module>rabbitmq</module>
                
                <!-- very long running - temporarily disabled -->
                <!-- 
                <module>persistence-modules/spring-data-mongodb</module>
                -->
                
            </modules>

        </profile>

        <profile>
            <id>integration-lite-second</id>

            <build>
                <plugins>
                    <plugin>
                        <groupId>org.apache.maven.plugins</groupId>
                        <artifactId>maven-surefire-plugin</artifactId>
                        <configuration>
                            <excludes>
                                <exclude>**/*ManualTest.java</exclude>
                                <exclude>**/*LiveTest.java</exclude>
                            </excludes>
                            <includes>
                                <include>**/*IntegrationTest.java</include>
                                <include>**/*IntTest.java</include>
                            </includes>
                        </configuration>
                    </plugin>
                </plugins>
            </build>

            <modules>
                <module>parent-boot-1</module>
                <module>parent-boot-2</module>
                <module>parent-spring-4</module>
                <module>parent-spring-5</module>
                <module>parent-java</module>
                <module>parent-kotlin</module>
                
                <module>spring-4</module>
                <module>spring-5-reactive</module>
                <module>spring-5-reactive-security</module>
                <module>spring-5-reactive-client</module>
                <module>spring-5-mvc</module>
                <module>spring-5-security</module>
				<module>spring-5-security-oauth</module>
                <module>spring-activiti</module>
                <module>spring-akka</module>
                <module>spring-amqp</module>
                <module>spring-all</module>
                <module>spring-apache-camel</module>
                <module>spring-batch</module>
                <module>spring-bom</module>
                
                <module>spring-boot-keycloak</module>
                <module>spring-boot-bootstrap</module>
                <module>spring-boot-admin</module>
                <module>spring-boot-camel</module>
                <module>spring-boot-security</module>
                <module>spring-boot-mvc</module>
                <module>spring-boot-logging-log4j2</module>
                <module>spring-boot-disable-console-logging</module>
                
                <module>spring-cloud-data-flow</module>
                <module>spring-cloud</module>
                <module>spring-cloud-bus</module>
                <module>spring-core</module>
                <module>spring-cucumber</module>
                <module>spring-ejb</module>
                <module>spring-aop</module>
                
                <module>spring-data-rest</module>
                <module>spring-dispatcher-servlet</module>
                <module>spring-exceptions</module>
                <module>spring-freemarker</module>

                <module>spring-integration</module>
                <module>spring-jenkins-pipeline</module>
                <module>spring-jersey</module>

                <module>spring-jms</module>
                <module>spring-jooq</module>
                <module>spring-kafka</module>
                <module>spring-katharsis</module>
                <module>spring-ldap</module>
                <module>spring-mockito</module>
                <module>spring-mvc-forms-jsp</module>
                <module>spring-mvc-forms-thymeleaf</module>
                <module>spring-mvc-java</module>
                <module>spring-mvc-velocity</module>
                <module>spring-mvc-webflow</module>
                <module>spring-mvc-xml</module>
                <module>spring-mvc-kotlin</module>
                <module>spring-protobuf</module>
                <module>spring-quartz</module>
                <module>spring-rest-angular</module>
                <module>spring-rest-full</module>
                <module>spring-rest-query-language</module>
                <module>spring-rest</module>
                <module>spring-resttemplate</module>
                <module>spring-rest-simple</module>
                <module>spring-security-acl</module>
                <module>spring-security-cache-control</module>
                <module>spring-security-client/spring-security-jsp-authentication</module>
                <module>spring-security-client/spring-security-jsp-authorize</module>
                <module>spring-security-client/spring-security-jsp-config</module>
                <module>spring-security-client/spring-security-mvc</module>
                <module>spring-security-client/spring-security-thymeleaf-authentication</module>
                <module>spring-security-client/spring-security-thymeleaf-authorize</module>
                <module>spring-security-client/spring-security-thymeleaf-config</module>
                <module>spring-security-core</module>
                <module>spring-security-mvc-boot</module>
                <module>spring-security-mvc-digest-auth</module>
                <module>spring-security-mvc-ldap</module>
                <module>spring-security-mvc-login</module>
                <module>spring-security-mvc-persisted-remember-me</module>
                <module>spring-security-mvc-session</module>
                <module>spring-security-mvc-socket</module>
                <module>spring-security-openid</module>
                <!--<module>spring-security-react</module> -->
                <module>spring-security-rest-basic-auth</module>
                <module>spring-security-rest-custom</module>
                <module>spring-security-rest</module>
                <module>spring-security-sso</module>
                <module>spring-security-x509</module>
                <module>spring-session</module>
                <module>spring-sleuth</module>
                <module>spring-social-login</module>
                <module>spring-spel</module>
                <module>spring-state-machine</module>
                <module>spring-thymeleaf</module>
                <module>spring-userservice</module>
                <module>spring-zuul</module>
                <module>spring-remoting</module>
                <module>spring-reactor</module>
                <module>spring-vertx</module>
                <module>spring-vault</module>
                <module>spring-jinq</module>
                <module>spring-rest-embedded-tomcat</module>
                
                <module>spring-static-resources</module>
                <module>spring-swagger-codegen</module>
                <module>spring-drools</module>
                <module>spring-boot-property-exp</module>
                <module>spring-security-thymeleaf</module>
                <module>spring-boot-ctx-fluent</module>
                <module>spring-webflux-amqp</module>
                
                <!-- very long running - temporarily disabled -->
                <!-- 
                <module>spring-amqp-simple</module>
                <module>spring-5-data-reactive</module>
                -->
                
            </modules>

        </profile>

        <profile>
            <id>integration-lite-third</id>

            <build>
                <plugins>
                    <plugin>
                        <groupId>org.apache.maven.plugins</groupId>
                        <artifactId>maven-surefire-plugin</artifactId>
                        <configuration>
                            <excludes>
                                <exclude>**/*ManualTest.java</exclude>
                                <exclude>**/*LiveTest.java</exclude>
                            </excludes>
                            <includes>
                                <include>**/*IntegrationTest.java</include>
                                <include>**/*IntTest.java</include>
                            </includes>
                        </configuration>
                    </plugin>
                </plugins>
            </build>

            <modules>
                <module>parent-boot-1</module>
                <module>parent-boot-2</module>
                <module>parent-spring-4</module>
                <module>parent-spring-5</module>
                <module>parent-java</module>
                <module>parent-kotlin</module>
                
                <module>spark-java</module>
                <module>saas</module>
                <module>struts-2</module>
                
                <module>testing-modules/selenium-junit-testng</module>
                <module>testing-modules/groovy-spock</module>
                <module>testing-modules/mockito</module>
                <module>testing-modules/mockito-2</module>
                <module>testing-modules/mocks</module>
                <module>testing-modules/rest-assured</module>
                <module>testing-modules/rest-testing</module>
                <module>testing-modules/junit-5</module>
                <module>testing-modules/junit5-migration</module>
                <module>testing-modules/testing</module>
                <module>testing-modules/testng</module>
                <module>testing-modules/mockserver</module>
                <module>testing-modules/test-containers</module>
                <module>twilio</module>
                
                <module>undertow</module>
                
                <module>video-tutorials</module>
                <module>vaadin</module>
                <module>vertx-and-rxjava</module>
                <module>vraptor</module>
                <module>vertx</module>
                <module>vavr</module>
                
                <module>xmlunit-2</module>
                <module>xml</module>
                
                <!-- problematic -->
                <!--
                <module>persistence-modules/java-cassandra</module>
                <module>persistence-modules/spring-data-cassandra</module>
                <module>logging-modules/log4j2</module>
                <module>persistence-modules/spring-data-couchbase-2</module>
                <module>persistence-modules/spring-data-redis</module>

                <module>jmeter</module>
                -->

                <!-- heavy -->
                <!--
                <module>libraries</module>
                <module>geotools</module>
                <module>jhipster/jhipster-monolithic</module>
                <module>testing-modules/gatling</module>
                <module>spring-boot</module>
                <module>spring-boot-ops</module>
                <module>spring-5</module>
                <module>core-kotlin</module>
                <module>core-java</module>
                <module>google-web-toolkit</module>
                <module>spring-security-mvc-custom</module>
                <module>core-java-concurrency</module>
                -->

                <!-- 30:32 min -->
            </modules>

        </profile>

        <profile>
            <id>integration</id>
            
            <build>
                <plugins>
                    <plugin>
                        <groupId>org.apache.maven.plugins</groupId>
                        <artifactId>maven-surefire-plugin</artifactId>
                        <configuration>
                            <excludes>
                                <exclude>**/*ManualTest.java</exclude>
                                <exclude>**/*LiveTest.java</exclude>
                            </excludes>
                            <includes>
                                <include>**/*IntegrationTest.java</include>
                                <include>**/*IntTest.java</include>
                            </includes>
                        </configuration>
                    </plugin>
                </plugins>
            </build>

            <modules>

                <module>parent-boot-1</module>
                <module>parent-boot-2</module>
                <module>parent-spring-4</module>
                <module>parent-spring-5</module>
                <module>parent-java</module>
                <module>parent-kotlin</module>
                <!-- <module>core-java-9</module> --> <!-- Commented because we have still not upgraded to java 9 -->

                <!-- <module>asm</module> <module>atomix</module> <module>persistence-modules/apache-cayenne</module>
                    <module>aws</module> <module>aws-lambda</module> <module>akka-streams</module>
                    <module>algorithms</module> <module>annotations</module> <module>apache-cxf</module>
                    <module>apache-fop</module> <module>apache-poi</module> <module>apache-tika</module>
                    <module>apache-thrift</module> <module>apache-curator</module> <module>apache-zookeeper</module>
                    <module>apache-opennlp</module> <module>autovalue</module> <module>axon</module>
                    <module>azure</module> <module>bootique</module> <module>cdi</module> <module>core-java</module>
                    <module>core-java-collections</module> <module>core-java-io</module> <module>core-java-8</module>
                    <module>core-kotlin</module> <module>core-groovy</module> <module>core-java-concurrency</module>
                    <module>couchbase</module> <module>persistence-modules/deltaspike</module> <module>dozer</module>
                    <module>ethereum</module> <module>ejb</module> <module>feign</module> <module>flips</module>
                    <module>geotools</module> <module>testing-modules/groovy-spock</module> <module>testing-modules/gatling</module>
                    <module>google-cloud</module> <module>google-web-toolkit</module> <module>gson</module>
                    <module>guava</module> <module>guava-modules/guava-18</module> <module>guava-modules/guava-19</module>
                    <module>guava-modules/guava-21</module> <module>guice</module> <module>disruptor</module>
                    <module>spring-static-resources</module> <module>hazelcast</module> <module>persistence-modules/hbase</module>
                    <module>persistence-modules/hibernate5</module> <module>httpclient</module> <module>hystrix</module>
                    <module>image-processing</module> <module>immutables</module> <module>persistence-modules/influxdb</module>
                    <module>jackson</module> <module>persistence-modules/java-cassandra</module>
                    <module>vavr</module> <module>java-lite</module> <module>java-numbers</module>
                    <module>java-rmi</module> <module>java-vavr-stream</module> <module>javax-servlets</module>
                    <module>javaxval</module> <module>jaxb</module> <module>javafx</module> <module>jgroups</module>
                    <module>jee-7</module> <module>jhipster/jhipster-monolithic</module> <module>jjwt</module>
                    <module>jpa-storedprocedure</module> <module>jsf</module> <module>json-path</module>
                    <module>json</module> <module>jsoup</module> <module>testing-modules/junit-5</module>
                    <module>jws</module> <module>libraries-data</module> <module>linkrest</module>
                    <module>logging-modules/log-mdc</module> <module>logging-modules/log4j</module>
                    <module>logging-modules/log4j2</module> <module>logging-modules/logback</module>
                    <module>lombok</module> <module>mapstruct</module> <module>metrics</module>
                    <module>maven</module> <module>mesos-marathon</module> <module>msf4j</module> -->

                <!-- group 1 - OK, 27min, 7911Kb log, 8 failusres -->

                <!-- group 2 -->

                <!-- -->
                <module>testing-modules/mockito</module>
                <module>testing-modules/mockito-2</module>
                <module>testing-modules/mocks</module>
                <module>mustache</module>
                <module>mvn-wrapper</module>
                <module>noexception</module>
                <module>persistence-modules/orientdb</module>
                <module>osgi</module>
                <module>orika</module>
                <module>patterns</module>
                <module>pdf</module>
                <module>protobuffer</module>
                <module>persistence-modules/querydsl</module>
                <module>reactor-core</module>
                <module>persistence-modules/redis</module>
                <module>testing-modules/rest-assured</module>
                <module>testing-modules/rest-testing</module>
                <module>resteasy</module>
                <module>rxjava</module>
                <module>rxjava-2</module>
                <module>spring-swagger-codegen</module>
                <module>testing-modules/selenium-junit-testng</module>
                <module>persistence-modules/solr</module>
                <module>spark-java</module>
                <module>spring-4</module>
                <module>spring-5</module>
                <module>spring-5-data-reactive</module>
                <module>spring-5-reactive</module>
                <module>spring-5-reactive-security</module>
                <module>spring-5-reactive-client</module>
                <module>spring-5-mvc</module>
                <module>spring-5-security</module>
                <module>spring-activiti</module>
                <module>spring-akka</module>
                <module>spring-amqp</module>
                <module>spring-all</module>
                <module>spring-amqp-simple</module>
                <module>spring-apache-camel</module>
                <module>spring-batch</module>
                <module>jmh</module>

                <!-- group 2 - Pass, 11-16 min, 42 test failures, 4,020 KB -->

                <!-- group 3.1 -->

                <module>spring-bom</module>
                <module>spring-boot</module>
                <module>spring-boot-client</module>
                <module>spring-boot-keycloak</module>
                <module>spring-boot-bootstrap</module>
                <module>spring-boot-admin</module>
                <module>spring-boot-camel</module>
                <module>spring-boot-ops</module>
                <module>persistence-modules/spring-boot-persistence</module>
                <module>spring-boot-security</module>
                <module>spring-boot-mvc</module>
                <module>spring-boot-logging-log4j2</module>
                <module>spring-boot-disable-console-logging</module>
                <module>spring-cloud-data-flow</module>
                <module>spring-cloud</module>
                <module>spring-cloud-bus</module>
                <module>spring-core</module>
                <module>spring-cucumber</module>
                <module>spring-ejb</module>
                <module>spring-aop</module>
                <module>persistence-modules/spring-data-cassandra</module>
                <module>persistence-modules/spring-data-couchbase-2</module>
                <module>persistence-modules/spring-data-dynamodb</module>
                <module>persistence-modules/spring-data-elasticsearch</module>
                <module>persistence-modules/spring-data-keyvalue</module>
                <module>persistence-modules/spring-data-mongodb</module>
                <module>persistence-modules/spring-data-jpa</module>
                <module>persistence-modules/spring-data-neo4j</module>
                <module>persistence-modules/spring-data-redis</module>
                <module>spring-data-rest</module>

                <!-- group 3.1 - Pass, 23 min, 35 failed tests, 7,942 KB -->

                <!-- group 3.2 -->

                <!-- -->
                <module>persistence-modules/spring-data-solr</module>
                <module>spring-dispatcher-servlet</module>
                <module>spring-exceptions</module>
                <module>spring-freemarker</module>
                <module>persistence-modules/spring-hibernate-3</module>
                <module>persistence-modules/spring-hibernate4</module>
                <module>persistence-modules/spring-hibernate-5</module>
                <module>persistence-modules/spring-data-eclipselink</module>
                <module>spring-integration</module>
                <module>spring-jenkins-pipeline</module>
                <module>spring-jersey</module>
                <module>spring-jms</module>
                <module>spring-jooq</module>
                <module>persistence-modules/spring-jpa</module>
                <module>spring-kafka</module>
                <module>spring-katharsis</module>
                <module>spring-ldap</module>
                <module>spring-mockito</module>
                <module>spring-mvc-forms-jsp</module>
                <module>spring-mvc-forms-thymeleaf</module>
                <module>spring-mvc-java</module>
                <module>spring-mvc-velocity</module>
                <module>spring-mvc-webflow</module>
                <module>spring-mvc-xml</module>
                <module>spring-mvc-kotlin</module>
                <module>spring-protobuf</module>
                <module>spring-quartz</module>
                <module>spring-rest-angular</module>
                <module>spring-rest-full</module>
                <module>spring-rest-query-language</module>
                <module>spring-rest</module>
                <module>spring-resttemplate</module>
                <module>spring-rest-simple</module>
                <module>spring-reactive-kotlin</module>


                <!-- group 3.2 - Pass, 8 minutes, 1 failed test, 2,294 KB log -->
                <!-- group 3 - Pass, 25 minutes, 36 failed tests, 10,163 KB log -->
                <!-- group 3 - Pass, 23 minutes, 31 failed tests, 8,693 KB log -->
                <!-- group 2+3 - Fail, 12 minutes, 44 failed tests -->

                <!-- group 4 -->

                <!-- <module>spring-security-acl</module> <module>spring-security-cache-control</module>
                    <module>spring-security-client/spring-security-jsp-authentication</module>
                    <module>spring-security-client/spring-security-jsp-authorize</module> <module>spring-security-client/spring-security-jsp-config</module>
                    <module>spring-security-client/spring-security-mvc</module> <module>spring-security-client/spring-security-thymeleaf-authentication</module>
                    <module>spring-security-client/spring-security-thymeleaf-authorize</module>
                    <module>spring-security-client/spring-security-thymeleaf-config</module>
                    <module>spring-security-core</module> <module>spring-security-mvc-boot</module>
                    <module>spring-security-mvc-custom</module> <module>spring-security-mvc-digest-auth</module>
                    <module>spring-security-mvc-ldap</module> <module>spring-security-mvc-login</module>
                    <module>spring-security-mvc-persisted-remember-me</module> <module>spring-security-mvc-session</module>
                    <module>spring-security-mvc-socket</module> <module>spring-security-openid</module>
                    <module>spring-security-react</module> <module>spring-security-rest-basic-auth</module>
                    <module>spring-security-rest-custom</module> <module>spring-security-rest</module>
                    <module>spring-security-sso</module> <module>spring-security-x509</module>
                    <module>spring-session</module> <module>spring-sleuth</module> <module>spring-social-login</module>
                    <module>spring-spel</module> <module>spring-state-machine</module> <module>spring-thymeleaf</module>
                    <module>spring-userservice</module> <module>spring-zuul</module> <module>spring-reactor</module>
                    <module>spring-vertx</module> <module>spring-jinq</module> <module>spring-rest-embedded-tomcat</module>
                    <module>testing-modules/testing</module> <module>testing-modules/testng</module>
                    <module>video-tutorials</module> <module>xml</module> <module>xmlunit-2</module>
                    <module>struts-2</module> <module>apache-velocity</module> <module>apache-solrj</module>
                    <module>rabbitmq</module> <module>vertx</module> <module>persistence-modules/spring-data-gemfire</module>
                    <module>mybatis</module> <module>spring-drools</module> <module>drools</module>
                    <module>persistence-modules/liquibase</module> <module>spring-boot-property-exp</module>
                    <module>testing-modules/mockserver</module> <module>testing-modules/test-containers</module>
                    <module>undertow</module> <module>vertx-and-rxjava</module> <module>saas</module>
                    <module>deeplearning4j</module> <module>lucene</module> <module>vraptor</module>
                    <module>persistence-modules/java-cockroachdb</module> <module>spring-security-thymeleaf</module>
                    <module>persistence-modules/java-jdbi</module> <module>jersey</module> <module>java-spi</module>
                    <module>performance-tests</module> <module>twilio</module> <module>spring-boot-ctx-fluent</module>
                    <module>java-ee-8-security-api</module> <module>spring-webflux-amqp</module>
                    <module>antlr</module> <module>maven-archetype</module> <module>apache-meecrowave</module> -->

                <!-- group 4 - OK, 12 min, 3,961 KB log, 12 failed tests -->

                <!-- <module>libraries</module> <module>jmeter</module> -->
                <!--<module>java-dates</module> --> <!-- Commented because we have still not upgraded to java 9 -->
                <module>java-websocket</module>
                <module>persistence-modules/activejdbc</module>
                <module>animal-sniffer-mvn-plugin</module>
                <module>apache-avro</module>
                <module>apache-bval</module>
                <module>apache-shiro</module>
                <module>apache-spark</module>
                <module>asciidoctor</module>
                <module>checker-plugin</module>
                <!-- <module>core-java-10</module> --><!-- Not upgraded to java 10 -->
                <!-- <module>core-java-11</module> --><!-- Not upgraded to java 11 -->
                <module>core-java-sun</module>
                <module>custom-pmd</module>
                <module>dagger</module>
                <module>data-structures</module>
                <module>dubbo</module>
                <module>persistence-modules/flyway</module>
                <!-- <module>grpc</module> --><!-- protobuf-maven-plugin filecopy failure -->
                <!-- <module>JGit</module> --><!-- Unit test failure -->
                <module>jni</module>
                <module>jooby</module>
                <!-- <module>micronaut</module> --><!-- Not upgraded to java 9 -->
                <!-- <module>microprofile</module> --><!-- Takes too much time : Downloads 93 MBs zip and .. -->
                <!-- <module>muleesb</module> --><!-- load main class org.mule.munit.remote.RemoteRunner -->
                <module>ratpack</module>
                <module>rest-with-spark-java</module>
                <module>spring-boot-autoconfiguration</module>
                <module>spring-boot-custom-starter</module>
                <module>spring-boot-jasypt</module>
                <module>spring-data-rest-querydsl</module>
                <module>spring-groovy</module>
                <module>spring-mobile</module>
                <module>spring-mustache</module>
                <module>spring-mvc-simple</module>
                <module>spring-mybatis</module>
                <module>spring-rest-hal-browser</module>
                <module>spring-rest-shell</module>
                <module>spring-rest-template</module>
                <module>spring-roo</module>
                <module>spring-security-stormpath</module>
                <module>sse-jaxrs</module>
                <module>static-analysis</module>
                <module>stripe</module>
                <!-- <module>structurizr</module> --><!-- Artiifact not found -->
                <!-- <module>Twitter4J</module> --><!-- Test failure -->
                <module>wicket</module>
                <module>xstream</module>
                <module>cas/cas-secured-app</module>
                <!-- <module>cas/cas-server</module> --><!-- Takes too much time -->
                <!-- <module>graphql/graphql-java</module> --><!-- Wrong parent -->
                <!-- <module>guest/deep-jsf</module> --><!-- guest post on different site -->
                <!-- <module>guest/junit5-example</module> --><!-- guest post on different site - Compilation failure -->
                <!-- <module>guest/log4j2-example</module> --><!-- guest post on different site -->
                <!-- <module>guest/logback-example</module> --><!-- guest post on different site -->
                <!-- <module>guest/memory-leaks</module> --><!-- guest post on different site -->
                <!-- <module>guest/remote-debugging</module> --><!-- guest post on different site -->
                <!-- <module>guest/spring-boot-app</module> --><!-- guest post on different site -->
                <!-- <module>guest/spring-mvc</module> --><!-- guest post on different site -->
                <!-- <module>guest/spring-security</module> --><!-- guest post on different site -->
                <!-- <module>guest/thread-pools</module> --><!-- guest post on different site -->
                <!-- <module>guest/tomcat-app</module> --><!-- guest post on different site -->
                <module>jenkins/hello-world</module>
                <!-- <module>rule-engines/easy-rules</module> --><!-- Wrong Parent -->
                <!-- <module>rule-engines/openl-tablets</module> --><!-- Wrong Parent -->
                <!-- <module>rule-engines/rulebook</module> --><!-- Wrong Parent -->
                <module>spring-boot-custom-starter/greeter</module>
                <module>persistence-modules/spring-boot-h2/spring-boot-h2-database</module>
                <!--module>persistence-modules/spring-boot-h2/spring-boot-h2-remote-app</module-->
                <!-- <module>guest\webservices\rest-client</module> --><!-- guest post on different site -->
                <!-- <module>guest\webservices\rest-server</module> --><!-- guest post on different site -->
                <!-- <module>guest\webservices\spring-rest-service</module> --><!-- guest post on different site -->
            </modules>

        </profile>

        <profile>
            <id>integration-heavy</id>

            <build>
                <plugins>
                    <plugin>
                        <groupId>org.apache.maven.plugins</groupId>
                        <artifactId>maven-surefire-plugin</artifactId>
                        <configuration>
                            <excludes>
                                <exclude>**/*ManualTest.java</exclude>
                                <exclude>**/*LiveTest.java</exclude>
                            </excludes>
                            <includes>
                                <include>**/*IntegrationTest.java</include>
                                <include>**/*IntTest.java</include>
                            </includes>
                        </configuration>
                    </plugin>
                </plugins>
            </build>

            <modules>
                <module>parent-boot-1</module>
                <module>parent-boot-2</module>
                <module>parent-spring-4</module>
                <module>parent-spring-5</module>
                <module>parent-java</module>
				<module>parent-kotlin</module>
                <module>libraries</module>
                <module>geotools</module>
                <module>jhipster</module>
                <module>testing-modules/gatling</module>
                <module>spring-boot</module>
                <module>spring-boot-ops</module>
                <module>spring-5</module>
                <module>core-kotlin</module>
				<module>kotlin-libraries</module>
                <module>core-java</module>
                <module>google-web-toolkit</module>
                <module>spring-security-mvc-custom</module>
                <module>persistence-modules/hibernate5</module>
                <module>persistence-modules/spring-data-elasticsearch</module>
                <module>core-java-concurrency</module>
				<module>core-java-concurrency-collections</module>
            </modules>

        </profile>


	</profiles>

	<reporting>
		<plugins>
			<plugin>
				<groupId>org.apache.maven.plugins</groupId>
				<artifactId>maven-jxr-plugin</artifactId>
				<version>${maven-jxr-plugin.version}</version>
			</plugin>
		</plugins>
	</reporting>

	<properties>
		<project.build.sourceEncoding>UTF-8</project.build.sourceEncoding>
		<project.reporting.outputEncoding>UTF-8</project.reporting.outputEncoding>
		<gib.referenceBranch>refs/heads/master</gib.referenceBranch>
		<gib.skipTestsForNotImpactedModules>true</gib.skipTestsForNotImpactedModules>
		<gib.failOnMissingGitDir>false</gib.failOnMissingGitDir>
		<gib.failOnError>false</gib.failOnError>
		<gib.enabled>false</gib.enabled>
        
		<junit.version>4.12</junit.version>
		<org.hamcrest.version>1.3</org.hamcrest.version>
		<mockito.version>2.21.0</mockito.version>
        
		<!-- logging -->
		<org.slf4j.version>1.7.21</org.slf4j.version>
		<logback.version>1.1.7</logback.version>
        
		<!-- plugins -->
		<maven-surefire-plugin.version>2.21.0</maven-surefire-plugin.version>
		<maven-compiler-plugin.version>3.7.0</maven-compiler-plugin.version>
		<exec-maven-plugin.version>1.6.0</exec-maven-plugin.version>
		<java.version>1.8</java.version>
		<log4j.version>1.2.17</log4j.version>
		<moneta.version>1.1</moneta.version>
		<esapi.version>2.1.0.1</esapi.version>
		<jmh-core.version>1.19</jmh-core.version>
		<jmh-generator.version>1.19</jmh-generator.version>
		<hamcrest-all.version>1.3</hamcrest-all.version>
		<exec-maven-plugin.version>1.6.0</exec-maven-plugin.version>
		<maven-failsafe-plugin.version>2.19.1</maven-failsafe-plugin.version>
		<commons-io.version>2.5</commons-io.version>
		<commons-cli.version>1.4</commons-cli.version>
		<maven-war-plugin.version>3.0.0</maven-war-plugin.version>
		<javax.servlet-api.version>3.1.0</javax.servlet-api.version>
		<jstl-api.version>1.2</jstl-api.version>
		<javax.servlet.jsp-api.version>2.3.1</javax.servlet.jsp-api.version>
		<jackson-mapper-asl.version>1.9.13</jackson-mapper-asl.version>
		<jstl.version>1.2</jstl.version>
		<jackson-databind.version>2.5.0</jackson-databind.version>
		<commons-fileupload.version>1.3</commons-fileupload.version>
		<junit-platform.version>1.2.0</junit-platform.version>
		<junit-jupiter.version>5.2.0</junit-jupiter.version>
		<directory-maven-plugin.version>0.3.1</directory-maven-plugin.version>
		<maven-install-plugin.version>2.5.1</maven-install-plugin.version>
		<custom-pmd.version>0.0.1</custom-pmd.version>
		<gitflow-incremental-builder.version>3.4</gitflow-incremental-builder.version>
		<maven-jxr-plugin.version>2.3</maven-jxr-plugin.version>
		<!-- <maven-pmd-plugin.version>3.9.0</maven-pmd-plugin.version> -->
		<maven-pmd-plugin.version>3.8</maven-pmd-plugin.version>
	</properties>
</project><|MERGE_RESOLUTION|>--- conflicted
+++ resolved
@@ -936,349 +936,6 @@
 
 		</profile>
 
-<<<<<<< HEAD
-		<profile>
-			<id>integration</id>
-            
-            <build>
-                <plugins>
-                    <plugin>
-                        <groupId>org.apache.maven.plugins</groupId>
-                        <artifactId>maven-surefire-plugin</artifactId>
-                        <configuration>
-                            <excludes>
-                                <exclude>**/*ManualTest.java</exclude>
-                                <exclude>**/*LiveTest.java</exclude>
-                            </excludes>
-                            <includes>
-                                <include>**/*IntegrationTest.java</include>
-                                <include>**/*IntTest.java</include>
-                            </includes>
-                        </configuration>
-                    </plugin>
-                </plugins>
-            </build>
-
-			<modules>
-
-				<module>parent-boot-1</module>
-				<module>parent-boot-2</module>
-				<module>parent-spring-4</module>
-				<module>parent-spring-5</module>
-				<module>parent-java</module>
-				<module>parent-kotlin</module>
-				<!-- <module>core-java-9</module> --> <!-- Commented because we have still not upgraded to java 9 -->
-
-				<!-- <module>asm</module> <module>atomix</module> <module>persistence-modules/apache-cayenne</module>
-					<module>aws</module> <module>aws-lambda</module> <module>akka-streams</module>
-					<module>algorithms</module> <module>annotations</module> <module>apache-cxf</module>
-					<module>apache-fop</module> <module>apache-poi</module> <module>apache-tika</module>
-					<module>apache-thrift</module> <module>apache-curator</module> <module>apache-zookeeper</module>
-					<module>apache-opennlp</module> <module>autovalue</module> <module>axon</module>
-					<module>azure</module> <module>bootique</module> <module>cdi</module> <module>core-java</module>
-					<module>core-java-collections</module> <module>core-java-io</module> <module>core-java-8</module>
-					<module>core-kotlin</module> <module>core-groovy</module> <module>core-java-concurrency</module>
-					<module>couchbase</module> <module>persistence-modules/deltaspike</module> <module>dozer</module>
-					<module>ethereum</module> <module>ejb</module> <module>feign</module> <module>flips</module>
-					<module>geotools</module> <module>testing-modules/groovy-spock</module> <module>testing-modules/gatling</module>
-					<module>google-cloud</module> <module>google-web-toolkit</module> <module>gson</module>
-					<module>guava</module> <module>guava-modules/guava-18</module> <module>guava-modules/guava-19</module>
-					<module>guava-modules/guava-21</module> <module>guice</module> <module>disruptor</module>
-					<module>spring-static-resources</module> <module>hazelcast</module> <module>persistence-modules/hbase</module>
-					<module>persistence-modules/hibernate5</module> <module>httpclient</module> <module>hystrix</module>
-					<module>image-processing</module> <module>immutables</module> <module>persistence-modules/influxdb</module>
-					<module>jackson</module> <module>persistence-modules/java-cassandra</module>
-					<module>vavr</module> <module>java-lite</module> <module>java-numbers</module>
-					<module>java-rmi</module> <module>java-vavr-stream</module> <module>javax-servlets</module>
-					<module>javaxval</module> <module>jaxb</module> <module>javafx</module> <module>jgroups</module>
-					<module>jee-7</module> <module>jhipster/jhipster-monolithic</module> <module>jjwt</module>
-					<module>jpa-storedprocedure</module> <module>jsf</module> <module>json-path</module>
-					<module>json</module> <module>jsoup</module> <module>testing-modules/junit-5</module>
-					<module>jws</module> <module>libraries-data</module> <module>linkrest</module>
-					<module>logging-modules/log-mdc</module> <module>logging-modules/log4j</module>
-					<module>logging-modules/log4j2</module> <module>logging-modules/logback</module>
-					<module>lombok</module> <module>mapstruct</module> <module>metrics</module>
-					<module>maven</module> <module>mesos-marathon</module> <module>msf4j</module> -->
-
-				<!-- group 1 - OK, 27min, 7911Kb log, 8 failusres -->
-
-				<!-- group 2 -->
-
-				<!-- -->
-				<module>testing-modules/mockito</module>
-				<module>testing-modules/mockito-2</module>
-				<module>testing-modules/mocks</module>
-				<module>mustache</module>
-				<module>mvn-wrapper</module>
-				<module>noexception</module>
-				<module>persistence-modules/orientdb</module>
-				<module>osgi</module>
-				<module>orika</module>
-				<module>patterns</module>
-				<module>pdf</module>
-				<module>protobuffer</module>
-				<module>persistence-modules/querydsl</module>
-				<module>reactor-core</module>
-				<module>persistence-modules/redis</module>
-				<module>testing-modules/rest-assured</module>
-				<module>testing-modules/rest-testing</module>
-				<module>resteasy</module>
-				<module>rxjava</module>
-				<module>rxjava-2</module>
-				<module>spring-swagger-codegen</module>
-				<module>testing-modules/selenium-junit-testng</module>
-				<module>persistence-modules/solr</module>
-				<module>spark-java</module>
-				<module>spring-4</module>
-				<module>spring-5</module>
-				<module>spring-5-data-reactive</module>
-				<module>spring-5-reactive</module>
-				<module>spring-5-reactive-security</module>
-				<module>spring-5-reactive-client</module>
-				<module>spring-5-mvc</module>
-				<module>spring-5-security</module>
-				<module>spring-5-security-oauth</module>
-				<module>spring-activiti</module>
-				<module>spring-akka</module>
-				<module>spring-amqp</module>
-				<module>spring-all</module>
-				<module>spring-amqp-simple</module>
-				<module>spring-apache-camel</module>
-				<module>spring-batch</module>
-				<module>jmh</module>
-
-				<!-- group 2 - Pass, 11-16 min, 42 test failures, 4,020 KB -->
-
-				<!-- group 3.1 -->
-
-				<module>spring-bom</module>
-				<module>spring-boot</module>
-				<module>spring-boot-client</module>
-				<module>spring-boot-keycloak</module>
-				<module>spring-boot-bootstrap</module>
-				<module>spring-boot-admin</module>
-				<module>spring-boot-camel</module>
-				<module>spring-boot-ops</module>
-				<module>persistence-modules/spring-boot-persistence</module>
-				<module>spring-boot-security</module>
-				<module>spring-boot-mvc</module>
-				<module>spring-boot-logging-log4j2</module>
-				<module>spring-boot-disable-console-logging</module>
-				<module>spring-cloud-data-flow</module>
-				<module>spring-cloud</module>
-				<module>spring-cloud-bus</module>
-				<module>spring-core</module>
-				<module>spring-cucumber</module>
-				<module>spring-ejb</module>
-				<module>spring-aop</module>
-				<module>persistence-modules/spring-data-cassandra</module>
-				<module>persistence-modules/spring-data-couchbase-2</module>
-				<module>persistence-modules/spring-data-dynamodb</module>
-				<module>persistence-modules/spring-data-elasticsearch</module>
-				<module>persistence-modules/spring-data-keyvalue</module>
-				<module>persistence-modules/spring-data-mongodb</module>
-				<module>persistence-modules/spring-data-jpa</module>
-				<module>persistence-modules/spring-data-neo4j</module>
-				<module>persistence-modules/spring-data-redis</module>
-				<module>spring-data-rest</module>
-
-				<!-- group 3.1 - Pass, 23 min, 35 failed tests, 7,942 KB -->
-
-				<!-- group 3.2 -->
-
-				<!-- -->
-				<module>persistence-modules/spring-data-solr</module>
-				<module>spring-dispatcher-servlet</module>
-				<module>spring-exceptions</module>
-				<module>spring-freemarker</module>
-				<module>persistence-modules/spring-hibernate-3</module>
-				<module>persistence-modules/spring-hibernate4</module>
-				<module>persistence-modules/spring-hibernate-5</module>
-				<module>persistence-modules/spring-data-eclipselink</module>
-				<module>spring-integration</module>
-				<module>spring-jenkins-pipeline</module>
-				<module>spring-jersey</module>
-				<module>spring-jms</module>
-				<module>spring-jooq</module>
-				<module>persistence-modules/spring-jpa</module>
-				<module>spring-kafka</module>
-				<module>spring-katharsis</module>
-				<module>spring-ldap</module>
-				<module>spring-mockito</module>
-				<module>spring-mvc-forms-jsp</module>
-				<module>spring-mvc-forms-thymeleaf</module>
-				<module>spring-mvc-java</module>
-				<module>spring-mvc-velocity</module>
-				<module>spring-mvc-webflow</module>
-				<module>spring-mvc-xml</module>
-				<module>spring-mvc-kotlin</module>
-				<module>spring-protobuf</module>
-				<module>spring-quartz</module>
-				<module>spring-rest-angular</module>
-				<module>spring-rest-full</module>
-				<module>spring-rest-query-language</module>
-				<module>spring-rest</module>
-				<module>spring-resttemplate</module>
-				<module>spring-rest-simple</module>
-                <module>spring-reactive-kotlin</module>
-
-
-				<!-- group 3.2 - Pass, 8 minutes, 1 failed test, 2,294 KB log -->
-				<!-- group 3 - Pass, 25 minutes, 36 failed tests, 10,163 KB log -->
-				<!-- group 3 - Pass, 23 minutes, 31 failed tests, 8,693 KB log -->
-				<!-- group 2+3 - Fail, 12 minutes, 44 failed tests -->
-
-				<!-- group 4 -->
-
-				<!-- <module>spring-security-acl</module> <module>spring-security-cache-control</module>
-					<module>spring-security-client/spring-security-jsp-authentication</module>
-					<module>spring-security-client/spring-security-jsp-authorize</module> <module>spring-security-client/spring-security-jsp-config</module>
-					<module>spring-security-client/spring-security-mvc</module> <module>spring-security-client/spring-security-thymeleaf-authentication</module>
-					<module>spring-security-client/spring-security-thymeleaf-authorize</module>
-					<module>spring-security-client/spring-security-thymeleaf-config</module>
-					<module>spring-security-core</module> <module>spring-security-mvc-boot</module>
-					<module>spring-security-mvc-custom</module> <module>spring-security-mvc-digest-auth</module>
-					<module>spring-security-mvc-ldap</module> <module>spring-security-mvc-login</module>
-					<module>spring-security-mvc-persisted-remember-me</module> <module>spring-security-mvc-session</module>
-					<module>spring-security-mvc-socket</module> <module>spring-security-openid</module>
-					<module>spring-security-react</module> <module>spring-security-rest-basic-auth</module>
-					<module>spring-security-rest-custom</module> <module>spring-security-rest</module>
-					<module>spring-security-sso</module> <module>spring-security-x509</module>
-					<module>spring-session</module> <module>spring-sleuth</module> <module>spring-social-login</module>
-					<module>spring-spel</module> <module>spring-state-machine</module> <module>spring-thymeleaf</module>
-					<module>spring-userservice</module> <module>spring-zuul</module> <module>spring-reactor</module>
-					<module>spring-vertx</module> <module>spring-jinq</module> <module>spring-rest-embedded-tomcat</module>
-					<module>testing-modules/testing</module> <module>testing-modules/testng</module>
-					<module>video-tutorials</module> <module>xml</module> <module>xmlunit-2</module>
-					<module>struts-2</module> <module>apache-velocity</module> <module>apache-solrj</module>
-					<module>rabbitmq</module> <module>vertx</module> <module>persistence-modules/spring-data-gemfire</module>
-					<module>mybatis</module> <module>spring-drools</module> <module>drools</module>
-					<module>persistence-modules/liquibase</module> <module>spring-boot-property-exp</module>
-					<module>testing-modules/mockserver</module> <module>testing-modules/test-containers</module>
-					<module>undertow</module> <module>vertx-and-rxjava</module> <module>saas</module>
-					<module>deeplearning4j</module> <module>lucene</module> <module>vraptor</module>
-					<module>persistence-modules/java-cockroachdb</module> <module>spring-security-thymeleaf</module>
-					<module>persistence-modules/java-jdbi</module> <module>jersey</module> <module>java-spi</module>
-					<module>performance-tests</module> <module>twilio</module> <module>spring-boot-ctx-fluent</module>
-					<module>java-ee-8-security-api</module> <module>spring-webflux-amqp</module>
-					<module>antlr</module> <module>maven-archetype</module> <module>apache-meecrowave</module> -->
-
-				<!-- group 4 - OK, 12 min, 3,961 KB log, 12 failed tests -->
-
-				<!-- <module>libraries</module> <module>jmeter</module> -->
-				<!--<module>java-dates</module> --> <!-- Commented because we have still not upgraded to java 9 -->
-				<module>java-websocket</module>
-				<module>persistence-modules/activejdbc</module>
-				<module>animal-sniffer-mvn-plugin</module>
-				<module>apache-avro</module>
-				<module>apache-bval</module>
-				<module>apache-shiro</module>
-				<module>apache-spark</module>
-				<module>asciidoctor</module>
-				<module>checker-plugin</module>
-				<!-- <module>core-java-10</module> --><!-- Not upgraded to java 10 -->
-				<!-- <module>core-java-11</module> --><!-- Not upgraded to java 11 -->
-				<module>core-java-sun</module>
-				<module>custom-pmd</module>
-				<module>dagger</module>
-				<module>data-structures</module>
-				<module>dubbo</module>
-				<module>persistence-modules/flyway</module>
-				<!-- <module>grpc</module> --><!-- protobuf-maven-plugin filecopy failure -->
-				<!-- <module>JGit</module> --><!-- Unit test failure -->
-				<module>jni</module>
-				<module>jooby</module>
-				<!-- <module>micronaut</module> --><!-- Not upgraded to java 9 -->
-				<!-- <module>microprofile</module> --><!-- Takes too much time : Downloads 93 MBs zip and .. -->
-				<!-- <module>muleesb</module> --><!-- load main class org.mule.munit.remote.RemoteRunner -->
-				<module>ratpack</module>
-				<module>rest-with-spark-java</module>
-				<module>spring-boot-autoconfiguration</module>
-				<module>spring-boot-custom-starter</module>
-				<module>spring-boot-jasypt</module>
-				<module>spring-data-rest-querydsl</module>
-				<module>spring-groovy</module>
-				<module>spring-mobile</module>
-				<module>spring-mustache</module>
-				<module>spring-mvc-simple</module>
-				<module>spring-mybatis</module>
-				<module>spring-rest-hal-browser</module>
-				<module>spring-rest-shell</module>
-				<module>spring-rest-template</module>
-				<module>spring-roo</module>
-				<module>spring-security-stormpath</module>
-				<module>sse-jaxrs</module>
-				<module>static-analysis</module>
-				<module>stripe</module>
-				<!-- <module>structurizr</module> --><!-- Artiifact not found -->
-				<!-- <module>Twitter4J</module> --><!-- Test failure -->
-				<module>wicket</module>
-				<module>xstream</module>
-				<module>cas/cas-secured-app</module>
-				<!-- <module>cas/cas-server</module> --><!-- Takes too much time -->
-				<!-- <module>graphql/graphql-java</module> --><!-- Wrong parent -->
-				<!-- <module>guest/deep-jsf</module> --><!-- guest post on different site -->
-				<!-- <module>guest/junit5-example</module> --><!-- guest post on different site - Compilation failure -->
-				<!-- <module>guest/log4j2-example</module> --><!-- guest post on different site -->
-				<!-- <module>guest/logback-example</module> --><!-- guest post on different site -->
-				<!-- <module>guest/memory-leaks</module> --><!-- guest post on different site -->
-				<!-- <module>guest/remote-debugging</module> --><!-- guest post on different site -->
-				<!-- <module>guest/spring-boot-app</module> --><!-- guest post on different site -->
-				<!-- <module>guest/spring-mvc</module> --><!-- guest post on different site -->
-				<!-- <module>guest/spring-security</module> --><!-- guest post on different site -->
-				<!-- <module>guest/thread-pools</module> --><!-- guest post on different site -->
-				<!-- <module>guest/tomcat-app</module> --><!-- guest post on different site -->
-				<module>jenkins/hello-world</module>
-				<!-- <module>rule-engines/easy-rules</module> --><!-- Wrong Parent -->
-				<!-- <module>rule-engines/openl-tablets</module> --><!-- Wrong Parent -->
-				<!-- <module>rule-engines/rulebook</module> --><!-- Wrong Parent -->
-				<module>spring-boot-custom-starter/greeter</module>
-				<module>persistence-modules/spring-boot-h2/spring-boot-h2-database</module>
-				<!--module>persistence-modules/spring-boot-h2/spring-boot-h2-remote-app</module-->
-				<!-- <module>guest\webservices\rest-client</module> --><!-- guest post on different site -->
-				<!-- <module>guest\webservices\rest-server</module> --><!-- guest post on different site -->
-				<!-- <module>guest\webservices\spring-rest-service</module> --><!-- guest post on different site -->
-			</modules>
-
-		</profile>
-
-		<profile>
-			<id>integration-lite-test</id>
-
-            <build>
-                <plugins>
-                    <plugin>
-                        <groupId>org.apache.maven.plugins</groupId>
-                        <artifactId>maven-surefire-plugin</artifactId>
-                        <configuration>
-                            <excludes>
-                                <exclude>**/*ManualTest.java</exclude>
-                                <exclude>**/*LiveTest.java</exclude>
-                            </excludes>
-                            <includes>
-                                <include>**/*IntegrationTest.java</include>
-                                <include>**/*IntTest.java</include>
-                            </includes>
-                        </configuration>
-                    </plugin>
-                </plugins>
-            </build>
-
-			<modules>
-				<module>parent-boot-1</module>
-				<module>parent-boot-2</module>
-				<module>parent-spring-4</module>
-				<module>parent-spring-5</module>
-				<module>parent-java</module>
-				<module>parent-kotlin</module>
-                
-				<module>spring-4</module>
-			</modules>
-
-		</profile>
-
-=======
->>>>>>> 80566a89
         <profile>
             <id>integration-lite-first</id>
 
@@ -1806,6 +1463,7 @@
                 <module>spring-5-reactive-client</module>
                 <module>spring-5-mvc</module>
                 <module>spring-5-security</module>
+				<module>spring-5-security-oauth</module>
                 <module>spring-activiti</module>
                 <module>spring-akka</module>
                 <module>spring-amqp</module>
