<?xml version="1.0" encoding="UTF-8"?>
<project xmlns="http://maven.apache.org/POM/4.0.0"
	xmlns:xsi="http://www.w3.org/2001/XMLSchema-instance"
	xsi:schemaLocation="http://maven.apache.org/POM/4.0.0 http://maven.apache.org/xsd/maven-4.0.0.xsd">
	<modelVersion>4.0.0</modelVersion>

	<groupId>com.baeldung</groupId>
	<artifactId>parent-modules</artifactId>
	<version>1.0.0-SNAPSHOT</version>
	<name>parent-modules</name>
	<packaging>pom</packaging>

<<<<<<< HEAD
    <modules>
        <module>parent-boot-1</module>
        <module>parent-boot-2</module>
        <module>parent-spring-4</module>
        <module>parent-spring-5</module>
        <module>parent-java</module>
        <module>asm</module>
        <module>atomix</module>
        <module>apache-cayenne</module>
        <module>aws</module>
        <module>aws-lambda</module>
        <module>akka-streams</module>
        <module>algorithms</module>
        <module>annotations</module>
        <module>apache-cxf</module>
        <module>apache-fop</module>
        <module>apache-poi</module>
        <module>apache-tika</module>
        <module>apache-thrift</module>
        <module>apache-curator</module>
        <module>apache-zookeeper</module>
        <module>apache-opennlp</module>
        <module>autovalue</module>
        <module>axon</module>
        <module>azure</module>
        <module>bootique</module>
        <module>cdi</module>
        <!--<module>core-java-9</module>--> <!-- Commented because we have still not upgraded to java 9 -->
        <module>core-java</module>
        <module>core-java-collections</module>
        <module>core-java-io</module>
        <module>core-java-8</module>
        <module>core-kotlin</module>
        <module>core-groovy</module>
        <module>core-java-concurrency</module>
        <module>couchbase</module>
        <module>deltaspike</module>
        <module>dozer</module>
        <module>ethereum</module>
        <module>ejb</module>
        <module>feign</module>
        <module>flips</module>
        <module>testing-modules/gatling</module>
        <module>geotools</module>
        <module>testing-modules/groovy-spock</module>
        <module>google-cloud</module>
        <module>google-web-toolkit</module>
        <module>gson</module>
        <module>guava</module>
        <module>guava-modules/guava-18</module>
        <module>guava-modules/guava-19</module>
        <module>guava-modules/guava-21</module>
        <module>guice</module>
        <module>disruptor</module>
        <module>spring-static-resources</module>
        <module>hazelcast</module>
        <module>hbase</module>
        <module>hibernate5</module>
        <module>httpclient</module>
        <module>hystrix</module>
        <module>image-processing</module>
        <module>immutables</module>
        <module>influxdb</module>
        <module>jackson</module>
        <module>persistence-modules/java-cassandra</module>
        <module>vavr</module>
        <module>java-lite</module>
        <module>java-rmi</module>
        <module>java-vavr-stream</module>
        <module>javax-servlets</module>
        <module>javaxval</module>
        <module>jaxb</module>
        <module>javafx</module>
        <module>jgroups</module>
        <module>jee-7</module>
        <module>jhipster/jhipster-monolithic</module>
        <module>jjwt</module>
        <module>jpa-storedprocedure</module>
        <module>jsf</module>
        <module>json-path</module>
        <module>json</module>
        <module>jsoup</module>
        <module>testing-modules/junit-5</module>
        <module>jws</module>
        <module>libraries</module>
        <module>libraries-data</module>
        <module>linkrest</module>
        <module>logging-modules/log-mdc</module>
        <module>logging-modules/log4j</module>
        <module>logging-modules/log4j2</module>
        <module>logging-modules/logback</module>
        <module>lombok</module>
        <module>mapstruct</module>
        <module>metrics</module>
        <module>maven</module>
        <module>mesos-marathon</module>
        <module>msf4j</module>
        <module>testing-modules/mockito</module>
        <module>testing-modules/mockito-2</module>
        <module>testing-modules/mocks</module>
        <module>mustache</module>
        <module>mvn-wrapper</module>
        <module>noexception</module>
        <module>orientdb</module>
        <module>osgi</module>
        <module>orika</module>
        <module>patterns</module>
        <module>pdf</module>
        <module>protobuffer</module>
        <module>persistence-modules/querydsl</module>
        <module>reactor-core</module>
        <module>persistence-modules/redis</module>
        <module>testing-modules/rest-assured</module>
        <module>testing-modules/rest-testing</module>
        <module>resteasy</module>
        <module>rxjava</module>
        <module>spring-swagger-codegen</module>
        <module>testing-modules/selenium-junit-testng</module>
        <module>persistence-modules/solr</module>
        <module>spark-java</module>
        <module>spring-4</module>
        <module>spring-5</module>
        <module>spring-5-reactive</module>
        <module>spring-5-mvc</module>
        <module>spring-5-security</module>
        <module>spring-activiti</module>
        <module>spring-akka</module>
        <module>spring-amqp</module>
        <module>spring-all</module>
        <module>spring-amqp-simple</module>
        <module>spring-apache-camel</module>
        <module>spring-batch</module>
        <module>spring-bom</module>
        <module>spring-boot</module>
        <module>spring-boot-keycloak</module>
        <module>spring-boot-bootstrap</module>
        <module>spring-boot-admin</module>
        <module>spring-boot-ops</module>
        <module>spring-boot-persistence</module>
        <module>spring-boot-security</module>
        <module>spring-boot-mvc</module>
        <module>spring-boot-logging-log4j2</module>
        <module>spring-cloud-data-flow</module>
        <module>spring-cloud</module>
        <module>spring-core</module>
        <module>spring-cucumber</module>
        <module>spring-ejb</module>
        <module>spring-aop</module>
        <module>persistence-modules/spring-data-cassandra</module>
        <module>spring-data-couchbase-2</module>
        <module>persistence-modules/spring-data-dynamodb</module>
        <module>spring-data-elasticsearch</module>
        <module>spring-data-keyvalue</module>
        <module>spring-data-mongodb</module>
        <module>persistence-modules/spring-data-neo4j</module>
        <module>persistence-modules/spring-data-redis</module>
        <module>spring-data-rest</module>
        <module>persistence-modules/spring-data-solr</module>
        <module>spring-dispatcher-servlet</module>
        <module>spring-exceptions</module>
        <module>spring-freemarker</module>
        <module>persistence-modules/spring-hibernate-3</module>
        <module>spring-hibernate4</module>
        <module>persistence-modules/spring-hibernate-5</module>
        <module>persistence-modules/spring-data-eclipselink</module>
        <module>spring-integration</module>
        <module>spring-jenkins-pipeline</module>
        <module>spring-jersey</module>
        <module>jmeter</module>
        <module>spring-jms</module>
        <module>spring-jooq</module>
        <module>persistence-modules/spring-jpa</module>
        <module>spring-kafka</module>
        <module>spring-katharsis</module>
        <module>spring-ldap</module>
        <module>spring-mockito</module>
        <module>spring-mvc-forms-jsp</module>
        <module>spring-mvc-forms-thymeleaf</module>
        <module>spring-mvc-java</module>
        <module>spring-mvc-velocity</module>
        <module>spring-mvc-webflow</module>
        <module>spring-mvc-xml</module>
        <module>spring-mvc-kotlin</module>
        <module>spring-protobuf</module>
        <module>spring-quartz</module>
        <module>spring-reactive-kotlin</module>
        <module>spring-rest-angular</module>
        <module>spring-rest-full</module>
        <module>spring-rest-query-language</module>
        <module>spring-rest</module>
        <module>spring-rest-simple</module>
        <module>spring-security-acl</module>
        <module>spring-security-cache-control</module>
        <module>spring-security-client/spring-security-jsp-authentication</module>
        <module>spring-security-client/spring-security-jsp-authorize</module>
        <module>spring-security-client/spring-security-jsp-config</module>
        <module>spring-security-client/spring-security-mvc</module>
        <module>spring-security-client/spring-security-thymeleaf-authentication</module>
        <module>spring-security-client/spring-security-thymeleaf-authorize</module>
        <module>spring-security-client/spring-security-thymeleaf-config</module>
        <module>spring-security-core</module>
        <module>spring-security-mvc-boot</module>
        <module>spring-security-mvc-custom</module>
        <module>spring-security-mvc-digest-auth</module>
        <module>spring-security-mvc-ldap</module>
        <module>spring-security-mvc-login</module>
        <module>spring-security-mvc-persisted-remember-me</module>
        <module>spring-security-mvc-session</module>
        <module>spring-security-mvc-socket</module>
        <module>spring-security-openid</module>
        <!--<module>spring-security-react</module>-->
        <module>spring-security-rest-basic-auth</module>
        <module>spring-security-rest-custom</module>
        <module>spring-security-rest</module>
        <module>spring-security-sso</module>
        <module>spring-security-x509</module>
        <module>spring-session</module>
        <module>spring-sleuth</module>
        <module>spring-social-login</module>
        <module>spring-spel</module>
        <module>spring-state-machine</module>
        <module>spring-thymeleaf</module>
        <module>spring-userservice</module>
        <module>spring-zuul</module>
        <module>spring-reactor</module>
        <module>spring-vertx</module>
        <module>spring-jinq</module>
        <module>spring-rest-embedded-tomcat</module>
        <module>testing-modules/testing</module>
        <module>testing-modules/testng</module>
        <module>video-tutorials</module>
        <module>xml</module>
        <module>xmlunit-2</module>
        <module>struts-2</module>
        <module>apache-velocity</module>
        <module>apache-solrj</module>
        <module>rabbitmq</module>
        <module>vertx</module>
        <module>persistence-modules/spring-data-gemfire</module>
        <module>mybatis</module>
        <module>spring-drools</module>
        <module>drools</module>
        <module>persistence-modules/liquibase</module>
        <module>spring-boot-property-exp</module>
        <module>testing-modules/mockserver</module>
        <module>testing-modules/test-containers</module>
        <module>undertow</module>
        <module>vertx-and-rxjava</module>
        <module>saas</module>
        <module>deeplearning4j</module>
        <module>lucene</module>
        <module>vraptor</module>
        <module>persistence-modules/java-cockroachdb</module>
        <module>spring-security-thymeleaf</module>
        <module>persistence-modules/java-jdbi</module>
        <module>jersey</module>
        <module>java-spi</module>
        <module>performance-tests</module>
        <module>twilio</module>
        <module>spring-boot-ctx-fluent</module>
        <module>java-ee-8-security-api</module>
        <module>spring-webflux-amqp</module>
        <module>antlr</module>
        <module>maven-archetype</module>
        <module>apache-meecrowave</module>
    </modules>
=======
	<dependencies>
		<!-- logging -->
		<dependency>
			<groupId>org.slf4j</groupId>
			<artifactId>slf4j-api</artifactId>
			<version>${org.slf4j.version}</version>
		</dependency>
		<dependency>
			<groupId>ch.qos.logback</groupId>
			<artifactId>logback-classic</artifactId>
			<version>${logback.version}</version>
		</dependency>
		<dependency>
			<groupId>ch.qos.logback</groupId>
			<artifactId>logback-core</artifactId>
			<version>${logback.version}</version>
		</dependency>
		<dependency>
			<groupId>org.slf4j</groupId>
			<artifactId>jcl-over-slf4j</artifactId>
			<version>${org.slf4j.version}</version>
		</dependency>
>>>>>>> b43939d7

		<!-- test -->
		<dependency>
			<groupId>junit</groupId>
			<artifactId>junit</artifactId>
			<version>${junit.version}</version>
			<scope>test</scope>
		</dependency>
		<dependency>
			<groupId>org.junit.jupiter</groupId>
			<artifactId>junit-jupiter-engine</artifactId>
			<version>${junit.jupiter.version}</version>
			<scope>test</scope>
		</dependency>
		<dependency>
			<groupId>org.hamcrest</groupId>
			<artifactId>hamcrest-core</artifactId>
			<version>${org.hamcrest.version}</version>
			<scope>test</scope>
		</dependency>
		<dependency>
			<groupId>org.hamcrest</groupId>
			<artifactId>hamcrest-library</artifactId>
			<version>${org.hamcrest.version}</version>
			<scope>test</scope>
		</dependency>
		<dependency>
			<groupId>org.hamcrest</groupId>
			<artifactId>hamcrest-all</artifactId>
			<version>${org.hamcrest.version}</version>
			<scope>test</scope>
		</dependency>
		<dependency>
			<groupId>org.mockito</groupId>
			<artifactId>mockito-core</artifactId>
			<version>${mockito.version}</version>
			<scope>test</scope>
		</dependency>
	</dependencies>

	<build>
		<plugins>
			<plugin>
				<groupId>org.codehaus.mojo</groupId>
				<artifactId>exec-maven-plugin</artifactId>
				<version>${exec-maven-plugin.version}</version>
				<configuration>
					<executable>maven</executable>
				</configuration>
			</plugin>
			<plugin>
				<groupId>org.apache.maven.plugins</groupId>
				<artifactId>maven-surefire-plugin</artifactId>
				<version>${maven-surefire-plugin.version}</version>
				<configuration>
					<forkCount>3</forkCount>
					<reuseForks>true</reuseForks>
					<excludes>
						<exclude>**/*IntegrationTest.java</exclude>
						<exclude>**/*IntTest.java</exclude>
						<exclude>**/*LongRunningUnitTest.java</exclude>
						<exclude>**/*ManualTest.java</exclude>
						<exclude>**/JdbcTest.java</exclude>
						<exclude>**/*LiveTest.java</exclude>
					</excludes>
				</configuration>
			</plugin>
			<plugin>
				<groupId>org.apache.maven.plugins</groupId>
				<artifactId>maven-compiler-plugin</artifactId>
				<version>${maven-compiler-plugin.version}</version>
				<configuration>
					<source>${java.version}</source>
					<target>${java.version}</target>
				</configuration>
			</plugin>
			<plugin>
				<groupId>org.apache.maven.plugins</groupId>
				<artifactId>maven-pmd-plugin</artifactId>
				<version>${maven-pmd-plugin.version}</version>
				<dependencies>
					<dependency>
						<groupId>org.baeldung.pmd</groupId>
						<artifactId>custom-pmd</artifactId>
						<version>${custom-pmd.version}</version>
					</dependency>
				</dependencies>
				<configuration>
					<failurePriority>5</failurePriority>
					<aggregate>false</aggregate>
					<failOnViolation>true</failOnViolation>
					<verbose>true</verbose>
					<linkXRef>true</linkXRef>
					<includeTests>true</includeTests>
					<sourceEncoding>UTF-8</sourceEncoding>
					<targetJdk>${java.version}</targetJdk>
					<rulesets>
						<ruleset>${tutorialsproject.basedir}/baeldung-pmd-rules.xml</ruleset>
					</rulesets>
					<excludeRoots>
						<excludeRoot>target/generated-sources</excludeRoot>
					</excludeRoots>
				</configuration>
				<executions>
					<execution>
						<phase>compile</phase>
						<goals>
							<goal>check</goal>
						</goals>
					</execution>
				</executions>
			</plugin>
			<plugin>
				<groupId>org.commonjava.maven.plugins</groupId>
				<artifactId>directory-maven-plugin</artifactId>
				<version>${directory-maven-plugin.version}</version>
				<executions>
					<execution>
						<id>directories</id>
						<goals>
							<goal>directory-of</goal>
						</goals>
						<phase>validate</phase>
						<configuration>
							<property>tutorialsproject.basedir</property>
							<project>
								<groupId>com.baeldung</groupId>
								<artifactId>parent-modules</artifactId>
							</project>
						</configuration>
					</execution>
				</executions>
			</plugin>
			<plugin>
				<groupId>org.apache.maven.plugins</groupId>
				<artifactId>maven-install-plugin</artifactId>
				<version>${maven-install-plugin.version}</version>
				<configuration>
					<groupId>org.baeldung.pmd</groupId>
					<artifactId>custom-pmd</artifactId>
					<version>${custom-pmd.version}</version>
					<packaging>jar</packaging>
					<file>${tutorialsproject.basedir}/custom-pmd-${custom-pmd.version}.jar</file>
					<generatePom>true</generatePom>
				</configuration>
				<executions>
					<execution>
						<id>install-jar-lib</id>
						<goals>
							<goal>install-file</goal>
						</goals>
						<phase>validate</phase>
					</execution>
				</executions>
			</plugin>
		</plugins>
		<extensions>
			<extension>
				<groupId>com.vackosar.gitflowincrementalbuilder</groupId>
				<artifactId>gitflow-incremental-builder</artifactId>
				<version>${gitflow-incremental-builder.version}</version>
			</extension>
		</extensions>
	</build>

	<profiles>

		<profile>
			<id>default</id>
			<build>
				<plugins>
					<plugin>
						<groupId>org.apache.maven.plugins</groupId>
						<artifactId>maven-surefire-plugin</artifactId>
						<executions>
							<execution>
								<phase>integration-test</phase>
								<goals>
									<goal>test</goal>
								</goals>
								<configuration>
									<excludes>
										<exclude>**/*ManualTest.java</exclude>
										<exclude>**/*LiveTest.java</exclude>
									</excludes>
									<includes>
										<include>**/*IntegrationTest.java</include>
										<include>**/*IntTest.java</include>
									</includes>
								</configuration>
							</execution>
						</executions>
						<configuration>
							<systemPropertyVariables>
								<test.mime>json</test.mime>
							</systemPropertyVariables>
						</configuration>
					</plugin>
				</plugins>
			</build>

			<modules>
				<module>parent-boot-1</module>
				<module>parent-boot-2</module>
				<module>parent-spring-4</module>
				<module>parent-spring-5</module>
				<module>parent-java</module>
				<module>asm</module>
				<module>atomix</module>
				<module>apache-cayenne</module>
				<module>aws</module>
				<module>aws-lambda</module>
				<module>akka-streams</module>
				<module>algorithms</module>
				<module>annotations</module>
				<module>apache-cxf</module>
				<module>apache-fop</module>
				<module>apache-poi</module>
				<module>apache-tika</module>
				<module>apache-thrift</module>
				<module>apache-curator</module>
				<module>apache-zookeeper</module>
				<module>apache-opennlp</module>
				<module>autovalue</module>
				<module>axon</module>
				<module>azure</module>
				<module>bootique</module>
				<module>cdi</module>
				<!--<module>core-java-9</module> --> <!-- Commented because we have still not upgraded to java 9 -->
				<module>core-java</module>
				<module>core-java-collections</module>
				<module>core-java-io</module>
				<module>core-java-8</module>
				<module>core-kotlin</module>
				<module>core-groovy</module>
				<module>core-java-concurrency</module>
				<module>couchbase</module>
				<module>deltaspike</module>
				<module>dozer</module>
				<module>ethereum</module>
				<module>ejb</module>
				<module>feign</module>
				<module>flips</module>
				<module>testing-modules/gatling</module>
				<module>geotools</module>
				<module>testing-modules/groovy-spock</module>
				<module>google-cloud</module>
				<module>google-web-toolkit</module>
				<module>gson</module>
				<module>guava</module>
				<module>guava-modules/guava-18</module>
				<module>guava-modules/guava-19</module>
				<module>guava-modules/guava-21</module>
				<module>guice</module>
				<module>disruptor</module>
				<module>spring-static-resources</module>
				<module>hazelcast</module>
				<module>hbase</module>
				<module>hibernate5</module>
				<module>httpclient</module>
				<module>hystrix</module>
				<module>image-processing</module>
				<module>immutables</module>
				<module>influxdb</module>
				<module>jackson</module>
				<module>persistence-modules/java-cassandra</module>
				<module>vavr</module>
				<module>java-lite</module>
				<module>java-numbers</module>
				<module>java-rmi</module>
				<module>java-vavr-stream</module>
				<module>javax-servlets</module>
				<module>javaxval</module>
				<module>jaxb</module>
				<module>javafx</module>
				<module>jgroups</module>
				<module>jee-7</module>
				<module>jhipster/jhipster-monolithic</module>
				<module>jjwt</module>
				<module>jpa-storedprocedure</module>
				<module>jsf</module>
				<module>json-path</module>
				<module>json</module>
				<module>jsoup</module>
				<module>testing-modules/junit-5</module>
				<module>jws</module>
				<module>libraries</module>
				<module>libraries-data</module>
				<module>linkrest</module>
				<module>logging-modules/log-mdc</module>
				<module>logging-modules/log4j</module>
				<module>logging-modules/log4j2</module>
				<module>logging-modules/logback</module>
				<module>lombok</module>
				<module>mapstruct</module>
				<module>metrics</module>
				<module>maven</module>
				<module>mesos-marathon</module>
				<module>msf4j</module>
				<module>testing-modules/mockito</module>
				<module>testing-modules/mockito-2</module>
				<module>testing-modules/mocks</module>
				<module>mustache</module>
				<module>mvn-wrapper</module>
				<module>noexception</module>
				<module>orientdb</module>
				<module>osgi</module>
				<module>orika</module>
				<module>patterns</module>
				<module>pdf</module>
				<module>protobuffer</module>
				<module>persistence-modules/querydsl</module>
				<module>reactor-core</module>
				<module>persistence-modules/redis</module>
				<module>testing-modules/rest-assured</module>
				<module>testing-modules/rest-testing</module>
				<module>resteasy</module>
				<module>rxjava</module>
				<module>spring-swagger-codegen</module>
				<module>testing-modules/selenium-junit-testng</module>
				<module>persistence-modules/solr</module>
				<module>spark-java</module>
				<module>spring-4</module>
				<module>spring-5</module>
				<module>spring-5-reactive</module>
				<module>spring-5-mvc</module>
				<module>spring-5-security</module>
				<module>spring-activiti</module>
				<module>spring-akka</module>
				<module>spring-amqp</module>
				<module>spring-all</module>
				<module>spring-amqp-simple</module>
				<module>spring-apache-camel</module>
				<module>spring-batch</module>
				<module>spring-bom</module>
				<module>spring-boot</module>
				<module>spring-boot-keycloak</module>
				<module>spring-boot-bootstrap</module>
				<module>spring-boot-admin</module>
				<module>spring-boot-ops</module>
				<module>spring-boot-persistence</module>
				<module>spring-boot-security</module>
				<module>spring-boot-mvc</module>
				<module>spring-boot-logging-log4j2</module>
				<module>spring-cloud-data-flow</module>
				<module>spring-cloud</module>
				<module>spring-core</module>
				<module>spring-cucumber</module>
				<module>spring-ejb</module>
				<module>spring-aop</module>
				<module>persistence-modules/spring-data-cassandra</module>
				<module>spring-data-couchbase-2</module>
				<module>persistence-modules/spring-data-dynamodb</module>
				<module>spring-data-elasticsearch</module>
				<module>spring-data-keyvalue</module>
				<module>spring-data-mongodb</module>
				<module>persistence-modules/spring-data-neo4j</module>
				<module>persistence-modules/spring-data-redis</module>
				<module>spring-data-rest</module>
				<module>persistence-modules/spring-data-solr</module>
				<module>spring-dispatcher-servlet</module>
				<module>spring-exceptions</module>
				<module>spring-freemarker</module>
				<module>persistence-modules/spring-hibernate-3</module>
				<module>spring-hibernate4</module>
				<module>persistence-modules/spring-hibernate-5</module>
				<module>persistence-modules/spring-data-eclipselink</module>
				<module>spring-integration</module>
				<module>spring-jenkins-pipeline</module>
				<module>spring-jersey</module>
				<module>jmeter</module>
				<module>spring-jms</module>
				<module>spring-jooq</module>
				<module>persistence-modules/spring-jpa</module>
				<module>spring-kafka</module>
				<module>spring-katharsis</module>
				<module>spring-ldap</module>
				<module>spring-mockito</module>
				<module>spring-mvc-forms-jsp</module>
				<module>spring-mvc-forms-thymeleaf</module>
				<module>spring-mvc-java</module>
				<module>spring-mvc-velocity</module>
				<module>spring-mvc-webflow</module>
				<module>spring-mvc-xml</module>
				<module>spring-mvc-kotlin</module>
				<module>spring-protobuf</module>
				<module>spring-quartz</module>
				<module>spring-rest-angular</module>
				<module>spring-rest-full</module>
				<module>spring-rest-query-language</module>
				<module>spring-rest</module>
				<module>spring-rest-simple</module>
				<module>spring-security-acl</module>
				<module>spring-security-cache-control</module>
				<module>spring-security-client/spring-security-jsp-authentication</module>
				<module>spring-security-client/spring-security-jsp-authorize</module>
				<module>spring-security-client/spring-security-jsp-config</module>
				<module>spring-security-client/spring-security-mvc</module>
				<module>spring-security-client/spring-security-thymeleaf-authentication</module>
				<module>spring-security-client/spring-security-thymeleaf-authorize</module>
				<module>spring-security-client/spring-security-thymeleaf-config</module>
				<module>spring-security-core</module>
				<module>spring-security-mvc-boot</module>
				<module>spring-security-mvc-custom</module>
				<module>spring-security-mvc-digest-auth</module>
				<module>spring-security-mvc-ldap</module>
				<module>spring-security-mvc-login</module>
				<module>spring-security-mvc-persisted-remember-me</module>
				<module>spring-security-mvc-session</module>
				<module>spring-security-mvc-socket</module>
				<module>spring-security-openid</module>
				<!--<module>spring-security-react</module> -->
				<module>spring-security-rest-basic-auth</module>
				<module>spring-security-rest-custom</module>
				<module>spring-security-rest</module>
				<module>spring-security-sso</module>
				<module>spring-security-x509</module>
				<module>spring-session</module>
				<module>spring-sleuth</module>
				<module>spring-social-login</module>
				<module>spring-spel</module>
				<module>spring-state-machine</module>
				<module>spring-thymeleaf</module>
				<module>spring-userservice</module>
				<module>spring-zuul</module>
				<module>spring-reactor</module>
				<module>spring-vertx</module>
				<module>spring-jinq</module>
				<module>spring-rest-embedded-tomcat</module>
				<module>testing-modules/testing</module>
				<module>testing-modules/testng</module>
				<module>video-tutorials</module>
				<module>xml</module>
				<module>xmlunit-2</module>
				<module>struts-2</module>
				<module>apache-velocity</module>
				<module>apache-solrj</module>
				<module>rabbitmq</module>
				<module>vertx</module>
				<module>persistence-modules/spring-data-gemfire</module>
				<module>mybatis</module>
				<module>spring-drools</module>
				<module>drools</module>
				<module>persistence-modules/liquibase</module>
				<module>spring-boot-property-exp</module>
				<module>testing-modules/mockserver</module>
				<module>testing-modules/test-containers</module>
				<module>undertow</module>
				<module>vertx-and-rxjava</module>
				<module>saas</module>
				<module>deeplearning4j</module>
				<module>lucene</module>
				<module>vraptor</module>
				<module>persistence-modules/java-cockroachdb</module>
				<module>spring-security-thymeleaf</module>
				<module>persistence-modules/java-jdbi</module>
				<module>jersey</module>
				<module>java-spi</module>
				<module>performance-tests</module>
				<module>twilio</module>
				<module>spring-boot-ctx-fluent</module>
				<module>java-ee-8-security-api</module>
				<module>spring-webflux-amqp</module>
				<module>antlr</module>
				<module>maven-archetype</module>
				<module>apache-meecrowave</module>
			</modules>

		</profile>

		<profile>
			<id>integration</id>
			<build>
				<plugins>
					<plugin>
						<groupId>org.apache.maven.plugins</groupId>
						<artifactId>maven-surefire-plugin</artifactId>
						<executions>
							<execution>
								<phase>integration-test</phase>
								<goals>
									<goal>test</goal>
								</goals>
								<configuration>
									<excludes>
										<exclude>**/*ManualTest.java</exclude>
										<exclude>**/*LiveTest.java</exclude>
									</excludes>
									<includes>
										<include>**/*IntegrationTest.java</include>
										<include>**/*IntTest.java</include>
									</includes>
								</configuration>
							</execution>
						</executions>
						<configuration>
							<systemPropertyVariables>
								<test.mime>json</test.mime>
							</systemPropertyVariables>
						</configuration>
					</plugin>
				</plugins>
			</build>

			<modules>

				<module>parent-boot-1</module>
				<module>parent-boot-2</module>
				<module>parent-spring-4</module>
				<module>parent-spring-5</module>
				<module>parent-java</module>

				<!-- <module>core-java-9</module> --> <!-- Commented because we have still not upgraded to java 9 -->

				<!-- <module>asm</module> <module>atomix</module> <module>apache-cayenne</module> 
					<module>aws</module> <module>aws-lambda</module> <module>akka-streams</module> 
					<module>algorithms</module> <module>annotations</module> <module>apache-cxf</module> 
					<module>apache-fop</module> <module>apache-poi</module> <module>apache-tika</module> 
					<module>apache-thrift</module> <module>apache-curator</module> <module>apache-zookeeper</module> 
					<module>apache-opennlp</module> <module>autovalue</module> <module>axon</module> 
					<module>azure</module> <module>bootique</module> <module>cdi</module> <module>core-java</module> 
					<module>core-java-collections</module> <module>core-java-io</module> <module>core-java-8</module> 
					<module>core-kotlin</module> <module>core-groovy</module> <module>core-java-concurrency</module> 
					<module>couchbase</module> <module>deltaspike</module> <module>dozer</module> 
					<module>ethereum</module> <module>ejb</module> <module>feign</module> <module>flips</module> 
					<module>geotools</module> <module>testing-modules/groovy-spock</module> <module>testing-modules/gatling</module> 
					<module>google-cloud</module> <module>google-web-toolkit</module> <module>gson</module> 
					<module>guava</module> <module>guava-modules/guava-18</module> <module>guava-modules/guava-19</module> 
					<module>guava-modules/guava-21</module> <module>guice</module> <module>disruptor</module> 
					<module>spring-static-resources</module> <module>hazelcast</module> <module>hbase</module> 
					<module>hibernate5</module> <module>httpclient</module> <module>hystrix</module> 
					<module>image-processing</module> <module>immutables</module> <module>influxdb</module> 
					<module>jackson</module> <module>persistence-modules/java-cassandra</module> 
					<module>vavr</module> <module>java-lite</module> <module>java-numbers</module> 
					<module>java-rmi</module> <module>java-vavr-stream</module> <module>javax-servlets</module> 
					<module>javaxval</module> <module>jaxb</module> <module>javafx</module> <module>jgroups</module> 
					<module>jee-7</module> <module>jhipster/jhipster-monolithic</module> <module>jjwt</module> 
					<module>jpa-storedprocedure</module> <module>jsf</module> <module>json-path</module> 
					<module>json</module> <module>jsoup</module> <module>testing-modules/junit-5</module> 
					<module>jws</module> <module>libraries</module> <module>libraries-data</module> 
					<module>linkrest</module> <module>logging-modules/log-mdc</module> <module>logging-modules/log4j</module> 
					<module>logging-modules/log4j2</module> <module>logging-modules/logback</module> 
					<module>lombok</module> <module>mapstruct</module> <module>metrics</module> 
					<module>maven</module> <module>mesos-marathon</module> <module>msf4j</module> -->

				<!-- group 1 - OK, 31min, 34 failusres -->

				<module>testing-modules/mockito</module>
				<module>testing-modules/mockito-2</module>
				<module>testing-modules/mocks</module>
				<module>mustache</module>
				<module>mvn-wrapper</module>
				<module>noexception</module>
				<module>orientdb</module>
				<module>osgi</module>
				<module>orika</module>
				<module>patterns</module>
				<module>pdf</module>
				<module>protobuffer</module>
				<module>persistence-modules/querydsl</module>
				<module>reactor-core</module>
				<module>persistence-modules/redis</module>
				<module>testing-modules/rest-assured</module>
				<module>testing-modules/rest-testing</module>
				<module>resteasy</module>
				<module>rxjava</module>
				<module>spring-swagger-codegen</module>
				<module>testing-modules/selenium-junit-testng</module>
				<module>persistence-modules/solr</module>
				<module>spark-java</module>
				<module>spring-4</module>
				<module>spring-5</module>
				<module>spring-5-reactive</module>
				<module>spring-5-mvc</module>
				<module>spring-5-security</module>
				<module>spring-activiti</module>
				<module>spring-akka</module>
				<module>spring-amqp</module>
				<module>spring-all</module>
				<module>spring-amqp-simple</module>
				<module>spring-apache-camel</module>
				<module>spring-batch</module>
				<module>spring-bom</module>
				<module>spring-boot</module>
				<module>spring-boot-keycloak</module>
				<module>spring-boot-bootstrap</module>
				<module>spring-boot-admin</module>
				<module>spring-boot-ops</module>
				<module>spring-boot-persistence</module>
				<module>spring-boot-security</module>
				<module>spring-boot-mvc</module>
				<module>spring-boot-logging-log4j2</module>
				<module>spring-cloud-data-flow</module>
				<module>spring-cloud</module>
				<module>spring-core</module>
				<module>spring-cucumber</module>
				<module>spring-ejb</module>
				<module>spring-aop</module>
				<module>persistence-modules/spring-data-cassandra</module>
				<module>spring-data-couchbase-2</module>
				<module>persistence-modules/spring-data-dynamodb</module>
				<module>spring-data-elasticsearch</module>
				<module>spring-data-keyvalue</module>
				<module>spring-data-mongodb</module>
				<module>persistence-modules/spring-data-neo4j</module>
				<module>persistence-modules/spring-data-redis</module>
				<module>spring-data-rest</module>
				<module>persistence-modules/spring-data-solr</module>
				<module>spring-dispatcher-servlet</module>
				<module>spring-exceptions</module>
				<module>spring-freemarker</module>
				<module>persistence-modules/spring-hibernate-3</module>
				<module>spring-hibernate4</module>
				<module>persistence-modules/spring-hibernate-5</module>
				<module>persistence-modules/spring-data-eclipselink</module>
				<module>spring-integration</module>
				<module>spring-jenkins-pipeline</module>
				<module>spring-jersey</module>
				<module>jmeter</module>
				<module>spring-jms</module>
				<module>spring-jooq</module>
				<module>persistence-modules/spring-jpa</module>
				<module>spring-kafka</module>
				<module>spring-katharsis</module>
				<module>spring-ldap</module>
				<module>spring-mockito</module>
				<module>spring-mvc-forms-jsp</module>
				<module>spring-mvc-forms-thymeleaf</module>
				<module>spring-mvc-java</module>
				<module>spring-mvc-velocity</module>
				<module>spring-mvc-webflow</module>
				<module>spring-mvc-xml</module>
				<module>spring-mvc-kotlin</module>
				<module>spring-protobuf</module>
				<module>spring-quartz</module>
				<module>spring-rest-angular</module>
				<module>spring-rest-full</module>
				<module>spring-rest-query-language</module>
				<module>spring-rest</module>
				<module>spring-rest-simple</module>

				<!-- group 2 - ? -->

				<!-- <module>spring-security-acl</module> <module>spring-security-cache-control</module> 
					<module>spring-security-client/spring-security-jsp-authentication</module> 
					<module>spring-security-client/spring-security-jsp-authorize</module> <module>spring-security-client/spring-security-jsp-config</module> 
					<module>spring-security-client/spring-security-mvc</module> <module>spring-security-client/spring-security-thymeleaf-authentication</module> 
					<module>spring-security-client/spring-security-thymeleaf-authorize</module> 
					<module>spring-security-client/spring-security-thymeleaf-config</module> 
					<module>spring-security-core</module> <module>spring-security-mvc-boot</module> 
					<module>spring-security-mvc-custom</module> <module>spring-security-mvc-digest-auth</module> 
					<module>spring-security-mvc-ldap</module> <module>spring-security-mvc-login</module> 
					<module>spring-security-mvc-persisted-remember-me</module> <module>spring-security-mvc-session</module> 
					<module>spring-security-mvc-socket</module> <module>spring-security-openid</module> 
					<module>spring-security-react</module> <module>spring-security-rest-basic-auth</module> 
					<module>spring-security-rest-custom</module> <module>spring-security-rest</module> 
					<module>spring-security-sso</module> <module>spring-security-x509</module> 
					<module>spring-session</module> <module>spring-sleuth</module> <module>spring-social-login</module> 
					<module>spring-spel</module> <module>spring-state-machine</module> <module>spring-thymeleaf</module> 
					<module>spring-userservice</module> <module>spring-zuul</module> <module>spring-reactor</module> 
					<module>spring-vertx</module> <module>spring-jinq</module> <module>spring-rest-embedded-tomcat</module> 
					<module>testing-modules/testing</module> <module>testing-modules/testng</module> 
					<module>video-tutorials</module> <module>xml</module> <module>xmlunit-2</module> 
					<module>struts-2</module> <module>apache-velocity</module> <module>apache-solrj</module> 
					<module>rabbitmq</module> <module>vertx</module> <module>persistence-modules/spring-data-gemfire</module> 
					<module>mybatis</module> <module>spring-drools</module> <module>drools</module> 
					<module>persistence-modules/liquibase</module> <module>spring-boot-property-exp</module> 
					<module>testing-modules/mockserver</module> <module>testing-modules/test-containers</module> 
					<module>undertow</module> <module>vertx-and-rxjava</module> <module>saas</module> 
					<module>deeplearning4j</module> <module>lucene</module> <module>vraptor</module> 
					<module>persistence-modules/java-cockroachdb</module> <module>spring-security-thymeleaf</module> 
					<module>persistence-modules/java-jdbi</module> <module>jersey</module> <module>java-spi</module> 
					<module>performance-tests</module> <module>twilio</module> <module>spring-boot-ctx-fluent</module> 
					<module>java-ee-8-security-api</module> <module>spring-webflux-amqp</module> 
					<module>antlr</module> <module>maven-archetype</module> <module>apache-meecrowave</module> -->
			</modules>

		</profile>

	</profiles>

	<reporting>
		<plugins>
			<plugin>
				<groupId>org.apache.maven.plugins</groupId>
				<artifactId>maven-jxr-plugin</artifactId>
				<version>${maven-jxr-plugin.version}</version>
			</plugin>
		</plugins>
	</reporting>

	<properties>
		<project.build.sourceEncoding>UTF-8</project.build.sourceEncoding>
		<project.reporting.outputEncoding>UTF-8</project.reporting.outputEncoding>
		<gib.referenceBranch>refs/heads/master</gib.referenceBranch>
		<gib.skipTestsForNotImpactedModules>true</gib.skipTestsForNotImpactedModules>
		<gib.failOnMissingGitDir>false</gib.failOnMissingGitDir>
		<gib.failOnError>false</gib.failOnError>
		<!-- <gib.enabled>false</gib.enabled> -->
		<junit.version>4.12</junit.version>
		<org.hamcrest.version>1.3</org.hamcrest.version>
		<mockito.version>2.8.9</mockito.version>
		<!-- logging -->
		<org.slf4j.version>1.7.21</org.slf4j.version>
		<logback.version>1.1.7</logback.version>
		<!-- plugins -->
		<maven-surefire-plugin.version>2.21.0</maven-surefire-plugin.version>
		<maven-compiler-plugin.version>3.7.0</maven-compiler-plugin.version>
		<exec-maven-plugin.version>1.6.0</exec-maven-plugin.version>
		<java.version>1.8</java.version>
		<log4j.version>1.2.17</log4j.version>
		<moneta.version>1.1</moneta.version>
		<esapi.version>2.1.0.1</esapi.version>
		<jmh-core.version>1.19</jmh-core.version>
		<jmh-generator.version>1.19</jmh-generator.version>
		<hamcrest-all.version>1.3</hamcrest-all.version>
		<exec-maven-plugin.version>1.6.0</exec-maven-plugin.version>
		<maven-failsafe-plugin.version>2.19.1</maven-failsafe-plugin.version>
		<commons-io.version>2.5</commons-io.version>
		<commons-cli.version>1.4</commons-cli.version>
		<maven-war-plugin.version>2.6</maven-war-plugin.version>
		<javax.servlet-api.version>3.1.0</javax.servlet-api.version>
		<jstl-api.version>1.2</jstl-api.version>
		<javax.servlet.jsp-api.version>2.3.1</javax.servlet.jsp-api.version>
		<jackson-mapper-asl.version>1.9.13</jackson-mapper-asl.version>
		<jstl.version>1.2</jstl.version>
		<jackson-databind.version>2.5.0</jackson-databind.version>
		<commons-fileupload.version>1.3</commons-fileupload.version>
		<junit.jupiter.version>5.0.2</junit.jupiter.version>
		<directory-maven-plugin.version>0.3.1</directory-maven-plugin.version>
		<maven-install-plugin.version>2.5.1</maven-install-plugin.version>
		<custom-pmd.version>0.0.1</custom-pmd.version>
		<gitflow-incremental-builder.version>3.4</gitflow-incremental-builder.version>
		<maven-jxr-plugin.version>2.3</maven-jxr-plugin.version>
		<!-- <maven-pmd-plugin.version>3.9.0</maven-pmd-plugin.version> -->
		<maven-pmd-plugin.version>3.8</maven-pmd-plugin.version>
	</properties>

</project><|MERGE_RESOLUTION|>--- conflicted
+++ resolved
@@ -10,274 +10,6 @@
 	<name>parent-modules</name>
 	<packaging>pom</packaging>
 
-<<<<<<< HEAD
-    <modules>
-        <module>parent-boot-1</module>
-        <module>parent-boot-2</module>
-        <module>parent-spring-4</module>
-        <module>parent-spring-5</module>
-        <module>parent-java</module>
-        <module>asm</module>
-        <module>atomix</module>
-        <module>apache-cayenne</module>
-        <module>aws</module>
-        <module>aws-lambda</module>
-        <module>akka-streams</module>
-        <module>algorithms</module>
-        <module>annotations</module>
-        <module>apache-cxf</module>
-        <module>apache-fop</module>
-        <module>apache-poi</module>
-        <module>apache-tika</module>
-        <module>apache-thrift</module>
-        <module>apache-curator</module>
-        <module>apache-zookeeper</module>
-        <module>apache-opennlp</module>
-        <module>autovalue</module>
-        <module>axon</module>
-        <module>azure</module>
-        <module>bootique</module>
-        <module>cdi</module>
-        <!--<module>core-java-9</module>--> <!-- Commented because we have still not upgraded to java 9 -->
-        <module>core-java</module>
-        <module>core-java-collections</module>
-        <module>core-java-io</module>
-        <module>core-java-8</module>
-        <module>core-kotlin</module>
-        <module>core-groovy</module>
-        <module>core-java-concurrency</module>
-        <module>couchbase</module>
-        <module>deltaspike</module>
-        <module>dozer</module>
-        <module>ethereum</module>
-        <module>ejb</module>
-        <module>feign</module>
-        <module>flips</module>
-        <module>testing-modules/gatling</module>
-        <module>geotools</module>
-        <module>testing-modules/groovy-spock</module>
-        <module>google-cloud</module>
-        <module>google-web-toolkit</module>
-        <module>gson</module>
-        <module>guava</module>
-        <module>guava-modules/guava-18</module>
-        <module>guava-modules/guava-19</module>
-        <module>guava-modules/guava-21</module>
-        <module>guice</module>
-        <module>disruptor</module>
-        <module>spring-static-resources</module>
-        <module>hazelcast</module>
-        <module>hbase</module>
-        <module>hibernate5</module>
-        <module>httpclient</module>
-        <module>hystrix</module>
-        <module>image-processing</module>
-        <module>immutables</module>
-        <module>influxdb</module>
-        <module>jackson</module>
-        <module>persistence-modules/java-cassandra</module>
-        <module>vavr</module>
-        <module>java-lite</module>
-        <module>java-rmi</module>
-        <module>java-vavr-stream</module>
-        <module>javax-servlets</module>
-        <module>javaxval</module>
-        <module>jaxb</module>
-        <module>javafx</module>
-        <module>jgroups</module>
-        <module>jee-7</module>
-        <module>jhipster/jhipster-monolithic</module>
-        <module>jjwt</module>
-        <module>jpa-storedprocedure</module>
-        <module>jsf</module>
-        <module>json-path</module>
-        <module>json</module>
-        <module>jsoup</module>
-        <module>testing-modules/junit-5</module>
-        <module>jws</module>
-        <module>libraries</module>
-        <module>libraries-data</module>
-        <module>linkrest</module>
-        <module>logging-modules/log-mdc</module>
-        <module>logging-modules/log4j</module>
-        <module>logging-modules/log4j2</module>
-        <module>logging-modules/logback</module>
-        <module>lombok</module>
-        <module>mapstruct</module>
-        <module>metrics</module>
-        <module>maven</module>
-        <module>mesos-marathon</module>
-        <module>msf4j</module>
-        <module>testing-modules/mockito</module>
-        <module>testing-modules/mockito-2</module>
-        <module>testing-modules/mocks</module>
-        <module>mustache</module>
-        <module>mvn-wrapper</module>
-        <module>noexception</module>
-        <module>orientdb</module>
-        <module>osgi</module>
-        <module>orika</module>
-        <module>patterns</module>
-        <module>pdf</module>
-        <module>protobuffer</module>
-        <module>persistence-modules/querydsl</module>
-        <module>reactor-core</module>
-        <module>persistence-modules/redis</module>
-        <module>testing-modules/rest-assured</module>
-        <module>testing-modules/rest-testing</module>
-        <module>resteasy</module>
-        <module>rxjava</module>
-        <module>spring-swagger-codegen</module>
-        <module>testing-modules/selenium-junit-testng</module>
-        <module>persistence-modules/solr</module>
-        <module>spark-java</module>
-        <module>spring-4</module>
-        <module>spring-5</module>
-        <module>spring-5-reactive</module>
-        <module>spring-5-mvc</module>
-        <module>spring-5-security</module>
-        <module>spring-activiti</module>
-        <module>spring-akka</module>
-        <module>spring-amqp</module>
-        <module>spring-all</module>
-        <module>spring-amqp-simple</module>
-        <module>spring-apache-camel</module>
-        <module>spring-batch</module>
-        <module>spring-bom</module>
-        <module>spring-boot</module>
-        <module>spring-boot-keycloak</module>
-        <module>spring-boot-bootstrap</module>
-        <module>spring-boot-admin</module>
-        <module>spring-boot-ops</module>
-        <module>spring-boot-persistence</module>
-        <module>spring-boot-security</module>
-        <module>spring-boot-mvc</module>
-        <module>spring-boot-logging-log4j2</module>
-        <module>spring-cloud-data-flow</module>
-        <module>spring-cloud</module>
-        <module>spring-core</module>
-        <module>spring-cucumber</module>
-        <module>spring-ejb</module>
-        <module>spring-aop</module>
-        <module>persistence-modules/spring-data-cassandra</module>
-        <module>spring-data-couchbase-2</module>
-        <module>persistence-modules/spring-data-dynamodb</module>
-        <module>spring-data-elasticsearch</module>
-        <module>spring-data-keyvalue</module>
-        <module>spring-data-mongodb</module>
-        <module>persistence-modules/spring-data-neo4j</module>
-        <module>persistence-modules/spring-data-redis</module>
-        <module>spring-data-rest</module>
-        <module>persistence-modules/spring-data-solr</module>
-        <module>spring-dispatcher-servlet</module>
-        <module>spring-exceptions</module>
-        <module>spring-freemarker</module>
-        <module>persistence-modules/spring-hibernate-3</module>
-        <module>spring-hibernate4</module>
-        <module>persistence-modules/spring-hibernate-5</module>
-        <module>persistence-modules/spring-data-eclipselink</module>
-        <module>spring-integration</module>
-        <module>spring-jenkins-pipeline</module>
-        <module>spring-jersey</module>
-        <module>jmeter</module>
-        <module>spring-jms</module>
-        <module>spring-jooq</module>
-        <module>persistence-modules/spring-jpa</module>
-        <module>spring-kafka</module>
-        <module>spring-katharsis</module>
-        <module>spring-ldap</module>
-        <module>spring-mockito</module>
-        <module>spring-mvc-forms-jsp</module>
-        <module>spring-mvc-forms-thymeleaf</module>
-        <module>spring-mvc-java</module>
-        <module>spring-mvc-velocity</module>
-        <module>spring-mvc-webflow</module>
-        <module>spring-mvc-xml</module>
-        <module>spring-mvc-kotlin</module>
-        <module>spring-protobuf</module>
-        <module>spring-quartz</module>
-        <module>spring-reactive-kotlin</module>
-        <module>spring-rest-angular</module>
-        <module>spring-rest-full</module>
-        <module>spring-rest-query-language</module>
-        <module>spring-rest</module>
-        <module>spring-rest-simple</module>
-        <module>spring-security-acl</module>
-        <module>spring-security-cache-control</module>
-        <module>spring-security-client/spring-security-jsp-authentication</module>
-        <module>spring-security-client/spring-security-jsp-authorize</module>
-        <module>spring-security-client/spring-security-jsp-config</module>
-        <module>spring-security-client/spring-security-mvc</module>
-        <module>spring-security-client/spring-security-thymeleaf-authentication</module>
-        <module>spring-security-client/spring-security-thymeleaf-authorize</module>
-        <module>spring-security-client/spring-security-thymeleaf-config</module>
-        <module>spring-security-core</module>
-        <module>spring-security-mvc-boot</module>
-        <module>spring-security-mvc-custom</module>
-        <module>spring-security-mvc-digest-auth</module>
-        <module>spring-security-mvc-ldap</module>
-        <module>spring-security-mvc-login</module>
-        <module>spring-security-mvc-persisted-remember-me</module>
-        <module>spring-security-mvc-session</module>
-        <module>spring-security-mvc-socket</module>
-        <module>spring-security-openid</module>
-        <!--<module>spring-security-react</module>-->
-        <module>spring-security-rest-basic-auth</module>
-        <module>spring-security-rest-custom</module>
-        <module>spring-security-rest</module>
-        <module>spring-security-sso</module>
-        <module>spring-security-x509</module>
-        <module>spring-session</module>
-        <module>spring-sleuth</module>
-        <module>spring-social-login</module>
-        <module>spring-spel</module>
-        <module>spring-state-machine</module>
-        <module>spring-thymeleaf</module>
-        <module>spring-userservice</module>
-        <module>spring-zuul</module>
-        <module>spring-reactor</module>
-        <module>spring-vertx</module>
-        <module>spring-jinq</module>
-        <module>spring-rest-embedded-tomcat</module>
-        <module>testing-modules/testing</module>
-        <module>testing-modules/testng</module>
-        <module>video-tutorials</module>
-        <module>xml</module>
-        <module>xmlunit-2</module>
-        <module>struts-2</module>
-        <module>apache-velocity</module>
-        <module>apache-solrj</module>
-        <module>rabbitmq</module>
-        <module>vertx</module>
-        <module>persistence-modules/spring-data-gemfire</module>
-        <module>mybatis</module>
-        <module>spring-drools</module>
-        <module>drools</module>
-        <module>persistence-modules/liquibase</module>
-        <module>spring-boot-property-exp</module>
-        <module>testing-modules/mockserver</module>
-        <module>testing-modules/test-containers</module>
-        <module>undertow</module>
-        <module>vertx-and-rxjava</module>
-        <module>saas</module>
-        <module>deeplearning4j</module>
-        <module>lucene</module>
-        <module>vraptor</module>
-        <module>persistence-modules/java-cockroachdb</module>
-        <module>spring-security-thymeleaf</module>
-        <module>persistence-modules/java-jdbi</module>
-        <module>jersey</module>
-        <module>java-spi</module>
-        <module>performance-tests</module>
-        <module>twilio</module>
-        <module>spring-boot-ctx-fluent</module>
-        <module>java-ee-8-security-api</module>
-        <module>spring-webflux-amqp</module>
-        <module>antlr</module>
-        <module>maven-archetype</module>
-        <module>apache-meecrowave</module>
-    </modules>
-=======
 	<dependencies>
 		<!-- logging -->
 		<dependency>
@@ -300,7 +32,6 @@
 			<artifactId>jcl-over-slf4j</artifactId>
 			<version>${org.slf4j.version}</version>
 		</dependency>
->>>>>>> b43939d7
 
 		<!-- test -->
 		<dependency>
@@ -767,6 +498,7 @@
 				<module>antlr</module>
 				<module>maven-archetype</module>
 				<module>apache-meecrowave</module>
+        <module>spring-reactive-kotlin</module>
 			</modules>
 
 		</profile>
@@ -941,6 +673,7 @@
 				<module>spring-rest-query-language</module>
 				<module>spring-rest</module>
 				<module>spring-rest-simple</module>
+        <module>spring-reactive-kotlin</module>
 
 				<!-- group 2 - ? -->
 
