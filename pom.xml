<?xml version="1.0" encoding="UTF-8"?>
<project xmlns="http://maven.apache.org/POM/4.0.0"
         xmlns:xsi="http://www.w3.org/2001/XMLSchema-instance"
         xsi:schemaLocation="http://maven.apache.org/POM/4.0.0 http://maven.apache.org/xsd/maven-4.0.0.xsd">
    <modelVersion>4.0.0</modelVersion>

    <groupId>com.baeldung</groupId>
    <artifactId>parent-modules</artifactId>
    <version>1.0.0-SNAPSHOT</version>
    <name>parent-modules</name>
    <packaging>pom</packaging>

    <dependencies>
        <!-- logging -->
        <dependency>
            <groupId>org.slf4j</groupId>
            <artifactId>slf4j-api</artifactId>
            <version>${org.slf4j.version}</version>
        </dependency>
        <dependency>
            <groupId>ch.qos.logback</groupId>
            <artifactId>logback-classic</artifactId>
            <version>${logback.version}</version>
        </dependency>
        <dependency>
            <groupId>ch.qos.logback</groupId>
            <artifactId>logback-core</artifactId>
            <version>${logback.version}</version>
        </dependency>
        <dependency>
            <groupId>org.slf4j</groupId>
            <artifactId>jcl-over-slf4j</artifactId>
            <version>${org.slf4j.version}</version>
        </dependency>

        <!-- test -->
        <dependency>
            <groupId>junit</groupId>
            <artifactId>junit</artifactId>
            <version>${junit.version}</version>
            <scope>test</scope>
        </dependency>
        <dependency>
            <groupId>org.junit.jupiter</groupId>
            <artifactId>junit-jupiter-engine</artifactId>
            <version>${junit-jupiter.version}</version>
            <scope>test</scope>
        </dependency>
        <dependency>
            <groupId>org.junit.jupiter</groupId>
            <artifactId>junit-jupiter-params</artifactId>
            <version>${junit-jupiter.version}</version>
            <scope>test</scope>
        </dependency>
        <dependency>
            <groupId>org.junit.jupiter</groupId>
            <artifactId>junit-jupiter-api</artifactId>
            <version>${junit-jupiter.version}</version>
            <scope>test</scope>
        </dependency>
        <dependency>
            <groupId>org.hamcrest</groupId>
            <artifactId>hamcrest-core</artifactId>
            <version>${org.hamcrest.version}</version>
            <scope>test</scope>
        </dependency>
        <dependency>
            <groupId>org.hamcrest</groupId>
            <artifactId>hamcrest-library</artifactId>
            <version>${org.hamcrest.version}</version>
            <scope>test</scope>
        </dependency>
        <dependency>
            <groupId>org.hamcrest</groupId>
            <artifactId>hamcrest-all</artifactId>
            <version>${org.hamcrest.version}</version>
            <scope>test</scope>
        </dependency>
        <dependency>
            <groupId>org.mockito</groupId>
            <artifactId>mockito-core</artifactId>
            <version>${mockito.version}</version>
            <scope>test</scope>
        </dependency>
        <dependency>
            <groupId>org.apache.maven.surefire</groupId>
            <artifactId>surefire-logger-api</artifactId>
            <version>${maven-surefire-plugin.version}</version>
            <!-- to get around bug https://github.com/junit-team/junit5/issues/801 -->
            <scope>test</scope>
            <optional>true</optional>
        </dependency>
    </dependencies>

    <build>
        <plugins>
            <plugin>
                <groupId>org.codehaus.mojo</groupId>
                <artifactId>exec-maven-plugin</artifactId>
                <version>${exec-maven-plugin.version}</version>
                <configuration>
                    <executable>maven</executable>
                </configuration>
            </plugin>
            <plugin>
                <groupId>org.apache.maven.plugins</groupId>
                <artifactId>maven-surefire-plugin</artifactId>
                <version>${maven-surefire-plugin.version}</version>
                <configuration>
                    <forkCount>3</forkCount>
                    <reuseForks>true</reuseForks>
                    <excludes>
                        <exclude>**/*IntegrationTest.java</exclude>
                        <exclude>**/*IntTest.java</exclude>
                        <exclude>**/*LongRunningUnitTest.java</exclude>
                        <exclude>**/*ManualTest.java</exclude>
                        <exclude>**/JdbcTest.java</exclude>
                        <exclude>**/*LiveTest.java</exclude>
                    </excludes>
                </configuration>
                <dependencies>
                    <dependency>
                        <groupId>org.junit.platform</groupId>
                        <artifactId>junit-platform-surefire-provider</artifactId>
                        <version>${junit-platform.version}</version>
                    </dependency>
                    <dependency>
                        <groupId>org.junit.jupiter</groupId>
                        <artifactId>junit-jupiter-engine</artifactId>
                        <version>${junit-jupiter.version}</version>
                    </dependency>
                    <dependency>
                        <groupId>org.junit.vintage</groupId>
                        <artifactId>junit-vintage-engine</artifactId>
                        <version>${junit-jupiter.version}</version>
                    </dependency>
                </dependencies>
            </plugin>
            <plugin>
                <groupId>org.apache.maven.plugins</groupId>
                <artifactId>maven-compiler-plugin</artifactId>
                <version>${maven-compiler-plugin.version}</version>
                <configuration>
                    <source>${java.version}</source>
                    <target>${java.version}</target>
                </configuration>
            </plugin>
            <plugin>
                <groupId>org.apache.maven.plugins</groupId>
                <artifactId>maven-pmd-plugin</artifactId>
                <version>${maven-pmd-plugin.version}</version>
                <dependencies>
                    <dependency>
                        <groupId>org.baeldung.pmd</groupId>
                        <artifactId>custom-pmd</artifactId>
                        <version>${custom-pmd.version}</version>
                    </dependency>
                </dependencies>
                <configuration>
                    <failurePriority>5</failurePriority>
                    <aggregate>false</aggregate>
                    <failOnViolation>true</failOnViolation>
                    <verbose>true</verbose>
                    <linkXRef>true</linkXRef>
                    <includeTests>true</includeTests>
                    <sourceEncoding>UTF-8</sourceEncoding>
                    <targetJdk>${java.version}</targetJdk>
                    <rulesets>
                        <ruleset>${tutorialsproject.basedir}/baeldung-pmd-rules.xml</ruleset>
                    </rulesets>
                    <excludeRoots>
                        <excludeRoot>target/generated-sources</excludeRoot>
                    </excludeRoots>
                </configuration>
                <executions>
                    <execution>
                        <phase>compile</phase>
                        <goals>
                            <goal>check</goal>
                        </goals>
                    </execution>
                </executions>
            </plugin>
            <plugin>
                <groupId>org.commonjava.maven.plugins</groupId>
                <artifactId>directory-maven-plugin</artifactId>
                <version>${directory-maven-plugin.version}</version>
                <executions>
                    <execution>
                        <id>directories</id>
                        <goals>
                            <goal>directory-of</goal>
                        </goals>
                        <phase>validate</phase>
                        <configuration>
                            <property>tutorialsproject.basedir</property>
                            <project>
                                <groupId>com.baeldung</groupId>
                                <artifactId>parent-modules</artifactId>
                            </project>
                        </configuration>
                    </execution>
                </executions>
            </plugin>
            <plugin>
                <groupId>org.apache.maven.plugins</groupId>
                <artifactId>maven-install-plugin</artifactId>
                <version>${maven-install-plugin.version}</version>
                <configuration>
                    <groupId>org.baeldung.pmd</groupId>
                    <artifactId>custom-pmd</artifactId>
                    <version>${custom-pmd.version}</version>
                    <packaging>jar</packaging>
                    <file>${tutorialsproject.basedir}/custom-pmd-${custom-pmd.version}.jar</file>
                    <generatePom>true</generatePom>
                </configuration>
                <executions>
                    <execution>
                        <id>install-jar-lib</id>
                        <goals>
                            <goal>install-file</goal>
                        </goals>
                        <phase>validate</phase>
                    </execution>
                </executions>
            </plugin>
            <plugin>
                <artifactId>maven-war-plugin</artifactId>
                <version>${maven-war-plugin.version}</version>
            </plugin>
        </plugins>

        <extensions>
            <extension>
                <groupId>com.vackosar.gitflowincrementalbuilder</groupId>
                <artifactId>gitflow-incremental-builder</artifactId>
                <version>${gitflow-incremental-builder.version}</version>
            </extension>
        </extensions>
        <pluginManagement>
            <plugins>
                <!--This plugin's configuration is used to store Eclipse m2e settings
                    only. It has no influence on the Maven build itself. -->
                <plugin>
                    <groupId>org.eclipse.m2e</groupId>
                    <artifactId>lifecycle-mapping</artifactId>
                    <version>1.0.0</version>
                    <configuration>
                        <lifecycleMappingMetadata>
                            <pluginExecutions>
                                <pluginExecution>
                                    <pluginExecutionFilter>
                                        <groupId>
                                            org.commonjava.maven.plugins
                                        </groupId>
                                        <artifactId>
                                            directory-maven-plugin
                                        </artifactId>
                                        <versionRange>
                                            [0.3.1,)
                                        </versionRange>
                                        <goals>
                                            <goal>directory-of</goal>
                                        </goals>
                                    </pluginExecutionFilter>
                                    <action>
                                        <ignore></ignore>
                                    </action>
                                </pluginExecution>
                                <pluginExecution>
                                    <pluginExecutionFilter>
                                        <groupId>
                                            org.apache.maven.plugins
                                        </groupId>
                                        <artifactId>
                                            maven-install-plugin
                                        </artifactId>
                                        <versionRange>
                                            [2.5.1,)
                                        </versionRange>
                                        <goals>
                                            <goal>install-file</goal>
                                        </goals>
                                    </pluginExecutionFilter>
                                    <action>
                                        <ignore></ignore>
                                    </action>
                                </pluginExecution>
                            </pluginExecutions>
                        </lifecycleMappingMetadata>
                    </configuration>
                </plugin>
            </plugins>
        </pluginManagement>
    </build>

    <profiles>

        <profile>
            <id>default-first</id>
            <build>
                <plugins>

                    <plugin>
                        <groupId>org.apache.maven.plugins</groupId>
                        <artifactId>maven-surefire-plugin</artifactId>
                        <version>${maven-surefire-plugin.version}</version>
                        <configuration>
                            <forkCount>3</forkCount>
                            <reuseForks>true</reuseForks>
                            <includes>
                                <include>SpringContextTest</include>
                                <include>**/*UnitTest</include>
                            </includes>
                            <excludes>
                                <exclude>**/*IntegrationTest.java</exclude>
                                <exclude>**/*IntTest.java</exclude>
                                <exclude>**/*LongRunningUnitTest.java</exclude>
                                <exclude>**/*ManualTest.java</exclude>
                                <exclude>**/JdbcTest.java</exclude>
                                <exclude>**/*LiveTest.java</exclude>
                            </excludes>
                        </configuration>
                    </plugin>

                </plugins>
            </build>

            <modules>
                <module>parent-boot-1</module>
                <module>parent-boot-2</module>
                <module>parent-spring-4</module>
                <module>parent-spring-5</module>
                <module>parent-java</module>
                <module>parent-kotlin</module>
                <!-- <module>akka-http</module> --> <!-- Unit test is failing -->
                <module>akka-streams</module>
                <module>algorithms-genetic</module>
                <module>algorithms-miscellaneous-1</module>
                <module>algorithms-miscellaneous-2</module>
                <module>algorithms-miscellaneous-3</module>
                <module>algorithms-miscellaneous-4</module>
                <module>algorithms-miscellaneous-5</module>
                <module>algorithms-sorting</module>
                <module>animal-sniffer-mvn-plugin</module>
                <module>annotations</module>
                <module>antlr</module>
                <module>apache-avro</module>
                <module>apache-bval</module>
                <module>apache-curator</module>
                <module>apache-cxf</module>
                <module>apache-fop</module>
                <module>apache-geode</module>
                <module>apache-meecrowave</module>
                <module>apache-olingo/olingo2</module>
                <module>apache-opennlp</module>
                <module>apache-poi</module>
                <module>apache-pulsar</module>
                <module>apache-shiro</module>
                <module>apache-solrj</module>
                <module>apache-spark</module>
                <module>apache-thrift</module>
                <module>apache-tika</module>
                <module>apache-velocity</module>
                <module>apache-zookeeper</module>
                <module>asciidoctor</module>
                <module>asm</module>
                <module>atomix</module>
                <module>aws</module>
                <module>aws-lambda</module>
                <module>axon</module>
                <module>azure</module>

                <module>bazel</module>
                <module>blade</module>
                <module>bootique</module>

                <module>cas</module>
                <module>cdi</module>
                <module>checker-plugin</module>
                <module>cloud-foundry-uaa/cf-uaa-oauth2-client</module>
                <module>cloud-foundry-uaa/cf-uaa-oauth2-resource-server</module>
                <module>code-generation</module>
				<module>core-groovy</module>
                <module>core-groovy-2</module>
                <module>core-groovy-collections</module>
                <!-- <module>core-java-modules/core-java-10</module> --> <!-- We haven't upgraded to java 10. Fixing in BAEL-10841 -->
                <!-- <module>core-java-modules/core-java-11</module> --> <!-- We haven't upgraded to java 11. Fixing in BAEL-10841 -->
                <!-- <module>core-java-modules/core-java-12</module> --> <!-- We haven't upgraded to java 12. Fixing in BAEL-10841 -->
                <module>core-java-modules/core-java-8</module>
                <module>core-java-modules/core-java-8-2</module>
                <module>core-java-modules/core-java-annotations</module>
                <module>core-java-modules/core-java-streams</module>
                <module>core-java-modules/core-java-function</module>
                <module>core-java-modules/core-java-lang-math</module>
                <module>core-java-modules/core-java-datetime-conversion</module>
                <module>core-java-modules/core-java-datetime-string</module>
                <module>core-java-modules/core-java-text</module>
                <module>core-java-modules/core-java-lambdas</module>
                <!--<module>core-java-modules/core-java-9</module> --> <!-- We haven't upgraded to java 9. Fixing in BAEL-10841 -->
                <!--<module>core-java-modules/core-java-os</module> --> <!-- We haven't upgraded to java 9.-->
                <module>core-java-modules/core-java-arrays</module>
                <module>core-java-modules/core-java-arrays-2</module>
                <module>core-java-modules/core-java-collections</module>
                <module>core-java-modules/core-java-collections-2</module>
                <module>core-java-modules/core-java-collections-3</module>
                <module>core-java-modules/core-java-collections-list</module>
                <module>core-java-modules/core-java-collections-list-2</module>
                <module>core-java-modules/core-java-collections-list-3</module>
                <module>core-java-modules/core-java-collections-array-list</module>
                <module>core-java-modules/core-java-collections-set</module>
                <module>core-java-modules/core-java-concurrency-basic</module>
                <module>core-java-modules/core-java-concurrency-basic-2</module>
                <module>core-java-modules/core-java-concurrency-collections</module>
                <module>core-java-modules/core-java-io</module>
                <module>core-java-modules/core-java-io-files</module>
                <module>core-java-modules/core-java-nio</module>
                <module>core-java-modules/core-java-security</module>
                <module>core-java-modules/core-java-exceptions</module>
                <module>core-java-modules/core-java-lang-syntax</module>
                <module>core-java-modules/core-java-lang-syntax-2</module>
                <module>core-java-modules/core-java-lang</module>
                <module>core-java-modules/core-java-lang-2</module>
                <module>core-java-modules/core-java-lang-oop</module>
                <module>core-java-modules/core-java-lang-oop-2</module>
                <module>core-java-modules/core-java-lang-oop-3</module>
                <module>core-java-modules</module>
                <module>core-java-modules/core-java-networking</module>
                <module>core-java-modules/core-java-perf</module>
                <module>core-java-modules/core-java-reflection</module>
                <module>core-java-modules/core-java-sun</module>
                <module>core-java-modules/core-java</module>
                <module>core-java-modules/core-java-jvm</module>
                <module>core-scala</module>
                <module>couchbase</module>
                <module>custom-pmd</module>

                <module>dagger</module>
                <module>data-structures</module>
                <module>ddd</module>
                <module>deeplearning4j</module>
                <module>disruptor</module>
                <module>dozer</module>
                <module>drools</module>
                <module>dubbo</module>

                <module>ethereum</module>

                <module>feign</module>
                <module>flyway-cdi-extension</module>

                <module>geotools</module>
                <module>google-cloud</module>
                <module>google-web-toolkit</module>
                <!-- <module>gradle</module> --> <!-- Not a maven project -->
                <!-- <module>grails</module> --> <!-- Not a maven project -->
                <module>graphql/graphql-java</module>
                <module>grpc</module>
                <module>gson</module>
                <module>guava</module>
                <module>guava-io</module>
                <module>guava-collections</module>
<<<<<<< HEAD
                <module>guava-collections-set</module>
=======
                <module>guava-collections-map</module>
				<module>guava-collections-set</module>
>>>>>>> 0b6f07b8
                <module>guava-modules</module>
                <!-- <module>guest</module> --> <!-- not to be built as its for guest articles  -->
                <module>guice</module>

                <module>hazelcast</module>
                <module>helidon</module>
                <module>httpclient</module>
                <module>httpclient-simple</module>
                <module>hystrix</module>

                <module>image-processing</module>
                <module>immutables</module>

                <module>jackson</module>
                <module>jackson-2</module>
                <module>jackson-simple</module>
                <module>java-collections-conversions</module>
                <module>java-collections-maps</module>
                <module>java-collections-maps-2</module>
                <module>java-jdi</module>
                <!-- <module>core-java/core-java-datetime</module>--> <!-- We haven't upgraded to java 9. Fixing in BAEL-10841 -->
                <!--<module>java-dates</module>-->
                <!-- <module>java-ee-8-security-api</module> --> <!-- long running -->
                <module>java-lite</module>
                <module>java-math</module>
                <module>java-numbers</module>
                <module>java-numbers-2</module>
                <module>java-rmi</module>
                <module>java-spi</module>
                <module>java-streams</module>
                <!-- <module>java-streams-2</module> --> <!-- We haven't upgraded to java 9. Fixing in BAEL-10841 -->
                <module>java-strings</module>
                <module>java-strings-2</module>
                <module>java-strings-3</module>
                <module>java-strings-ops</module>
                <module>java-vavr-stream</module>
                <module>java-websocket</module>
                <module>javafx</module>
                <module>javax-servlets</module>
                <module>javaxval</module>
                <module>jaxb</module>
                <!-- JIRA-10842
                <module>jee-7</module> -->
                <module>jee-7-security</module>
                <module>jee-kotlin</module>
                <module>jersey</module>
                <module>jgit</module>
                <module>jgroups</module>
                <module>jhipster-5</module>
                <module>jib</module>
                <module>jjwt</module>
                <module>jmeter</module>
                <module>jmh</module>
                <module>jni</module>
                <module>jooby</module>
                <module>jsf</module>
                <module>json</module>
                <module>json-path</module>
                <module>jsoup</module>
                <module>jta</module>

                <!-- <module>kotlin-js</module> --> <!-- Not a maven project -->
                <module>kotlin-libraries</module>
                <module>kotlin-libraries-2</module>

                <!-- <module>lagom</module> --> <!-- Not a maven project -->
                <module>libraries</module>
                <module>libraries-2</module>
                <module>libraries-data</module>
                <module>libraries-data-2</module>
                <module>libraries-apache-commons</module>
                <module>libraries-apache-commons-collections</module>
                <module>libraries-apache-commons-io</module>
                <module>libraries-primitive</module>
                <module>libraries-testing</module>
                <module>libraries-security</module>
                <module>libraries-server</module>
                <module>libraries-http</module>
                <module>libraries-io</module>
                <module>linkrest</module>
                <module>logging-modules</module>
                <module>lombok</module>
                <module>lucene</module>

                <module>mapstruct</module>
                <!-- <module>maven-all/compiler-plugin-java-9</module> --> <!-- We haven't upgraded to java 9. -->
                <module>maven-all/maven</module>
                <module>maven-all/maven-war-plugin</module>
                <module>maven-all/profiles</module>
                <module>maven-all/versions-maven-plugin</module>
                <module>maven-archetype</module>
                <!-- <module>maven-polyglot/maven-polyglot-json-app</module> --> <!-- Not a maven project -->
                <module>maven-polyglot/maven-polyglot-json-extension</module>
                <!-- <module>maven-polyglot/maven-polyglot-yml-app</module> --> <!-- Not a maven project -->
                <module>mesos-marathon</module>
                <module>metrics</module>
                <!-- <module>micronaut</module> --> <!-- Fixing in BAEL-10877 -->
                <module>microprofile</module>
                <module>ml</module>
<<<<<<< HEAD
                <module>msf4j</module>
                <!-- <module>muleesb</module> --> <!-- Fixing in BAEL-10878 -->
                <module>mustache</module>
                <module>mybatis</module>


                <module>optaplanner</module>
                <module>orika</module>
                <module>osgi</module>

                <module>patterns</module>
                <module>pdf</module>
                <module>performance-tests</module>
                <!-- <module>play-framework</module> --> <!-- Not a maven project -->
                <module>protobuffer</module>

                <module>persistence-modules</module>
                <module>quarkus</module>

                <module>rabbitmq</module>
                <!-- <module>raml</module> --> <!-- Not a maven project -->
                <module>ratpack</module>
                <module>reactor-core</module>
                <module>resteasy</module>
                <module>restx</module>
                <!-- <module>rmi</module> --> <!-- Not a maven project -->
                <module>rule-engines</module>
                <module>rsocket</module>
                <module>rxjava</module>
                <module>rxjava-2</module>
                <module>software-security/sql-injection-samples</module>

                <module>tensorflow-java</module>
                <module>spf4j</module>
                <module>spring-boot-flowable</module>
                <module>spring-boot-mvc-2</module>
                <module>spring-boot-performance</module>
                <module>spring-boot-properties</module>
                <!-- <module>spring-mvc-basics</module> --> <!-- Compilation failure -->
                <module>spring-security-kerberos</module>
                <module>oauth2-framework-impl</module>

                <module>spring-boot-nashorn</module>
                <module>java-blockchain</module>

            </modules>

        </profile>

        <profile>
            <id>default-second</id>
            <build>
                <plugins>

                    <plugin>
                        <groupId>org.apache.maven.plugins</groupId>
                        <artifactId>maven-surefire-plugin</artifactId>
                        <version>${maven-surefire-plugin.version}</version>
                        <configuration>
                            <forkCount>3</forkCount>
                            <reuseForks>true</reuseForks>
                            <includes>
                                <include>SpringContextTest</include>
                                <include>**/*UnitTest</include>
                            </includes>
                            <excludes>
                                <exclude>**/*IntegrationTest.java</exclude>
                                <exclude>**/*IntTest.java</exclude>
                                <exclude>**/*LongRunningUnitTest.java</exclude>
                                <exclude>**/*ManualTest.java</exclude>
                                <exclude>**/*JdbcTest.java</exclude>
                                <exclude>**/*LiveTest.java</exclude>
                            </excludes>
                        </configuration>
                    </plugin>

                </plugins>
            </build>

            <modules>
                <module>parent-boot-1</module>
                <module>parent-boot-2</module>
                <module>parent-spring-4</module>
                <module>parent-spring-5</module>
                <module>parent-java</module>
                <module>parent-kotlin</module>

                <module>saas</module>
                <module>spark-java</module>

                <module>spring-4</module>

                <module>spring-5</module>
                <module>spring-5-webflux</module>
                <module>spring-5-data-reactive</module>
                <module>spring-5-mvc</module>
                <module>spring-5-reactive</module>
                <module>spring-5-reactive-2</module>
                <module>spring-5-reactive-client</module>
                <module>spring-5-reactive-oauth</module>
                <module>spring-5-reactive-security</module>
                <module>spring-5-security</module>
                <module>spring-5-security-oauth</module>
                <module>spring-5-security-cognito</module>

                <module>spring-activiti</module>
                <module>spring-akka</module>
                <module>spring-all</module>
                <module>spring-amqp</module>
                <module>spring-aop</module>
                <module>spring-apache-camel</module>
                <module>spring-batch</module>
                <module>spring-bom</module>

                <module>spring-boot</module>
                <module>spring-boot-admin</module>
                <module>spring-boot-angular</module>
                <module>spring-boot-autoconfiguration</module>
                <module>spring-boot-bootstrap</module>
                <module>spring-boot-camel</module>
                <!-- <module>spring-boot-cli</module> --> <!-- Not a maven project -->
                <module>spring-boot-client</module>

                <module>spring-boot-crud</module>
                <module>spring-boot-ctx-fluent</module>
                <module>spring-boot-custom-starter</module>
                <module>spring-boot-disable-console-logging</module>
                <!-- <module>spring-boot-gradle</module> --> <!-- Not a maven project -->
                <module>spring-boot-jasypt</module>
                <module>spring-boot-keycloak</module>
                <module>spring-boot-kotlin</module>
                <module>spring-boot-logging-log4j2</module>
                <module>spring-boot-management</module>
                <module>spring-boot-mvc</module>
                <module>spring-boot-mvc-birt</module>
                <module>spring-boot-ops</module>
                <module>spring-boot-ops-2</module>
                <module>spring-boot-rest</module>
                <module>spring-boot-data</module>
                <module>spring-boot-parent</module>
                <module>spring-boot-property-exp</module>
                <module>spring-boot-security</module>
                <module>spring-boot-testing</module>
                <module>spring-boot-vue</module>
                <module>spring-boot-libraries</module>


                <module>spring-cloud</module>
                <module>spring-cloud-bus</module>
                <!-- <module>spring-cloud-cli</module> --> <!-- Not a maven project -->
                <module>spring-cloud-data-flow</module>

                <module>spring-core</module>
                <module>spring-core-2</module>
                <module>spring-cucumber</module>

                <module>spring-data-rest</module>
                <module>spring-data-rest-querydsl</module>
                <module>spring-dispatcher-servlet</module>
                <module>spring-drools</module>
                <module>spring-di</module>

                <module>spring-ehcache</module>
                <module>spring-ejb</module>
                <module>spring-exceptions</module>

                <module>spring-freemarker</module>

                <module>spring-groovy</module>

                <module>spring-integration</module>

                <module>spring-jenkins-pipeline</module>
                <module>spring-jersey</module>
                <module>spring-jinq</module>
                <module>spring-jms</module>
                <module>spring-jooq</module>

                <module>spring-kafka</module>
                <module>spring-katharsis</module>

                <module>spring-ldap</module>

                <module>spring-mobile</module>
                <module>spring-mockito</module>
                <module>spring-mvc-forms-jsp</module>
                <module>spring-mvc-forms-thymeleaf</module>
                <module>spring-mvc-java</module>
                <module>spring-mvc-kotlin</module>
                <module>spring-mvc-simple</module>
                <module>spring-mvc-simple-2</module>
                <module>spring-mvc-velocity</module>
                <module>spring-mvc-webflow</module>
                <module>spring-mvc-xml</module>

                <module>spring-protobuf</module>
                <!-- <module>spring-security-cors</module> -->  <!-- PMD violation -->

                <module>spring-quartz</module>

                <module>spring-reactive-kotlin</module>
                <module>spring-reactor</module>
                <module>spring-remoting</module>
                <module>spring-rest</module>
                <module>spring-rest-angular</module>
                <module>spring-rest-compress</module>
                <module>spring-rest-full</module>
                <module>spring-rest-hal-browser</module>
                <module>spring-rest-query-language</module>
                <module>spring-rest-shell</module>
                <module>spring-rest-simple</module>
                <module>spring-resttemplate</module>
                <module>spring-roo</module>
                <module>spring-security-acl</module>
                <module>spring-security-angular/server</module>
                <module>spring-security-cache-control</module>

                <module>spring-security-core</module>
                <module>spring-security-mvc-boot</module>
                <module>spring-security-mvc-custom</module>
                <module>spring-security-mvc-digest-auth</module>
                <module>spring-security-mvc-jsonview</module>
                <module>spring-security-mvc-ldap</module>
                <module>spring-security-mvc-login</module>
                <module>spring-security-mvc-persisted-remember-me</module>
                <module>spring-security-mvc</module>
                <module>spring-security-mvc-socket</module>
                <module>spring-security-openid</module>
                <!--<module>spring-security-react</module> --> <!-- fails on Travis, fails intermittently on the new Jenkins (01.12.2018) BAEL-10834 -->
                <module>spring-security-rest</module>
                <module>spring-security-rest-basic-auth</module>
                <module>spring-security-rest-custom</module>
                <module>spring-security-sso</module>
                <module>spring-security-stormpath</module>
                <module>spring-security-thymeleaf</module>
                <module>spring-security-x509</module>
                <module>spring-session</module>
                <module>spring-sleuth</module>
                <module>spring-soap</module>
                <module>spring-social-login</module>
                <module>spring-spel</module>
                <module>spring-state-machine</module>
                <module>spring-static-resources</module>
                <module>spring-swagger-codegen</module>

                <module>spring-thymeleaf</module>

                <module>spring-vault</module>
                <module>spring-vertx</module>

                <module>spring-webflux-amqp</module> <!-- long -->

                <module>spring-zuul</module>

                <module>static-analysis</module>
                <module>stripe</module>
                <module>structurizr</module>
                <module>struts-2</module>

                <module>testing-modules</module>

                <module>twilio</module>
                <module>twitter4j</module>

                <module>undertow</module>

                <module>vertx</module>
                <module>vertx-and-rxjava</module>
                <module>video-tutorials</module>
                <module>vraptor</module>

                <module>wicket</module>

                <module>xml</module>
                <module>xstream</module>

                <module>tensorflow-java</module>
                <module>spring-boot-flowable</module>
                <module>spring-security-kerberos</module>

                <module>spring-boot-nashorn</module>
                <module>java-blockchain</module>

            </modules>

        </profile>

        <profile>
            <id>spring-context</id>
            <build>
                <plugins>

                    <plugin>
                        <groupId>org.apache.maven.plugins</groupId>
                        <artifactId>maven-surefire-plugin</artifactId>
                        <version>${maven-surefire-plugin.version}</version>
                        <configuration>
                            <forkCount>3</forkCount>
                            <reuseForks>true</reuseForks>
                            <includes>
                                <include>**/*SpringContextIntegrationTest.java</include>
                            </includes>
                        </configuration>
                    </plugin>

                </plugins>
            </build>

            <modules>
                <module>spring-5</module>
                <module>spring-5-data-reactive</module>
                <module>spring-5-reactive</module>
                <module>spring-5-reactive-2</module>
                <module>spring-5-reactive-client</module>
                <module>spring-5-reactive-security</module>
                <module>spring-5-security</module>
                <module>spring-5-security-oauth</module>
                <module>spring-5-security-cognito</module>
                <module>spring-activiti</module>
                <module>spring-akka</module>
                <module>spring-all</module>
                <module>spring-aop</module>
                <module>spring-apache-camel</module>
                <module>spring-batch</module>
                <module>spring-bom</module>
                <module>spring-boot-admin</module>
                <module>spring-boot-bootstrap</module>
                <module>spring-boot-bootstrap</module>
                <module>spring-boot-camel</module>
                <module>spring-boot-client</module>
                <module>spring-boot-custom-starter</module>
                <module>spring-boot-di</module>
                <module>greeter-spring-boot-autoconfigure</module>
                <module>greeter-spring-boot-sample-app</module>
                <module>persistence-modules/spring-boot-h2/spring-boot-h2-database</module>
                <module>spring-boot-jasypt</module>
                <module>spring-boot-keycloak</module>
                <module>spring-boot-mvc</module>
                <module>spring-boot-property-exp</module>
                <module>spring-boot-vue</module>
                <module>spring-cloud</module>
                <module>spring-cloud/spring-cloud-archaius/basic-config</module>
                <module>spring-cloud/spring-cloud-archaius/extra-configs</module>
                <module>spring-cloud/spring-cloud-bootstrap/config</module>
                <module>spring-cloud/spring-cloud-contract</module>
                <module>spring-cloud/spring-cloud-gateway</module>
                <module>spring-cloud/spring-cloud-kubernetes/demo-backend</module>
                <module>spring-cloud/spring-cloud-rest/spring-cloud-rest-config-server</module>
                <module>spring-cloud/spring-cloud-ribbon-client                </module>
                <module>spring-cloud/spring-cloud-security</module>
                <module>spring-cloud/spring-cloud-stream/spring-cloud-stream-rabbit</module>
                <module>spring-cloud/spring-cloud-task/springcloudtasksink</module>
                <module>spring-cloud/spring-cloud-zookeeper                     </module>
                <module>spring-cloud/spring-cloud-bus/spring-cloud-config-server</module>
                <module>spring-cloud/spring-cloud-data-flow/log-sink</module>
                <module>spring-cloud/spring-cloud-data-flow/time-processor</module>
                <module>spring-cloud/spring-cloud-data-flow/time-source</module>
                <module>spring-cucumber</module>
                <module>persistence-modules/spring-data-keyvalue</module>
                <module>spring-data-rest</module>
                <module>spring-dispatcher-servlet</module>
                <module>spring-drools</module>
                <module>spring-di</module>
                <module>spring-ehcache</module>
                <module>spring-freemarker</module>
                <module>persistence-modules/spring-hibernate-3</module>
                <module>persistence-modules/spring-hibernate4</module>
                <module>persistence-modules/spring-mybatis</module>
                <module>spring-integration</module>
                <module>spring-jenkins-pipeline</module>
                <module>spring-jersey</module>
                <module>spring-jinq</module>
                <module>spring-jms</module>
                <module>spring-kafka</module>
                <module>spring-katharsis</module>
                <module>spring-ldap</module>
                <module>spring-mobile</module>
                <module>spring-mockito</module>
                <module>spring-mvc-forms-thymeleaf</module>
                <module>spring-mvc-java</module>
                <module>spring-mvc-velocity</module>
                <module>spring-mvc-webflow</module>
                <module>spring-protobuf</module>
                <module>spring-quartz</module>
                <module>remoting-hessian-burlap/spring-remoting-hessian-burlap-client</module>
                <module>remoting-hessian-burlap/remoting-hessian-burlap-server</module>
                <module>spring-reactor</module>
                <module>spring-remoting/</module>
                <module>spring-remoting/remoting-http/remoting-http-server</module>
                <module>spring-remoting/remoting-jms/remoting-jms-client</module>
                <module>spring-remoting/remoting-rmi/remoting-rmi-server</module>
                <module>spring-rest</module>
                <module>spring-rest-angular</module>
                <module>spring-rest-compress</module>
                <module>spring-rest-full</module>
                <module>spring-rest-simple</module>
                <module>spring-resttemplate</module>
                <module>spring-security-acl</module>
                <module>spring-security-angular</module>
                <module>spring-security-cache-control</module>
                <module>spring-security-core</module>
                <module>spring-security-mvc-boot</module>
                <module>spring-security-mvc-custom</module>
                <module>spring-security-mvc-digest-auth</module>
                <module>spring-security-mvc-ldap</module>
                <module>spring-security-mvc-persisted-remember-me</module>
                <module>spring-security-mvc</module>
                <module>spring-security-mvc-socket</module>
                <module>spring-security-rest</module>
                <module>spring-security-sso</module>
                <module>spring-security-thymeleaf/spring-security-thymeleaf-authentication</module>
                <module>spring-security-thymeleaf/spring-security-thymeleaf-authorize</module>
                <module>spring-security-thymeleaf/spring-security-thymeleaf-config</module>
                <module>spring-security-x509</module>
                <module>spring-session/spring-session-jdbc</module>
                <module>spring-sleuth</module>
                <module>spring-social-login</module>
                <module>spring-spel</module>
                <module>spring-state-machine</module>
                <module>spring-swagger-codegen/spring-swagger-codegen-app</module>
                <module>spring-thymeleaf</module>
                <module>spring-vault</module>
                <module>spring-vertx</module>
                <module>spring-zuul/spring-zuul-foos-resource</module>
                <module>persistence-modules/hibernate-mapping</module>
                <module>persistence-modules/spring-data-dynamodb</module>
                <module>persistence-modules/spring-data-eclipselink</module>
                <module>persistence-modules/spring-data-solr</module>
                <module>persistence-modules/spring-hibernate-5</module>

                <module>spring-boot-flowable</module>
                <module>spring-security-kerberos</module>
                <module>spring-boot-nashorn</module>
            </modules>

        </profile>

        <profile>
            <id>default-heavy</id>
            <build>
                <plugins>

                    <plugin>
                        <groupId>org.apache.maven.plugins</groupId>
                        <artifactId>maven-surefire-plugin</artifactId>
                        <version>${maven-surefire-plugin.version}</version>
                        <configuration>
                            <forkCount>3</forkCount>
                            <reuseForks>true</reuseForks>
                            <includes>
                                <include>SpringContextTest</include>
                                <include>**/*UnitTest</include>
                            </includes>
                            <excludes>
                                <exclude>**/*IntegrationTest.java</exclude>
                                <exclude>**/*IntTest.java</exclude>
                                <exclude>**/*LongRunningUnitTest.java</exclude>
                                <exclude>**/*ManualTest.java</exclude>
                                <exclude>**/*JdbcTest.java</exclude>
                                <exclude>**/*LiveTest.java</exclude>
                            </excludes>
                        </configuration>
                    </plugin>

                </plugins>
            </build>

            <modules>
                <module>parent-boot-1</module>
                <module>parent-boot-2</module>
                <module>parent-spring-4</module>
                <module>parent-spring-5</module>
                <module>parent-java</module>
                <module>parent-kotlin</module>

                <module>core-java-modules/core-java-concurrency-advanced</module> <!-- very long running? -->
                <module>core-kotlin</module> <!-- long running? -->
                <module>core-kotlin-2</module>
                <module>core-kotlin-io</module>

                <module>jenkins/plugins</module>
                <module>jhipster</module>
                <module>jws</module>

                <module>libraries</module> <!-- very long running -->
                <module>persistence-modules/hibernate5</module>
                <module>persistence-modules/hibernate-mapping</module>
                <module>persistence-modules/java-jpa</module>
                <module>persistence-modules/java-jpa-2</module>
                <module>persistence-modules/java-mongodb</module>
                <module>persistence-modules/jnosql</module>

                <module>vaadin</module>
                <module>vavr</module>
            </modules>
        </profile>

        <profile>
            <id>integration-lite-first</id>

            <build>
                <plugins>
                    <plugin>
                        <groupId>org.apache.maven.plugins</groupId>
                        <artifactId>maven-surefire-plugin</artifactId>
                        <configuration>
                            <excludes>
                                <exclude>**/*ManualTest.java</exclude>
                                <exclude>**/*LiveTest.java</exclude>
                            </excludes>
                            <includes>
                                <include>**/*IntegrationTest.java</include>
                                <include>**/*IntTest.java</include>
                            </includes>
                        </configuration>
                    </plugin>
                </plugins>
            </build>

            <modules>
                <module>parent-boot-1</module>
                <module>parent-boot-2</module>
                <module>parent-spring-4</module>
                <module>parent-spring-5</module>
                <module>parent-java</module>
                <module>parent-kotlin</module>
                <!-- <module>akka-http</module> --> <!-- Unit test is failing -->
                <module>akka-streams</module>
                <module>algorithms-genetic</module>
                <module>algorithms-miscellaneous-1</module>
                <module>algorithms-miscellaneous-2</module>
                <module>algorithms-miscellaneous-3</module>
                <module>algorithms-miscellaneous-4</module>
                <module>algorithms-miscellaneous-5</module>
                <module>algorithms-sorting</module>
                <module>animal-sniffer-mvn-plugin</module>
                <module>annotations</module>
                <module>antlr</module>
                <module>apache-avro</module>
                <module>apache-bval</module>
                <module>apache-curator</module>
                <module>apache-cxf</module>
                <module>apache-fop</module>
                <module>apache-geode</module>
                <module>apache-meecrowave</module>
                <module>apache-olingo/olingo2</module>
                <module>apache-opennlp</module>
                <module>apache-poi</module>
                <module>apache-pulsar</module>
                <module>apache-shiro</module>
                <module>apache-solrj</module>
                <module>apache-spark</module>
                <module>apache-thrift</module>
                <module>apache-tika</module>
                <module>apache-velocity</module>
                <module>apache-zookeeper</module>
                <module>asciidoctor</module>
                <module>asm</module>
                <module>atomix</module>
                <module>aws</module>
                <module>aws-lambda</module>
                <module>axon</module>
                <module>azure</module>
                <module>bazel</module>
                <module>bootique</module>

                <module>cas</module>
                <module>cdi</module>
                <module>checker-plugin</module>
                <module>cloud-foundry-uaa/cf-uaa-oauth2-client</module>
                <module>cloud-foundry-uaa/cf-uaa-oauth2-resource-server</module>
                <module>code-generation</module>
=======
				<module>msf4j</module>
				<!-- <module>muleesb</module> --> <!-- Fixing in BAEL-10878 -->
				<module>mustache</module>
				<module>mybatis</module>


				<module>optaplanner</module>
				<module>orika</module>
				<module>osgi</module>

				<module>patterns</module>
				<module>pdf</module>
				<module>performance-tests</module>
				<!-- <module>play-framework</module> --> <!-- Not a maven project -->
				<module>protobuffer</module>

				<module>persistence-modules</module>
				<module>quarkus</module>

				<module>rabbitmq</module>
				<!-- <module>raml</module> --> <!-- Not a maven project -->
				<module>ratpack</module>
				<module>reactor-core</module>
				<module>resteasy</module>
				<module>restx</module>
				<!-- <module>rmi</module> --> <!-- Not a maven project -->
				<module>rule-engines</module>
				<module>rsocket</module>
				<module>rxjava</module>
				<module>rxjava-2</module>
				<module>software-security/sql-injection-samples</module>

				<module>tensorflow-java</module>
				<module>spf4j</module>
				<module>spring-boot-flowable</module>
				<module>spring-boot-mvc-2</module>
				<module>spring-boot-performance</module>
				<module>spring-boot-properties</module>
				<!-- <module>spring-mvc-basics</module> --> <!-- Compilation failure -->

				<module>spring-security-kerberos</module>
				<module>oauth2-framework-impl</module>
				
				<module>spring-boot-nashorn</module>
				<module>java-blockchain</module>
			
			</modules>

		</profile>

		<profile>
			<id>default-second</id>
			<build>
				<plugins>

					<plugin>
						<groupId>org.apache.maven.plugins</groupId>
						<artifactId>maven-surefire-plugin</artifactId>
						<version>${maven-surefire-plugin.version}</version>
						<configuration>
							<forkCount>3</forkCount>
							<reuseForks>true</reuseForks>
							<includes>
								<include>SpringContextTest</include>
								<include>**/*UnitTest</include>
							</includes>
							<excludes>
								<exclude>**/*IntegrationTest.java</exclude>
								<exclude>**/*IntTest.java</exclude>
								<exclude>**/*LongRunningUnitTest.java</exclude>
								<exclude>**/*ManualTest.java</exclude>
								<exclude>**/*JdbcTest.java</exclude>
								<exclude>**/*LiveTest.java</exclude>
							</excludes>
						</configuration>
					</plugin>

				</plugins>
			</build>

			<modules>
				<module>parent-boot-1</module>
				<module>parent-boot-2</module>
				<module>parent-spring-4</module>
				<module>parent-spring-5</module>
				<module>parent-java</module>
				<module>parent-kotlin</module>

				<module>saas</module>
				<module>spark-java</module>

				<module>spring-4</module>

				<module>spring-5</module>
				<module>spring-5-webflux</module>
				<module>spring-5-data-reactive</module>
				<module>spring-5-mvc</module>
				<module>spring-5-reactive</module>
				<module>spring-5-reactive-2</module>
				<module>spring-5-reactive-client</module>
				<module>spring-5-reactive-oauth</module>
				<module>spring-5-reactive-security</module>
				<module>spring-5-security</module>
				<module>spring-5-security-oauth</module>
				<module>spring-5-security-cognito</module>

				<module>spring-activiti</module>
				<module>spring-akka</module>
				<module>spring-amqp</module>
				<module>spring-aop</module>
				<module>spring-apache-camel</module>
				<module>spring-batch</module>
				<module>spring-bom</module>

				<module>spring-boot</module>
				<module>spring-boot-admin</module>
				<module>spring-boot-angular</module>
				<module>spring-boot-autoconfiguration</module>
				<module>spring-boot-bootstrap</module>
				<module>spring-boot-camel</module>
				<!-- <module>spring-boot-cli</module> --> <!-- Not a maven project -->
				<module>spring-boot-client</module>

				<module>spring-boot-crud</module>
				<module>spring-boot-ctx-fluent</module>
				<module>spring-boot-custom-starter</module>
				<module>spring-boot-disable-console-logging</module>
				<!-- <module>spring-boot-gradle</module> --> <!-- Not a maven project -->
				<module>spring-boot-jasypt</module>
				<module>spring-boot-keycloak</module>
				<module>spring-boot-kotlin</module>
				<module>spring-boot-logging-log4j2</module>
				<module>spring-boot-management</module>
				<module>spring-boot-mvc</module>
				<module>spring-boot-mvc-birt</module>
				<module>spring-boot-ops</module>
				<module>spring-boot-ops-2</module>
				<module>spring-boot-rest</module>
				<module>spring-boot-data</module>
				<module>spring-boot-parent</module>
				<module>spring-boot-property-exp</module>
				<module>spring-boot-security</module>
				<module>spring-boot-testing</module>
				<module>spring-boot-vue</module>
				<module>spring-caching</module>
				<module>spring-boot-libraries</module>

				
				<module>spring-cloud</module>
				<module>spring-cloud-bus</module>
				<!-- <module>spring-cloud-cli</module> --> <!-- Not a maven project -->
				<module>spring-cloud-data-flow</module>

				<module>spring-core</module>
				<module>spring-core-2</module>
				<module>spring-core-3</module>
				<module>spring-cucumber</module>

				<module>spring-data-rest</module>
				<module>spring-data-rest-querydsl</module>
				<module>spring-dispatcher-servlet</module>
				<module>spring-drools</module>
				<module>spring-di</module>

				<module>spring-ehcache</module>
				<module>spring-ejb</module>
				<module>spring-exceptions</module>

				<module>spring-freemarker</module>

				<module>spring-groovy</module>

				<module>spring-integration</module>

				<module>spring-jenkins-pipeline</module>
				<module>spring-jersey</module>
				<module>spring-jinq</module>
				<module>spring-jms</module>
				<module>spring-jooq</module>

				<module>spring-kafka</module>
				<module>spring-katharsis</module>

				<module>spring-ldap</module>

				<module>spring-mobile</module>
				<module>spring-mockito</module>
				<module>spring-mvc-basics-2</module>
				<module>spring-mvc-forms-jsp</module>
				<module>spring-mvc-forms-thymeleaf</module>
				<module>spring-mvc-java</module>
				<module>spring-mvc-kotlin</module>
				<module>spring-mvc-simple</module>
				<module>spring-mvc-simple-2</module>
				<module>spring-mvc-velocity</module>
				<module>spring-mvc-webflow</module>
				<module>spring-mvc-xml</module>

				<module>spring-protobuf</module>
				<!-- <module>spring-security-cors</module> -->  <!-- PMD violation -->

				<module>spring-quartz</module>

				<module>spring-reactive-kotlin</module>
				<module>spring-reactor</module>
				<module>spring-remoting</module>
				<module>spring-rest</module>
				<module>spring-rest-angular</module>
				<module>spring-rest-compress</module>
				<module>spring-rest-full</module>
				<module>spring-rest-hal-browser</module>
				<module>spring-rest-query-language</module>
				<module>spring-rest-shell</module>
				<module>spring-rest-simple</module>
				<module>spring-resttemplate</module>
				<module>spring-roo</module>

				<module>spring-scheduling</module>
				<module>spring-security-acl</module>
				<module>spring-security-angular/server</module>
				<module>spring-security-cache-control</module>

				<module>spring-security-core</module>
				<module>spring-security-mvc-boot</module>
				<module>spring-security-mvc-custom</module>
				<module>spring-security-mvc-digest-auth</module>
				<module>spring-security-mvc-jsonview</module>
				<module>spring-security-mvc-ldap</module>
				<module>spring-security-mvc-login</module>
				<module>spring-security-mvc-persisted-remember-me</module>
				<module>spring-security-mvc</module>
				<module>spring-security-mvc-socket</module>
				<module>spring-security-openid</module>
				<!--<module>spring-security-react</module> --> <!-- fails on Travis, fails intermittently on the new Jenkins (01.12.2018) BAEL-10834 -->
				<module>spring-security-rest</module>
				<module>spring-security-rest-basic-auth</module>
				<module>spring-security-rest-custom</module>
				<module>spring-security-sso</module>
				<module>spring-security-stormpath</module>
				<module>spring-security-thymeleaf</module>
				<module>spring-security-x509</module>
				<module>spring-session</module>
				<module>spring-shell</module>
				<module>spring-sleuth</module>
				<module>spring-soap</module>
				<module>spring-social-login</module>
				<module>spring-spel</module>
				<module>spring-state-machine</module>
				<module>spring-static-resources</module>
				<module>spring-swagger-codegen</module>

				<module>spring-thymeleaf</module>

				<module>spring-vault</module>
				<module>spring-vertx</module>

				<module>spring-webflux-amqp</module> <!-- long --> 

				<module>spring-zuul</module>

				<module>static-analysis</module>
				<module>stripe</module>
				<module>structurizr</module>
				<module>struts-2</module>

				<module>testing-modules</module>

				<module>twilio</module>
				<module>twitter4j</module>

				<module>undertow</module>

				<module>vertx</module>
				<module>vertx-and-rxjava</module>
				<module>video-tutorials</module>
				<module>vraptor</module>

				<module>wicket</module>

				<module>xml</module>
				<module>xstream</module>

				<module>tensorflow-java</module>
				<module>spring-boot-flowable</module>
				<module>spring-security-kerberos</module>
				
				<module>spring-boot-nashorn</module>
				<module>java-blockchain</module>

			</modules>

		</profile>

		<profile>
			<id>spring-context</id>
			<build>
				<plugins>

					<plugin>
						<groupId>org.apache.maven.plugins</groupId>
						<artifactId>maven-surefire-plugin</artifactId>
						<version>${maven-surefire-plugin.version}</version>
						<configuration>
							<forkCount>3</forkCount>
							<reuseForks>true</reuseForks>
							<includes>
								<include>**/*SpringContextIntegrationTest.java</include>
							</includes>
						</configuration>
					</plugin>

				</plugins>
			</build>

			<modules>
				<module>spring-5</module>
				<module>spring-5-data-reactive</module>
				<module>spring-5-reactive</module>
				<module>spring-5-reactive-2</module>
				<module>spring-5-reactive-client</module>
				<module>spring-5-reactive-security</module>
				<module>spring-5-security</module>
				<module>spring-5-security-oauth</module>
				<module>spring-5-security-cognito</module>
				<module>spring-activiti</module>
				<module>spring-akka</module>
				<module>spring-aop</module>
				<module>spring-apache-camel</module>
				<module>spring-batch</module>
				<module>spring-bom</module>
				<module>spring-boot-admin</module>
				<module>spring-boot-bootstrap</module>
				<module>spring-boot-bootstrap</module>
				<module>spring-boot-camel</module>
				<module>spring-boot-client</module>
				<module>spring-boot-custom-starter</module>
				<module>spring-boot-di</module>
		 		<module>greeter-spring-boot-autoconfigure</module>
				<module>greeter-spring-boot-sample-app</module>
				<module>persistence-modules/spring-boot-h2/spring-boot-h2-database</module>
				<module>spring-boot-jasypt</module>
				<module>spring-boot-keycloak</module>
				<module>spring-boot-mvc</module>
				<module>spring-boot-property-exp</module>
				<module>spring-boot-vue</module>
				<module>spring-cloud</module>
				<module>spring-cloud/spring-cloud-archaius/basic-config</module>
				<module>spring-cloud/spring-cloud-archaius/extra-configs</module>
				<module>spring-cloud/spring-cloud-bootstrap/config</module>
				<module>spring-cloud/spring-cloud-contract</module>
				<module>spring-cloud/spring-cloud-gateway</module>
				<module>spring-cloud/spring-cloud-kubernetes/demo-backend</module>
				<module>spring-cloud/spring-cloud-rest/spring-cloud-rest-config-server</module>
				<module>spring-cloud/spring-cloud-ribbon-client                </module>
				<module>spring-cloud/spring-cloud-security</module>
				<module>spring-cloud/spring-cloud-stream/spring-cloud-stream-rabbit</module>
				<module>spring-cloud/spring-cloud-task/springcloudtasksink</module>
				<module>spring-cloud/spring-cloud-zookeeper                     </module>
				<module>spring-cloud/spring-cloud-bus/spring-cloud-config-server</module>
				<module>spring-cloud/spring-cloud-data-flow/log-sink</module>
				<module>spring-cloud/spring-cloud-data-flow/time-processor</module>
				<module>spring-cloud/spring-cloud-data-flow/time-source</module>
				<module>spring-cucumber</module>
				<module>persistence-modules/spring-data-keyvalue</module>
				<module>spring-data-rest</module>
				<module>spring-dispatcher-servlet</module>
				<module>spring-drools</module>
				<module>spring-di</module>
				<module>spring-ehcache</module>
				<module>spring-freemarker</module>
				<module>persistence-modules/spring-hibernate-3</module>
				<module>persistence-modules/spring-hibernate4</module>
				<module>persistence-modules/spring-mybatis</module>
				<module>spring-integration</module>
				<module>spring-jenkins-pipeline</module>
				<module>spring-jersey</module>
				<module>spring-jinq</module>
				<module>spring-jms</module>
				<module>spring-kafka</module>
				<module>spring-katharsis</module>
				<module>spring-ldap</module>
				<module>spring-mobile</module>
				<module>spring-mockito</module>
				<module>spring-mvc-forms-thymeleaf</module>
				<module>spring-mvc-java</module>
				<module>spring-mvc-velocity</module>
				<module>spring-mvc-webflow</module>
				<module>spring-protobuf</module>
				<module>spring-quartz</module>
				<module>remoting-hessian-burlap/spring-remoting-hessian-burlap-client</module>
				<module>remoting-hessian-burlap/remoting-hessian-burlap-server</module>
				<module>spring-reactor</module>
				<module>spring-remoting/</module>
				<module>spring-remoting/remoting-http/remoting-http-server</module>
				<module>spring-remoting/remoting-jms/remoting-jms-client</module>
				<module>spring-remoting/remoting-rmi/remoting-rmi-server</module>
				<module>spring-rest</module>
				<module>spring-rest-angular</module>
				<module>spring-rest-compress</module>
				<module>spring-rest-full</module>
				<module>spring-rest-simple</module>
				<module>spring-resttemplate</module>
				<module>spring-security-acl</module>
				<module>spring-security-angular</module>
				<module>spring-security-cache-control</module>
				<module>spring-security-core</module>
				<module>spring-security-mvc-boot</module>
				<module>spring-security-mvc-custom</module>
				<module>spring-security-mvc-digest-auth</module>
				<module>spring-security-mvc-ldap</module>
				<module>spring-security-mvc-persisted-remember-me</module>
				<module>spring-security-mvc</module>
				<module>spring-security-mvc-socket</module>
				<module>spring-security-rest</module>
				<module>spring-security-sso</module>
				<module>spring-security-thymeleaf/spring-security-thymeleaf-authentication</module>
				<module>spring-security-thymeleaf/spring-security-thymeleaf-authorize</module>
				<module>spring-security-thymeleaf/spring-security-thymeleaf-config</module>
				<module>spring-security-x509</module>
				<module>spring-session/spring-session-jdbc</module>
				<module>spring-sleuth</module>
				<module>spring-social-login</module>
				<module>spring-spel</module>
				<module>spring-state-machine</module>
				<module>spring-swagger-codegen/spring-swagger-codegen-app</module>
				<module>spring-thymeleaf</module>
				<module>spring-vault</module>
				<module>spring-vertx</module>
				<module>spring-zuul/spring-zuul-foos-resource</module>
				<module>persistence-modules/hibernate-mapping</module>
				<module>persistence-modules/spring-data-dynamodb</module>
				<module>persistence-modules/spring-data-eclipselink</module>
				<module>persistence-modules/spring-data-solr</module>
				<module>persistence-modules/spring-hibernate-5</module>

				<module>spring-boot-flowable</module>
				<module>spring-security-kerberos</module>
				<module>spring-boot-nashorn</module>
			</modules>

		</profile>

		<profile>
			<id>default-heavy</id>
			<build>
				<plugins>

					<plugin>
						<groupId>org.apache.maven.plugins</groupId>
						<artifactId>maven-surefire-plugin</artifactId>
						<version>${maven-surefire-plugin.version}</version>
						<configuration>
							<forkCount>3</forkCount>
							<reuseForks>true</reuseForks>
							<includes>
								<include>SpringContextTest</include>
								<include>**/*UnitTest</include>
							</includes>
							<excludes>
								<exclude>**/*IntegrationTest.java</exclude>
								<exclude>**/*IntTest.java</exclude>
								<exclude>**/*LongRunningUnitTest.java</exclude>
								<exclude>**/*ManualTest.java</exclude>
								<exclude>**/*JdbcTest.java</exclude>
								<exclude>**/*LiveTest.java</exclude>
							</excludes>
						</configuration>
					</plugin>

				</plugins>
			</build>

			<modules>
				<module>parent-boot-1</module>
				<module>parent-boot-2</module>
				<module>parent-spring-4</module>
				<module>parent-spring-5</module>
				<module>parent-java</module>
				<module>parent-kotlin</module>

				<module>core-java-modules/core-java-concurrency-advanced</module> <!-- very long running? -->
				<module>core-kotlin</module> <!-- long running? -->
				<module>core-kotlin-2</module>
				<module>core-kotlin-io</module>

				<module>jenkins/plugins</module>
				<module>jhipster</module>
				<module>jws</module>

				<module>libraries</module> <!-- very long running -->
				<module>persistence-modules/hibernate5</module>
				<module>persistence-modules/hibernate-mapping</module>
				<module>persistence-modules/java-jpa</module>
				<module>persistence-modules/java-jpa-2</module>
				<module>persistence-modules/java-mongodb</module>
				<module>persistence-modules/jnosql</module>

				<module>vaadin</module>
				<module>vavr</module>
			</modules>
		</profile>

		<profile>
			<id>integration-lite-first</id>

			<build>
				<plugins>
					<plugin>
						<groupId>org.apache.maven.plugins</groupId>
						<artifactId>maven-surefire-plugin</artifactId>
						<configuration>
							<excludes>
								<exclude>**/*ManualTest.java</exclude>
								<exclude>**/*LiveTest.java</exclude>
							</excludes>
							<includes>
								<include>**/*IntegrationTest.java</include>
								<include>**/*IntTest.java</include>
							</includes>
						</configuration>
					</plugin>
				</plugins>
			</build>

			<modules>
				<module>parent-boot-1</module>
				<module>parent-boot-2</module>
				<module>parent-spring-4</module>
				<module>parent-spring-5</module>
				<module>parent-java</module>
				<module>parent-kotlin</module>
				<!-- <module>akka-http</module> --> <!-- Unit test is failing -->
				<module>akka-streams</module>
				<module>algorithms-genetic</module>
				<module>algorithms-miscellaneous-1</module>
				<module>algorithms-miscellaneous-2</module>
				<module>algorithms-miscellaneous-3</module>
				<module>algorithms-miscellaneous-4</module>
				<module>algorithms-miscellaneous-5</module>
				<module>algorithms-sorting</module>
				<module>animal-sniffer-mvn-plugin</module>
				<module>annotations</module>
				<module>antlr</module>
				<module>apache-avro</module>
				<module>apache-bval</module>
				<module>apache-curator</module>
				<module>apache-cxf</module>
				<module>apache-fop</module>
				<module>apache-geode</module>
				<module>apache-meecrowave</module>
				<module>apache-olingo/olingo2</module>
				<module>apache-opennlp</module>
				<module>apache-poi</module>
				<module>apache-pulsar</module>
				<module>apache-shiro</module>
				<module>apache-solrj</module>
				<module>apache-spark</module>
				<module>apache-thrift</module>
				<module>apache-tika</module>
				<module>apache-velocity</module>
				<module>apache-zookeeper</module>
				<module>asciidoctor</module>
				<module>asm</module>
				<module>atomix</module>
				<module>aws</module>
				<module>aws-lambda</module>
				<module>axon</module>
				<module>azure</module>
				<module>bazel</module>
				<module>bootique</module>

				<module>cas</module>
				<module>cdi</module>
				<module>checker-plugin</module>
				<module>cloud-foundry-uaa/cf-uaa-oauth2-client</module>
				<module>cloud-foundry-uaa/cf-uaa-oauth2-resource-server</module>
				<module>code-generation</module>
>>>>>>> 0b6f07b8
				<module>core-groovy</module>
                <module>core-groovy-2</module>
                <module>core-groovy-collections</module>
                <!-- <module>core-java-modules/core-java-10</module> --> <!-- We haven't upgraded to java 10. Fixing in BAEL-10841 -->
                <!-- <module>core-java-modules/core-java-11</module> --> <!-- We haven't upgraded to java 11. Fixing in BAEL-10841 -->
                <module>core-java-modules/core-java-8</module>
                <module>core-java-modules/core-java-8-2</module>
                <module>core-java-modules/core-java-annotations</module>
                <module>core-java-modules/core-java-streams</module>
                <module>core-java-modules/core-java-function</module>
                <module>core-java-modules/core-java-lang-math</module>
                <module>core-java-modules/core-java-datetime-conversion</module>
                <module>core-java-modules/core-java-datetime-string</module>
                <module>core-java-modules/core-java-text</module>
                <!--<module>core-java-modules/core-java-9</module> --> <!-- We haven't upgraded to java 9. Fixing in BAEL-10841 -->
                <!--<module>core-java-modules/core-java-os</module> --> <!-- We haven't upgraded to java 9.-->
                <module>core-java-modules/core-java-arrays</module>
                <module>core-java-modules/core-java-arrays-2</module>
                <module>core-java-modules/core-java-collections</module>
                <module>core-java-modules/core-java-collections-2</module>
                <module>core-java-modules/core-java-collections-3</module>
                <module>core-java-modules/core-java-collections-list</module>
                <module>core-java-modules/core-java-collections-list-2</module>
                <module>core-java-modules/core-java-collections-list-3</module>
                <module>core-java-modules/core-java-collections-array-list</module>
                <module>core-java-modules/core-java-collections-set</module>
                <module>core-java-modules/core-java-concurrency-basic</module>
                <module>core-java-modules/core-java-concurrency-basic-2</module>
                <module>core-java-modules/core-java-concurrency-collections</module>
                <module>core-java-modules/core-java-io</module>
                <module>core-java-modules/core-java-io-files</module>
                <module>core-java-modules/core-java-nio</module>
                <module>core-java-modules/core-java-security</module>
				<module>core-java-modules/core-java-exceptions</module>
<<<<<<< HEAD
                <module>core-java-modules/core-java-lang-syntax</module>
                <module>core-java-modules/core-java-lang-syntax-2</module>
                <module>core-java-modules/core-java-lang</module>
                <module>core-java-modules/core-java-lang-2</module>
                <module>core-java-modules/core-java-lang-oop</module>
                <module>core-java-modules/core-java-lang-oop-2</module>
                <module>core-java-modules/core-java-lang-oop-3</module>
                <module>core-java-modules</module>
                <module>core-java-modules/core-java-networking</module>
                <module>core-java-modules/core-java-perf</module>
                <module>core-java-modules/core-java-sun</module>
                <module>core-scala</module>
                <module>couchbase</module>
                <module>custom-pmd</module>

                <module>dagger</module>
                <module>data-structures</module>
                <module>ddd</module>
                <module>deeplearning4j</module>
                <module>disruptor</module>
                <module>dozer</module>
                <module>drools</module>
                <module>dubbo</module>

                <module>ethereum</module>

                <module>feign</module>
                <module>flyway-cdi-extension</module>

                <module>geotools</module>
                <module>google-cloud</module>
                <module>google-web-toolkit</module>
                <!-- <module>gradle</module> --> <!-- Not a maven project -->
                <!-- <module>grails</module> --> <!-- Not a maven project -->
                <module>graphql/graphql-java</module>
                <module>grpc</module>
                <module>gson</module>
                <module>guava</module>
                <module>guava-io</module>
                <module>guava-collections</module>
                <module>guava-collections-set</module>
                <module>guava-modules</module>
                <!-- <module>guest</module> --> <!-- not to be built as its for guest articles  -->
                <module>guice</module>

                <module>hazelcast</module>
                <module>helidon</module>
                <module>httpclient</module>
                <module>httpclient-simple</module>
                <module>hystrix</module>

                <module>image-processing</module>
                <module>immutables</module>

                <module>jackson</module>
                <module>jackson-2</module>
                <module>jackson-simple</module>
                <module>java-collections-conversions</module>
                <module>java-collections-maps</module>
                <module>java-collections-maps-2</module>
                <module>java-jdi</module>
                <!-- <module>java-dates</module> --> <!-- We haven't upgraded to java 9. Fixing in BAEL-10841 -->
                <module>java-ee-8-security-api</module>
                <module>java-lite</module>
                <module>java-math</module>
                <module>java-numbers</module>
                <module>java-numbers-2</module>
                <module>java-rmi</module>
                <module>java-spi</module>
                <module>java-streams</module>
                <!-- <module>java-streams-2</module> --> <!-- We haven't upgraded to java 9. Fixing in BAEL-10841 -->
                <module>java-strings</module>
                <module>java-strings-2</module>
                <module>java-strings-3</module>
                <module>java-strings-ops</module>
                <module>java-vavr-stream</module>
                <module>java-websocket</module>
                <module>javafx</module>
                <module>javax-servlets</module>
                <module>javaxval</module>
                <module>jaxb</module>
                <!-- JIRA-10842
=======
				<module>core-java-modules/core-java-lang-syntax</module>
				<module>core-java-modules/core-java-lang-syntax-2</module>
				<module>core-java-modules/core-java-lang</module>
				<module>core-java-modules/core-java-lang-2</module>
				<module>core-java-modules/core-java-lang-oop</module>
				<module>core-java-modules/core-java-lang-oop-2</module>
				<module>core-java-modules/core-java-lang-oop-3</module>
				<module>core-java-modules</module>
				<module>core-java-modules/core-java-networking</module>
				<module>core-java-modules/core-java-perf</module>
				<module>core-java-modules/core-java-sun</module>
				<module>core-scala</module>
				<module>couchbase</module>
				<module>custom-pmd</module>

				<module>dagger</module>
				<module>data-structures</module>
				<module>ddd</module>
				<module>deeplearning4j</module>
				<module>disruptor</module>
				<module>dozer</module>
				<module>drools</module>
				<module>dubbo</module>

				<module>ethereum</module>

				<module>feign</module>
				<module>flyway-cdi-extension</module>

				<module>geotools</module>
				<module>google-cloud</module>
				<module>google-web-toolkit</module>
				<!-- <module>gradle</module> --> <!-- Not a maven project -->
				<!-- <module>grails</module> --> <!-- Not a maven project -->
				<module>graphql/graphql-java</module>
				<module>grpc</module>
				<module>gson</module>
				<module>guava</module>
				<module>guava-io</module>
				<module>guava-collections</module>
				<module>guava-collections-map</module>
				<module>guava-collections-set</module>
				<module>guava-modules</module>
				<!-- <module>guest</module> --> <!-- not to be built as its for guest articles  -->
				<module>guice</module>

				<module>hazelcast</module>
				<module>helidon</module>
				<module>httpclient</module>
				<module>httpclient-simple</module>
				<module>hystrix</module>

				<module>image-processing</module>
				<module>immutables</module>

				<module>jackson</module>
				<module>jackson-2</module>
				<module>jackson-simple</module>
				<module>java-collections-conversions</module>
				<module>java-collections-maps</module>
				<module>java-collections-maps-2</module>
				<module>java-jdi</module>
				<!-- <module>java-dates</module> --> <!-- We haven't upgraded to java 9. Fixing in BAEL-10841 -->
				<module>java-ee-8-security-api</module>
				<module>java-lite</module>
				<module>java-math</module>
				<module>java-numbers</module>
				<module>java-numbers-2</module>
				<module>java-rmi</module>
				<module>java-spi</module>
				<module>java-streams</module>
				<!-- <module>java-streams-2</module> --> <!-- We haven't upgraded to java 9. Fixing in BAEL-10841 -->
				<module>java-strings</module>
				<module>java-strings-2</module>
				<module>java-strings-3</module>
				<module>java-strings-ops</module>
				<module>java-vavr-stream</module>
				<module>java-websocket</module>
				<module>javafx</module>
				<module>javax-servlets</module>
				<module>javaxval</module>
				<module>jaxb</module>
				<!-- JIRA-10842
>>>>>>> 0b6f07b8
                <module>jee-7</module> -->
                <module>jee-7-security</module>
                <module>jee-kotlin</module>
                <module>jersey</module>
                <module>jgit</module>
                <module>jgroups</module>
                <module>jhipster-5</module>
                <module>jib</module>
                <module>jjwt</module>
                <module>jmeter</module>
                <module>jmh</module>
                <module>jni</module>
                <module>jooby</module>
                <module>jsf</module>
                <module>json</module>
                <module>json-path</module>
                <module>jsoup</module>
                <module>jta</module>

                <!-- <module>kotlin-js</module> --> <!-- Not a maven project -->
                <module>kotlin-libraries</module>

                <!-- <module>lagom</module> --> <!-- Not a maven project -->
                <module>libraries</module>
                <module>libraries-data</module>
                <module>libraries-data-2</module>
                <module>libraries-apache-commons</module>
                <module>libraries-apache-commons-collections</module>
                <module>libraries-apache-commons-io</module>
                <module>libraries-testing</module>
                <module>libraries-security</module>
                <module>libraries-server</module>
                <module>libraries-http</module>
                <module>linkrest</module>
                <module>logging-modules</module>
                <module>lombok</module>
                <module>lucene</module>

                <module>mapstruct</module>
                <!-- <module>maven-all/compiler-plugin-java-9</module> --> <!-- We haven't upgraded to java 9. -->
                <module>maven-all/maven</module>
                <module>maven-all/maven-war-plugin</module>
                <module>maven-all/profiles</module>
                <module>maven-all/versions-maven-plugin</module>
                <!-- <module>maven-java-11</module> --> <!-- we haven't upgraded to Java 11 -->
                <module>maven-archetype</module>
                <!-- <module>maven-polyglot/maven-polyglot-json-app</module> --> <!-- Not a maven project -->
                <module>maven-polyglot/maven-polyglot-json-extension</module>
                <!-- <module>maven-polyglot/maven-polyglot-yml-app</module> --> <!-- Not a maven project -->
                <module>mesos-marathon</module>
                <module>metrics</module>
                <!-- <module>micronaut</module> --> <!-- Fixing in BAEL-10877 -->
                <module>microprofile</module>
                <module>ml</module>
<<<<<<< HEAD
                <module>msf4j</module>
                <!-- <module>muleesb</module> --> <!-- Fixing in BAEL-10878 -->
                <module>mustache</module>
                <module>mybatis</module>


                <module>optaplanner</module>
                <module>orika</module>
                <module>osgi</module>

                <module>patterns</module>
                <module>pdf</module>
                <module>performance-tests</module>
                <!-- <module>play-framework</module> --> <!-- Not a maven project -->
                <module>protobuffer</module>

                <module>persistence-modules</module>

                <module>rabbitmq</module>
                <!-- <module>raml</module> --> <!-- Not a maven project -->
                <module>ratpack</module>
                <module>reactor-core</module>
                <module>resteasy</module>
                <module>restx</module>
                <!-- <module>rmi</module> --> <!-- Not a maven project -->
                <module>rule-engines</module>
                <module>rsocket</module>
                <module>rxjava</module>
                <module>rxjava-2</module>
                <module>oauth2-framework-impl</module>
                <module>spf4j</module>
                <module>spring-boot-performance</module>
                <module>spring-boot-properties</module>
                <!-- <module>spring-mvc-basics</module> --> <!-- Compilation failure -->
                <!-- <module>Twitter4J</module> --> <!-- Builds locally, but fails in Jenkins, Failed to parse POMs -->

            </modules>

        </profile>

        <profile>
            <id>integration-lite-second</id>

            <build>
                <plugins>
                    <plugin>
                        <groupId>org.apache.maven.plugins</groupId>
                        <artifactId>maven-surefire-plugin</artifactId>
                        <configuration>
                            <excludes>
                                <exclude>**/*ManualTest.java</exclude>
                                <exclude>**/*LiveTest.java</exclude>
                            </excludes>
                            <includes>
                                <include>**/*IntegrationTest.java</include>
                                <include>**/*IntTest.java</include>
                            </includes>
                        </configuration>
                    </plugin>
                </plugins>
            </build>

            <modules>
                <module>parent-boot-1</module>
                <module>parent-boot-2</module>
                <module>parent-spring-4</module>
                <module>parent-spring-5</module>
                <module>parent-java</module>
                <module>parent-kotlin</module>

                <module>saas</module>
                <module>spark-java</module>

                <module>spring-4</module>

                <module>spring-5</module>
                <module>spring-5-data-reactive</module>
                <module>spring-5-mvc</module>
                <module>spring-5-reactive</module>
                <module>spring-5-reactive-2</module>
                <module>spring-5-reactive-client</module>
                <module>spring-5-reactive-oauth</module>
                <module>spring-5-reactive-security</module>
                <module>spring-5-security</module>
                <module>spring-5-security-oauth</module>
                <module>spring-5-security-cognito</module>
                <module>spring-activiti</module>
                <module>spring-akka</module>
                <module>spring-all</module>
                <module>spring-amqp</module>
                <module>spring-aop</module>
                <module>spring-apache-camel</module>
                <module>spring-batch</module>
                <module>spring-bom</module>

                <module>spring-boot</module>
                <module>spring-boot-admin</module>
                <module>spring-boot-angular</module>
                <module>spring-boot-autoconfiguration</module>
                <module>spring-boot-bootstrap</module>
                <module>spring-boot-camel</module>
                <!-- <module>spring-boot-cli</module> --> <!-- Not a maven project -->
                <module>spring-boot-client</module>
                <module>spring-boot-crud</module>
                <module>spring-boot-ctx-fluent</module>
                <module>spring-boot-custom-starter</module>
                <module>spring-boot-disable-console-logging</module>
                <!-- <module>spring-boot-gradle</module> --> <!-- Not a maven project -->
                <module>spring-boot-jasypt</module>
                <module>spring-boot-keycloak</module>
                <module>spring-boot-logging-log4j2</module>
                <module>spring-boot-management</module>
                <module>spring-boot-mvc</module>
                <module>spring-boot-mvc-birt</module>
                <module>spring-boot-ops</module>
                <module>spring-boot-ops-2</module>
                <module>spring-boot-rest</module>
                <module>spring-boot-data</module>
                <module>spring-boot-parent</module>
                <module>spring-boot-property-exp</module>
                <module>spring-boot-security</module>
                <module>spring-boot-vue</module>

                <module>spring-cloud</module>
                <module>spring-cloud-bus</module>
                <!-- <module>spring-cloud-cli</module> --> <!-- Not a maven project -->
                <module>spring-cloud-data-flow</module>

                <module>spring-core</module>
                <module>spring-core-2</module>
                <module>spring-cucumber</module>

                <module>spring-data-rest</module>
                <module>spring-data-rest-querydsl</module>
                <module>spring-dispatcher-servlet</module>
                <module>spring-drools</module>
                <module>spring-di</module>

                <module>spring-ehcache</module>
                <module>spring-ejb</module>
                <module>spring-exceptions</module>

                <module>spring-freemarker</module>

                <module>spring-groovy</module>

                <module>spring-integration</module>

                <module>spring-jenkins-pipeline</module>
                <module>spring-jersey</module>
                <module>spring-jinq</module>
                <module>spring-jms</module>
                <module>spring-jooq</module>

                <module>spring-kafka</module>
                <module>spring-katharsis</module>

                <module>spring-ldap</module>

                <module>spring-mobile</module>
                <module>spring-mockito</module>
                <module>spring-mvc-forms-jsp</module>
                <module>spring-mvc-forms-thymeleaf</module>
                <module>spring-mvc-java</module>
                <module>spring-mvc-kotlin</module>
                <module>spring-mvc-simple</module>
                <module>spring-mvc-simple-2</module>
                <module>spring-mvc-velocity</module>
                <module>spring-mvc-webflow</module>
                <module>spring-mvc-xml</module>

                <module>spring-protobuf</module>
                <!-- <module>spring-security-cors</module> -->  <!-- PMD violation -->

                <module>spring-quartz</module>

                <module>spring-reactive-kotlin</module>
                <module>spring-reactor</module>
                <module>spring-remoting</module>
                <module>spring-rest</module>
                <module>spring-rest-angular</module>
                <module>spring-rest-compress</module>
                <module>spring-rest-full</module>
                <module>spring-rest-hal-browser</module>
                <module>spring-rest-query-language</module>
                <module>spring-rest-shell</module>
                <module>spring-rest-simple</module>
                <module>spring-resttemplate</module>
                <module>spring-roo</module>

                <module>spring-security-acl</module>
                <module>spring-security-angular/server</module>
                <module>spring-security-cache-control</module>
                <module>spring-security-core</module>
                <module>spring-security-mvc-boot</module>
                <module>spring-security-mvc-custom</module>
                <module>spring-security-mvc-digest-auth</module>
                <module>spring-security-mvc-ldap</module>
                <module>spring-security-mvc-login</module>
                <module>spring-security-mvc-persisted-remember-me</module>
                <module>spring-security-mvc</module>
                <module>spring-security-mvc-socket</module>
                <module>spring-security-openid</module>
                <!--<module>spring-security-react</module> --> <!-- fails on Travis, fails intermittently on the new Jenkins (01.12.2018) BAEL-10834 -->
                <module>spring-security-rest</module>
                <module>spring-security-rest-basic-auth</module>
                <module>spring-security-rest-custom</module>
                <module>spring-security-sso</module>
                <module>spring-security-stormpath</module>
                <module>spring-security-thymeleaf</module>
                <module>spring-security-x509</module>
                <module>spring-session</module>
                <module>spring-sleuth</module>
                <module>spring-soap</module>
                <module>spring-social-login</module>
                <module>spring-spel</module>
                <module>spring-state-machine</module>
                <module>spring-static-resources</module>
                <module>spring-swagger-codegen</module>

                <module>spring-thymeleaf</module>

                <module>spring-vault</module>
                <module>spring-vertx</module>

                <module>spring-webflux-amqp</module> <!-- long -->

                <module>spring-zuul</module>

                <module>static-analysis</module>
                <module>stripe</module>
                <module>structurizr</module>
                <module>struts-2</module>

                <module>testing-modules</module>

                <module>twilio</module>
                <module>twitter4j</module>

                <module>undertow</module>

                <module>vertx</module>
                <module>vertx-and-rxjava</module>
                <module>video-tutorials</module>
                <module>vraptor</module>

                <module>wicket</module>

                <module>xml</module>
                <module>xstream</module>
            </modules>

        </profile>

        <profile>
            <id>integration-heavy</id>

            <build>
                <plugins>
                    <plugin>
                        <groupId>org.apache.maven.plugins</groupId>
                        <artifactId>maven-surefire-plugin</artifactId>
                        <configuration>
                            <excludes>
                                <exclude>**/*ManualTest.java</exclude>
                                <exclude>**/*LiveTest.java</exclude>
                            </excludes>
                            <includes>
                                <include>**/*IntegrationTest.java</include>
                                <include>**/*IntTest.java</include>
                            </includes>
                        </configuration>
                    </plugin>
                </plugins>
            </build>

            <modules>
                <module>parent-boot-1</module>
                <module>parent-boot-2</module>
                <module>parent-spring-4</module>
                <module>parent-spring-5</module>
                <module>parent-java</module>
                <module>parent-kotlin</module>

                <module>core-java-modules/core-java</module>
                <module>core-java-modules/core-java-concurrency-advanced</module> <!-- very long running? -->
                <module>core-kotlin</module> <!-- long running? -->
                <module>core-kotlin-2</module>

                <module>jenkins/plugins</module>
                <module>jhipster</module>
                <module>jws</module>

                <module>libraries</module> <!-- very long running -->

                <module>persistence-modules/hibernate5</module>
                <module>persistence-modules/java-jpa</module>
                <module>persistence-modules/java-jpa-2</module>
                <module>persistence-modules/java-mongodb</module>
                <module>persistence-modules/jnosql</module>

                <module>vaadin</module>
                <module>vavr</module>
            </modules>

        </profile>


    </profiles>

    <reporting>
        <plugins>
            <plugin>
                <groupId>org.apache.maven.plugins</groupId>
                <artifactId>maven-jxr-plugin</artifactId>
                <version>${maven-jxr-plugin.version}</version>
            </plugin>
        </plugins>
    </reporting>

    <properties>
        <project.build.sourceEncoding>UTF-8</project.build.sourceEncoding>
        <project.reporting.outputEncoding>UTF-8</project.reporting.outputEncoding>
        <gib.referenceBranch>refs/remotes/origin/master</gib.referenceBranch>
        <gib.skipTestsForUpstreamModules>true</gib.skipTestsForUpstreamModules>
        <gib.buildUpstream>false</gib.buildUpstream>
        <gib.failOnMissingGitDir>false</gib.failOnMissingGitDir>
        <gib.failOnError>false</gib.failOnError>
        <gib.enabled>false</gib.enabled>

        <junit.version>4.12</junit.version>
        <org.hamcrest.version>1.3</org.hamcrest.version>
        <mockito.version>2.21.0</mockito.version>

        <!-- logging -->
        <org.slf4j.version>1.7.21</org.slf4j.version>
        <logback.version>1.1.7</logback.version>

        <!-- plugins -->
        <!-- can't upgrade the plugin yet; as there is an issue with 2.22 no longer running all the tests-->
        <maven-surefire-plugin.version>2.21.0</maven-surefire-plugin.version>
        <maven-compiler-plugin.version>3.7.0</maven-compiler-plugin.version>
        <exec-maven-plugin.version>1.6.0</exec-maven-plugin.version>
        <java.version>1.8</java.version>
        <log4j.version>1.2.17</log4j.version>
        <moneta.version>1.1</moneta.version>
        <esapi.version>2.1.0.1</esapi.version>
        <jmh-core.version>1.19</jmh-core.version>
        <jmh-generator.version>1.19</jmh-generator.version>
        <hamcrest-all.version>1.3</hamcrest-all.version>
        <exec-maven-plugin.version>1.6.0</exec-maven-plugin.version>
        <maven-failsafe-plugin.version>2.21.0</maven-failsafe-plugin.version>
        <commons-io.version>2.5</commons-io.version>
        <commons-lang.version>2.6</commons-lang.version>
        <commons-lang3.version>3.5</commons-lang3.version>
        <commons-cli.version>1.4</commons-cli.version>
        <maven-war-plugin.version>3.0.0</maven-war-plugin.version>
        <javax.servlet-api.version>3.1.0</javax.servlet-api.version>
        <jstl-api.version>1.2</jstl-api.version>
        <javax.servlet.jsp-api.version>2.3.1</javax.servlet.jsp-api.version>
        <jackson-mapper-asl.version>1.9.13</jackson-mapper-asl.version>
        <jstl.version>1.2</jstl.version>
        <jackson.version>2.9.8</jackson.version>
        <commons-fileupload.version>1.3</commons-fileupload.version>
        <junit-platform.version>1.2.0</junit-platform.version>
        <junit-jupiter.version>5.2.0</junit-jupiter.version>
        <directory-maven-plugin.version>0.3.1</directory-maven-plugin.version>
        <maven-install-plugin.version>2.5.1</maven-install-plugin.version>
        <custom-pmd.version>0.0.1</custom-pmd.version>
        <gitflow-incremental-builder.version>3.8</gitflow-incremental-builder.version>
        <maven-jxr-plugin.version>2.3</maven-jxr-plugin.version>
        <!-- <maven-pmd-plugin.version>3.9.0</maven-pmd-plugin.version> -->
        <maven-pmd-plugin.version>3.8</maven-pmd-plugin.version>
        <lombok.version>1.16.12</lombok.version>
        <h2.version>1.4.197</h2.version>
    </properties>
=======
				<module>msf4j</module>
				<!-- <module>muleesb</module> --> <!-- Fixing in BAEL-10878 -->
				<module>mustache</module>
				<module>mybatis</module>


				<module>optaplanner</module>
				<module>orika</module>
				<module>osgi</module>

				<module>patterns</module>
				<module>pdf</module>
				<module>performance-tests</module>
				<!-- <module>play-framework</module> --> <!-- Not a maven project -->
				<module>protobuffer</module>

				<module>persistence-modules</module>

				<module>rabbitmq</module>
				<!-- <module>raml</module> --> <!-- Not a maven project -->
				<module>ratpack</module>
				<module>reactor-core</module>
				<module>resteasy</module>
				<module>restx</module>
				<!-- <module>rmi</module> --> <!-- Not a maven project -->
				<module>rule-engines</module>
				<module>rsocket</module>
				<module>rxjava</module>
				<module>rxjava-2</module>
				<module>oauth2-framework-impl</module>
				<module>spf4j</module>
				<module>spring-boot-performance</module>
				<module>spring-boot-properties</module>
				<!-- <module>spring-mvc-basics</module> --> <!-- Compilation failure -->
				<!-- <module>Twitter4J</module> --> <!-- Builds locally, but fails in Jenkins, Failed to parse POMs -->

			</modules>

		</profile>

		<profile>
			<id>integration-lite-second</id>

			<build>
				<plugins>
					<plugin>
						<groupId>org.apache.maven.plugins</groupId>
						<artifactId>maven-surefire-plugin</artifactId>
						<configuration>
							<excludes>
								<exclude>**/*ManualTest.java</exclude>
								<exclude>**/*LiveTest.java</exclude>
							</excludes>
							<includes>
								<include>**/*IntegrationTest.java</include>
								<include>**/*IntTest.java</include>
							</includes>
						</configuration>
					</plugin>
				</plugins>
			</build>

			<modules>
				<module>parent-boot-1</module>
				<module>parent-boot-2</module>
				<module>parent-spring-4</module>
				<module>parent-spring-5</module>
				<module>parent-java</module>
				<module>parent-kotlin</module>

				<module>saas</module>
				<module>spark-java</module>

				<module>spring-4</module>

				<module>spring-5</module>
				<module>spring-5-data-reactive</module>
				<module>spring-5-mvc</module>
				<module>spring-5-reactive</module>
				<module>spring-5-reactive-2</module>
				<module>spring-5-reactive-client</module>
				<module>spring-5-reactive-oauth</module>
				<module>spring-5-reactive-security</module>
				<module>spring-5-security</module>
				<module>spring-5-security-oauth</module>
				<module>spring-5-security-cognito</module>
				<module>spring-activiti</module>
				<module>spring-akka</module>
				<module>spring-amqp</module>
				<module>spring-aop</module>
				<module>spring-apache-camel</module>
				<module>spring-batch</module>
				<module>spring-bom</module>

				<module>spring-boot</module>
				<module>spring-boot-admin</module>
				<module>spring-boot-angular</module>
				<module>spring-boot-autoconfiguration</module>
				<module>spring-boot-bootstrap</module>
				<module>spring-boot-camel</module>
				<!-- <module>spring-boot-cli</module> --> <!-- Not a maven project -->
				<module>spring-boot-client</module>
				<module>spring-boot-crud</module>
				<module>spring-boot-ctx-fluent</module>
				<module>spring-boot-custom-starter</module>
				<module>spring-boot-disable-console-logging</module>
				<!-- <module>spring-boot-gradle</module> --> <!-- Not a maven project -->
				<module>spring-boot-jasypt</module>
				<module>spring-boot-keycloak</module>
				<module>spring-boot-logging-log4j2</module>
				<module>spring-boot-management</module>
				<module>spring-boot-mvc</module>
				<module>spring-boot-mvc-birt</module>
				<module>spring-boot-ops</module>
				<module>spring-boot-ops-2</module>
				<module>spring-boot-rest</module>
				<module>spring-boot-data</module>
				<module>spring-boot-parent</module>
				<module>spring-boot-property-exp</module>
				<module>spring-boot-security</module>
				<module>spring-boot-vue</module>
				<module>spring-caching</module>
				<module>spring-cloud</module>
				<module>spring-cloud-bus</module>
				<!-- <module>spring-cloud-cli</module> --> <!-- Not a maven project -->
				<module>spring-cloud-data-flow</module>

				<module>spring-core</module>
				<module>spring-core-2</module>
				<module>spring-core-3</module>
				<module>spring-cucumber</module>

				<module>spring-data-rest</module>
				<module>spring-data-rest-querydsl</module>
				<module>spring-dispatcher-servlet</module>
				<module>spring-drools</module>
				<module>spring-di</module>

				<module>spring-ehcache</module>
				<module>spring-ejb</module>
				<module>spring-exceptions</module>

				<module>spring-freemarker</module>

				<module>spring-groovy</module>

				<module>spring-integration</module>

				<module>spring-jenkins-pipeline</module>
				<module>spring-jersey</module>
				<module>spring-jinq</module>
				<module>spring-jms</module>
				<module>spring-jooq</module>

				<module>spring-kafka</module>
				<module>spring-katharsis</module>

				<module>spring-ldap</module>

				<module>spring-mobile</module>
				<module>spring-mockito</module>
				<module>spring-mvc-basics-2</module>
				<module>spring-mvc-forms-jsp</module>
				<module>spring-mvc-forms-thymeleaf</module>
				<module>spring-mvc-java</module>
				<module>spring-mvc-kotlin</module>
				<module>spring-mvc-simple</module>
				<module>spring-mvc-simple-2</module>
				<module>spring-mvc-velocity</module>
				<module>spring-mvc-webflow</module>
				<module>spring-mvc-xml</module>

				<module>spring-protobuf</module>
				<!-- <module>spring-security-cors</module> -->  <!-- PMD violation -->

				<module>spring-quartz</module>

				<module>spring-reactive-kotlin</module>
				<module>spring-reactor</module>
				<module>spring-remoting</module>
				<module>spring-rest</module>
				<module>spring-rest-angular</module>
				<module>spring-rest-compress</module>
				<module>spring-rest-full</module>
				<module>spring-rest-hal-browser</module>
				<module>spring-rest-query-language</module>
				<module>spring-rest-shell</module>
				<module>spring-rest-simple</module>
				<module>spring-resttemplate</module>
				<module>spring-roo</module>

				<module>spring-scheduling</module>
				<module>spring-security-acl</module>
				<module>spring-security-angular/server</module>
				<module>spring-security-cache-control</module>
				<module>spring-security-core</module>
				<module>spring-security-mvc-boot</module>
				<module>spring-security-mvc-custom</module>
				<module>spring-security-mvc-digest-auth</module>
				<module>spring-security-mvc-ldap</module>
				<module>spring-security-mvc-login</module>
				<module>spring-security-mvc-persisted-remember-me</module>
				<module>spring-security-mvc</module>
				<module>spring-security-mvc-socket</module>
				<module>spring-security-openid</module>
				<!--<module>spring-security-react</module> --> <!-- fails on Travis, fails intermittently on the new Jenkins (01.12.2018) BAEL-10834 -->
				<module>spring-security-rest</module>
				<module>spring-security-rest-basic-auth</module>
				<module>spring-security-rest-custom</module>
				<module>spring-security-sso</module>
				<module>spring-security-stormpath</module>
				<module>spring-security-thymeleaf</module>
				<module>spring-security-x509</module>
				<module>spring-session</module>
				<module>spring-shell</module>
				<module>spring-sleuth</module>
				<module>spring-soap</module>
				<module>spring-social-login</module>
				<module>spring-spel</module>
				<module>spring-state-machine</module>
				<module>spring-static-resources</module>
				<module>spring-swagger-codegen</module>

				<module>spring-thymeleaf</module>

				<module>spring-vault</module>
				<module>spring-vertx</module>

				<module>spring-webflux-amqp</module> <!-- long -->

				<module>spring-zuul</module>

				<module>static-analysis</module>
				<module>stripe</module>
				<module>structurizr</module>
				<module>struts-2</module>

				<module>testing-modules</module>

				<module>twilio</module>
				<module>twitter4j</module>

				<module>undertow</module>

				<module>vertx</module>
				<module>vertx-and-rxjava</module>
				<module>video-tutorials</module>
				<module>vraptor</module>

				<module>wicket</module>

				<module>xml</module>
				<module>xstream</module>
			</modules>

		</profile>

		<profile>
			<id>integration-heavy</id>

			<build>
				<plugins>
					<plugin>
						<groupId>org.apache.maven.plugins</groupId>
						<artifactId>maven-surefire-plugin</artifactId>
						<configuration>
							<excludes>
								<exclude>**/*ManualTest.java</exclude>
								<exclude>**/*LiveTest.java</exclude>
							</excludes>
							<includes>
								<include>**/*IntegrationTest.java</include>
								<include>**/*IntTest.java</include>
							</includes>
						</configuration>
					</plugin>
				</plugins>
			</build>

			<modules>
				<module>parent-boot-1</module>
				<module>parent-boot-2</module>
				<module>parent-spring-4</module>
				<module>parent-spring-5</module>
				<module>parent-java</module>
				<module>parent-kotlin</module>

				<module>core-java-modules/core-java</module>
				<module>core-java-modules/core-java-concurrency-advanced</module> <!-- very long running? -->
				<module>core-kotlin</module> <!-- long running? -->
				<module>core-kotlin-2</module>

				<module>jenkins/plugins</module>
				<module>jhipster</module>
				<module>jws</module>

				<module>libraries</module> <!-- very long running -->

				<module>persistence-modules/hibernate5</module>
				<module>persistence-modules/java-jpa</module>
				<module>persistence-modules/java-jpa-2</module>
				<module>persistence-modules/java-mongodb</module>
				<module>persistence-modules/jnosql</module>

				<module>vaadin</module>
				<module>vavr</module>
			</modules>

		</profile>


	</profiles>

	<reporting>
		<plugins>
			<plugin>
				<groupId>org.apache.maven.plugins</groupId>
				<artifactId>maven-jxr-plugin</artifactId>
				<version>${maven-jxr-plugin.version}</version>
			</plugin>
		</plugins>
	</reporting>

	<properties>
		<project.build.sourceEncoding>UTF-8</project.build.sourceEncoding>
		<project.reporting.outputEncoding>UTF-8</project.reporting.outputEncoding>
		<gib.referenceBranch>refs/remotes/origin/master</gib.referenceBranch>
		<gib.skipTestsForUpstreamModules>true</gib.skipTestsForUpstreamModules>
		<gib.buildUpstream>false</gib.buildUpstream>
		<gib.failOnMissingGitDir>false</gib.failOnMissingGitDir>
		<gib.failOnError>false</gib.failOnError>
		<gib.enabled>false</gib.enabled>

		<junit.version>4.12</junit.version>
		<org.hamcrest.version>1.3</org.hamcrest.version>
		<mockito.version>2.21.0</mockito.version>

		<!-- logging -->
		<org.slf4j.version>1.7.21</org.slf4j.version>
		<logback.version>1.1.7</logback.version>

		<!-- plugins -->
		<!-- can't upgrade the plugin yet; as there is an issue with 2.22 no longer running all the tests-->
		<maven-surefire-plugin.version>2.21.0</maven-surefire-plugin.version>
		<maven-compiler-plugin.version>3.7.0</maven-compiler-plugin.version>
		<exec-maven-plugin.version>1.6.0</exec-maven-plugin.version>
		<java.version>1.8</java.version>
		<log4j.version>1.2.17</log4j.version>
		<moneta.version>1.1</moneta.version>
		<esapi.version>2.1.0.1</esapi.version>
		<jmh-core.version>1.19</jmh-core.version>
		<jmh-generator.version>1.19</jmh-generator.version>
		<hamcrest-all.version>1.3</hamcrest-all.version>
		<exec-maven-plugin.version>1.6.0</exec-maven-plugin.version>
		<maven-failsafe-plugin.version>2.21.0</maven-failsafe-plugin.version>
		<commons-io.version>2.5</commons-io.version>
		<commons-lang.version>2.6</commons-lang.version>
		<commons-lang3.version>3.5</commons-lang3.version>
		<commons-cli.version>1.4</commons-cli.version>
		<maven-war-plugin.version>3.0.0</maven-war-plugin.version>
		<javax.servlet-api.version>3.1.0</javax.servlet-api.version>
		<jstl-api.version>1.2</jstl-api.version>
		<javax.servlet.jsp-api.version>2.3.1</javax.servlet.jsp-api.version>
		<jackson-mapper-asl.version>1.9.13</jackson-mapper-asl.version>
		<jstl.version>1.2</jstl.version>
		<jackson.version>2.9.8</jackson.version>
		<commons-fileupload.version>1.3</commons-fileupload.version>
		<junit-platform.version>1.2.0</junit-platform.version>
		<junit-jupiter.version>5.2.0</junit-jupiter.version>
		<directory-maven-plugin.version>0.3.1</directory-maven-plugin.version>
		<maven-install-plugin.version>2.5.1</maven-install-plugin.version>
		<custom-pmd.version>0.0.1</custom-pmd.version>
		<gitflow-incremental-builder.version>3.8</gitflow-incremental-builder.version>
		<maven-jxr-plugin.version>2.3</maven-jxr-plugin.version>
		<!-- <maven-pmd-plugin.version>3.9.0</maven-pmd-plugin.version> -->
		<maven-pmd-plugin.version>3.8</maven-pmd-plugin.version>
		<lombok.version>1.16.12</lombok.version>
		<h2.version>1.4.197</h2.version>
	</properties>
>>>>>>> 0b6f07b8

</project>
<|MERGE_RESOLUTION|>--- conflicted
+++ resolved
@@ -460,12 +460,8 @@
                 <module>guava</module>
                 <module>guava-io</module>
                 <module>guava-collections</module>
-<<<<<<< HEAD
-                <module>guava-collections-set</module>
-=======
                 <module>guava-collections-map</module>
 				<module>guava-collections-set</module>
->>>>>>> 0b6f07b8
                 <module>guava-modules</module>
                 <!-- <module>guest</module> --> <!-- not to be built as its for guest articles  -->
                 <module>guice</module>
@@ -565,7 +561,6 @@
                 <!-- <module>micronaut</module> --> <!-- Fixing in BAEL-10877 -->
                 <module>microprofile</module>
                 <module>ml</module>
-<<<<<<< HEAD
                 <module>msf4j</module>
                 <!-- <module>muleesb</module> --> <!-- Fixing in BAEL-10878 -->
                 <module>mustache</module>
@@ -673,7 +668,6 @@
 
                 <module>spring-activiti</module>
                 <module>spring-akka</module>
-                <module>spring-all</module>
                 <module>spring-amqp</module>
                 <module>spring-aop</module>
                 <module>spring-apache-camel</module>
@@ -710,7 +704,8 @@
                 <module>spring-boot-security</module>
                 <module>spring-boot-testing</module>
                 <module>spring-boot-vue</module>
-                <module>spring-boot-libraries</module>
+                <module>spring-caching</module>
+				<module>spring-boot-libraries</module>
 
 
                 <module>spring-cloud</module>
@@ -720,7 +715,8 @@
 
                 <module>spring-core</module>
                 <module>spring-core-2</module>
-                <module>spring-cucumber</module>
+                <module>spring-core-3</module>
+				<module>spring-cucumber</module>
 
                 <module>spring-data-rest</module>
                 <module>spring-data-rest-querydsl</module>
@@ -751,7 +747,8 @@
 
                 <module>spring-mobile</module>
                 <module>spring-mockito</module>
-                <module>spring-mvc-forms-jsp</module>
+                <module>spring-mvc-basics-2</module>
+				<module>spring-mvc-forms-jsp</module>
                 <module>spring-mvc-forms-thymeleaf</module>
                 <module>spring-mvc-java</module>
                 <module>spring-mvc-kotlin</module>
@@ -779,7 +776,7 @@
                 <module>spring-rest-simple</module>
                 <module>spring-resttemplate</module>
                 <module>spring-roo</module>
-                <module>spring-security-acl</module>
+                <module>spring-scheduling</module><module>spring-security-acl</module>
                 <module>spring-security-angular/server</module>
                 <module>spring-security-cache-control</module>
 
@@ -803,7 +800,8 @@
                 <module>spring-security-thymeleaf</module>
                 <module>spring-security-x509</module>
                 <module>spring-session</module>
-                <module>spring-sleuth</module>
+                <module>spring-shell</module>
+				<module>spring-sleuth</module>
                 <module>spring-soap</module>
                 <module>spring-social-login</module>
                 <module>spring-spel</module>
@@ -886,7 +884,6 @@
                 <module>spring-5-security-cognito</module>
                 <module>spring-activiti</module>
                 <module>spring-akka</module>
-                <module>spring-all</module>
                 <module>spring-aop</module>
                 <module>spring-apache-camel</module>
                 <module>spring-batch</module>
@@ -1138,585 +1135,6 @@
                 <module>cloud-foundry-uaa/cf-uaa-oauth2-client</module>
                 <module>cloud-foundry-uaa/cf-uaa-oauth2-resource-server</module>
                 <module>code-generation</module>
-=======
-				<module>msf4j</module>
-				<!-- <module>muleesb</module> --> <!-- Fixing in BAEL-10878 -->
-				<module>mustache</module>
-				<module>mybatis</module>
-
-
-				<module>optaplanner</module>
-				<module>orika</module>
-				<module>osgi</module>
-
-				<module>patterns</module>
-				<module>pdf</module>
-				<module>performance-tests</module>
-				<!-- <module>play-framework</module> --> <!-- Not a maven project -->
-				<module>protobuffer</module>
-
-				<module>persistence-modules</module>
-				<module>quarkus</module>
-
-				<module>rabbitmq</module>
-				<!-- <module>raml</module> --> <!-- Not a maven project -->
-				<module>ratpack</module>
-				<module>reactor-core</module>
-				<module>resteasy</module>
-				<module>restx</module>
-				<!-- <module>rmi</module> --> <!-- Not a maven project -->
-				<module>rule-engines</module>
-				<module>rsocket</module>
-				<module>rxjava</module>
-				<module>rxjava-2</module>
-				<module>software-security/sql-injection-samples</module>
-
-				<module>tensorflow-java</module>
-				<module>spf4j</module>
-				<module>spring-boot-flowable</module>
-				<module>spring-boot-mvc-2</module>
-				<module>spring-boot-performance</module>
-				<module>spring-boot-properties</module>
-				<!-- <module>spring-mvc-basics</module> --> <!-- Compilation failure -->
-
-				<module>spring-security-kerberos</module>
-				<module>oauth2-framework-impl</module>
-				
-				<module>spring-boot-nashorn</module>
-				<module>java-blockchain</module>
-			
-			</modules>
-
-		</profile>
-
-		<profile>
-			<id>default-second</id>
-			<build>
-				<plugins>
-
-					<plugin>
-						<groupId>org.apache.maven.plugins</groupId>
-						<artifactId>maven-surefire-plugin</artifactId>
-						<version>${maven-surefire-plugin.version}</version>
-						<configuration>
-							<forkCount>3</forkCount>
-							<reuseForks>true</reuseForks>
-							<includes>
-								<include>SpringContextTest</include>
-								<include>**/*UnitTest</include>
-							</includes>
-							<excludes>
-								<exclude>**/*IntegrationTest.java</exclude>
-								<exclude>**/*IntTest.java</exclude>
-								<exclude>**/*LongRunningUnitTest.java</exclude>
-								<exclude>**/*ManualTest.java</exclude>
-								<exclude>**/*JdbcTest.java</exclude>
-								<exclude>**/*LiveTest.java</exclude>
-							</excludes>
-						</configuration>
-					</plugin>
-
-				</plugins>
-			</build>
-
-			<modules>
-				<module>parent-boot-1</module>
-				<module>parent-boot-2</module>
-				<module>parent-spring-4</module>
-				<module>parent-spring-5</module>
-				<module>parent-java</module>
-				<module>parent-kotlin</module>
-
-				<module>saas</module>
-				<module>spark-java</module>
-
-				<module>spring-4</module>
-
-				<module>spring-5</module>
-				<module>spring-5-webflux</module>
-				<module>spring-5-data-reactive</module>
-				<module>spring-5-mvc</module>
-				<module>spring-5-reactive</module>
-				<module>spring-5-reactive-2</module>
-				<module>spring-5-reactive-client</module>
-				<module>spring-5-reactive-oauth</module>
-				<module>spring-5-reactive-security</module>
-				<module>spring-5-security</module>
-				<module>spring-5-security-oauth</module>
-				<module>spring-5-security-cognito</module>
-
-				<module>spring-activiti</module>
-				<module>spring-akka</module>
-				<module>spring-amqp</module>
-				<module>spring-aop</module>
-				<module>spring-apache-camel</module>
-				<module>spring-batch</module>
-				<module>spring-bom</module>
-
-				<module>spring-boot</module>
-				<module>spring-boot-admin</module>
-				<module>spring-boot-angular</module>
-				<module>spring-boot-autoconfiguration</module>
-				<module>spring-boot-bootstrap</module>
-				<module>spring-boot-camel</module>
-				<!-- <module>spring-boot-cli</module> --> <!-- Not a maven project -->
-				<module>spring-boot-client</module>
-
-				<module>spring-boot-crud</module>
-				<module>spring-boot-ctx-fluent</module>
-				<module>spring-boot-custom-starter</module>
-				<module>spring-boot-disable-console-logging</module>
-				<!-- <module>spring-boot-gradle</module> --> <!-- Not a maven project -->
-				<module>spring-boot-jasypt</module>
-				<module>spring-boot-keycloak</module>
-				<module>spring-boot-kotlin</module>
-				<module>spring-boot-logging-log4j2</module>
-				<module>spring-boot-management</module>
-				<module>spring-boot-mvc</module>
-				<module>spring-boot-mvc-birt</module>
-				<module>spring-boot-ops</module>
-				<module>spring-boot-ops-2</module>
-				<module>spring-boot-rest</module>
-				<module>spring-boot-data</module>
-				<module>spring-boot-parent</module>
-				<module>spring-boot-property-exp</module>
-				<module>spring-boot-security</module>
-				<module>spring-boot-testing</module>
-				<module>spring-boot-vue</module>
-				<module>spring-caching</module>
-				<module>spring-boot-libraries</module>
-
-				
-				<module>spring-cloud</module>
-				<module>spring-cloud-bus</module>
-				<!-- <module>spring-cloud-cli</module> --> <!-- Not a maven project -->
-				<module>spring-cloud-data-flow</module>
-
-				<module>spring-core</module>
-				<module>spring-core-2</module>
-				<module>spring-core-3</module>
-				<module>spring-cucumber</module>
-
-				<module>spring-data-rest</module>
-				<module>spring-data-rest-querydsl</module>
-				<module>spring-dispatcher-servlet</module>
-				<module>spring-drools</module>
-				<module>spring-di</module>
-
-				<module>spring-ehcache</module>
-				<module>spring-ejb</module>
-				<module>spring-exceptions</module>
-
-				<module>spring-freemarker</module>
-
-				<module>spring-groovy</module>
-
-				<module>spring-integration</module>
-
-				<module>spring-jenkins-pipeline</module>
-				<module>spring-jersey</module>
-				<module>spring-jinq</module>
-				<module>spring-jms</module>
-				<module>spring-jooq</module>
-
-				<module>spring-kafka</module>
-				<module>spring-katharsis</module>
-
-				<module>spring-ldap</module>
-
-				<module>spring-mobile</module>
-				<module>spring-mockito</module>
-				<module>spring-mvc-basics-2</module>
-				<module>spring-mvc-forms-jsp</module>
-				<module>spring-mvc-forms-thymeleaf</module>
-				<module>spring-mvc-java</module>
-				<module>spring-mvc-kotlin</module>
-				<module>spring-mvc-simple</module>
-				<module>spring-mvc-simple-2</module>
-				<module>spring-mvc-velocity</module>
-				<module>spring-mvc-webflow</module>
-				<module>spring-mvc-xml</module>
-
-				<module>spring-protobuf</module>
-				<!-- <module>spring-security-cors</module> -->  <!-- PMD violation -->
-
-				<module>spring-quartz</module>
-
-				<module>spring-reactive-kotlin</module>
-				<module>spring-reactor</module>
-				<module>spring-remoting</module>
-				<module>spring-rest</module>
-				<module>spring-rest-angular</module>
-				<module>spring-rest-compress</module>
-				<module>spring-rest-full</module>
-				<module>spring-rest-hal-browser</module>
-				<module>spring-rest-query-language</module>
-				<module>spring-rest-shell</module>
-				<module>spring-rest-simple</module>
-				<module>spring-resttemplate</module>
-				<module>spring-roo</module>
-
-				<module>spring-scheduling</module>
-				<module>spring-security-acl</module>
-				<module>spring-security-angular/server</module>
-				<module>spring-security-cache-control</module>
-
-				<module>spring-security-core</module>
-				<module>spring-security-mvc-boot</module>
-				<module>spring-security-mvc-custom</module>
-				<module>spring-security-mvc-digest-auth</module>
-				<module>spring-security-mvc-jsonview</module>
-				<module>spring-security-mvc-ldap</module>
-				<module>spring-security-mvc-login</module>
-				<module>spring-security-mvc-persisted-remember-me</module>
-				<module>spring-security-mvc</module>
-				<module>spring-security-mvc-socket</module>
-				<module>spring-security-openid</module>
-				<!--<module>spring-security-react</module> --> <!-- fails on Travis, fails intermittently on the new Jenkins (01.12.2018) BAEL-10834 -->
-				<module>spring-security-rest</module>
-				<module>spring-security-rest-basic-auth</module>
-				<module>spring-security-rest-custom</module>
-				<module>spring-security-sso</module>
-				<module>spring-security-stormpath</module>
-				<module>spring-security-thymeleaf</module>
-				<module>spring-security-x509</module>
-				<module>spring-session</module>
-				<module>spring-shell</module>
-				<module>spring-sleuth</module>
-				<module>spring-soap</module>
-				<module>spring-social-login</module>
-				<module>spring-spel</module>
-				<module>spring-state-machine</module>
-				<module>spring-static-resources</module>
-				<module>spring-swagger-codegen</module>
-
-				<module>spring-thymeleaf</module>
-
-				<module>spring-vault</module>
-				<module>spring-vertx</module>
-
-				<module>spring-webflux-amqp</module> <!-- long --> 
-
-				<module>spring-zuul</module>
-
-				<module>static-analysis</module>
-				<module>stripe</module>
-				<module>structurizr</module>
-				<module>struts-2</module>
-
-				<module>testing-modules</module>
-
-				<module>twilio</module>
-				<module>twitter4j</module>
-
-				<module>undertow</module>
-
-				<module>vertx</module>
-				<module>vertx-and-rxjava</module>
-				<module>video-tutorials</module>
-				<module>vraptor</module>
-
-				<module>wicket</module>
-
-				<module>xml</module>
-				<module>xstream</module>
-
-				<module>tensorflow-java</module>
-				<module>spring-boot-flowable</module>
-				<module>spring-security-kerberos</module>
-				
-				<module>spring-boot-nashorn</module>
-				<module>java-blockchain</module>
-
-			</modules>
-
-		</profile>
-
-		<profile>
-			<id>spring-context</id>
-			<build>
-				<plugins>
-
-					<plugin>
-						<groupId>org.apache.maven.plugins</groupId>
-						<artifactId>maven-surefire-plugin</artifactId>
-						<version>${maven-surefire-plugin.version}</version>
-						<configuration>
-							<forkCount>3</forkCount>
-							<reuseForks>true</reuseForks>
-							<includes>
-								<include>**/*SpringContextIntegrationTest.java</include>
-							</includes>
-						</configuration>
-					</plugin>
-
-				</plugins>
-			</build>
-
-			<modules>
-				<module>spring-5</module>
-				<module>spring-5-data-reactive</module>
-				<module>spring-5-reactive</module>
-				<module>spring-5-reactive-2</module>
-				<module>spring-5-reactive-client</module>
-				<module>spring-5-reactive-security</module>
-				<module>spring-5-security</module>
-				<module>spring-5-security-oauth</module>
-				<module>spring-5-security-cognito</module>
-				<module>spring-activiti</module>
-				<module>spring-akka</module>
-				<module>spring-aop</module>
-				<module>spring-apache-camel</module>
-				<module>spring-batch</module>
-				<module>spring-bom</module>
-				<module>spring-boot-admin</module>
-				<module>spring-boot-bootstrap</module>
-				<module>spring-boot-bootstrap</module>
-				<module>spring-boot-camel</module>
-				<module>spring-boot-client</module>
-				<module>spring-boot-custom-starter</module>
-				<module>spring-boot-di</module>
-		 		<module>greeter-spring-boot-autoconfigure</module>
-				<module>greeter-spring-boot-sample-app</module>
-				<module>persistence-modules/spring-boot-h2/spring-boot-h2-database</module>
-				<module>spring-boot-jasypt</module>
-				<module>spring-boot-keycloak</module>
-				<module>spring-boot-mvc</module>
-				<module>spring-boot-property-exp</module>
-				<module>spring-boot-vue</module>
-				<module>spring-cloud</module>
-				<module>spring-cloud/spring-cloud-archaius/basic-config</module>
-				<module>spring-cloud/spring-cloud-archaius/extra-configs</module>
-				<module>spring-cloud/spring-cloud-bootstrap/config</module>
-				<module>spring-cloud/spring-cloud-contract</module>
-				<module>spring-cloud/spring-cloud-gateway</module>
-				<module>spring-cloud/spring-cloud-kubernetes/demo-backend</module>
-				<module>spring-cloud/spring-cloud-rest/spring-cloud-rest-config-server</module>
-				<module>spring-cloud/spring-cloud-ribbon-client                </module>
-				<module>spring-cloud/spring-cloud-security</module>
-				<module>spring-cloud/spring-cloud-stream/spring-cloud-stream-rabbit</module>
-				<module>spring-cloud/spring-cloud-task/springcloudtasksink</module>
-				<module>spring-cloud/spring-cloud-zookeeper                     </module>
-				<module>spring-cloud/spring-cloud-bus/spring-cloud-config-server</module>
-				<module>spring-cloud/spring-cloud-data-flow/log-sink</module>
-				<module>spring-cloud/spring-cloud-data-flow/time-processor</module>
-				<module>spring-cloud/spring-cloud-data-flow/time-source</module>
-				<module>spring-cucumber</module>
-				<module>persistence-modules/spring-data-keyvalue</module>
-				<module>spring-data-rest</module>
-				<module>spring-dispatcher-servlet</module>
-				<module>spring-drools</module>
-				<module>spring-di</module>
-				<module>spring-ehcache</module>
-				<module>spring-freemarker</module>
-				<module>persistence-modules/spring-hibernate-3</module>
-				<module>persistence-modules/spring-hibernate4</module>
-				<module>persistence-modules/spring-mybatis</module>
-				<module>spring-integration</module>
-				<module>spring-jenkins-pipeline</module>
-				<module>spring-jersey</module>
-				<module>spring-jinq</module>
-				<module>spring-jms</module>
-				<module>spring-kafka</module>
-				<module>spring-katharsis</module>
-				<module>spring-ldap</module>
-				<module>spring-mobile</module>
-				<module>spring-mockito</module>
-				<module>spring-mvc-forms-thymeleaf</module>
-				<module>spring-mvc-java</module>
-				<module>spring-mvc-velocity</module>
-				<module>spring-mvc-webflow</module>
-				<module>spring-protobuf</module>
-				<module>spring-quartz</module>
-				<module>remoting-hessian-burlap/spring-remoting-hessian-burlap-client</module>
-				<module>remoting-hessian-burlap/remoting-hessian-burlap-server</module>
-				<module>spring-reactor</module>
-				<module>spring-remoting/</module>
-				<module>spring-remoting/remoting-http/remoting-http-server</module>
-				<module>spring-remoting/remoting-jms/remoting-jms-client</module>
-				<module>spring-remoting/remoting-rmi/remoting-rmi-server</module>
-				<module>spring-rest</module>
-				<module>spring-rest-angular</module>
-				<module>spring-rest-compress</module>
-				<module>spring-rest-full</module>
-				<module>spring-rest-simple</module>
-				<module>spring-resttemplate</module>
-				<module>spring-security-acl</module>
-				<module>spring-security-angular</module>
-				<module>spring-security-cache-control</module>
-				<module>spring-security-core</module>
-				<module>spring-security-mvc-boot</module>
-				<module>spring-security-mvc-custom</module>
-				<module>spring-security-mvc-digest-auth</module>
-				<module>spring-security-mvc-ldap</module>
-				<module>spring-security-mvc-persisted-remember-me</module>
-				<module>spring-security-mvc</module>
-				<module>spring-security-mvc-socket</module>
-				<module>spring-security-rest</module>
-				<module>spring-security-sso</module>
-				<module>spring-security-thymeleaf/spring-security-thymeleaf-authentication</module>
-				<module>spring-security-thymeleaf/spring-security-thymeleaf-authorize</module>
-				<module>spring-security-thymeleaf/spring-security-thymeleaf-config</module>
-				<module>spring-security-x509</module>
-				<module>spring-session/spring-session-jdbc</module>
-				<module>spring-sleuth</module>
-				<module>spring-social-login</module>
-				<module>spring-spel</module>
-				<module>spring-state-machine</module>
-				<module>spring-swagger-codegen/spring-swagger-codegen-app</module>
-				<module>spring-thymeleaf</module>
-				<module>spring-vault</module>
-				<module>spring-vertx</module>
-				<module>spring-zuul/spring-zuul-foos-resource</module>
-				<module>persistence-modules/hibernate-mapping</module>
-				<module>persistence-modules/spring-data-dynamodb</module>
-				<module>persistence-modules/spring-data-eclipselink</module>
-				<module>persistence-modules/spring-data-solr</module>
-				<module>persistence-modules/spring-hibernate-5</module>
-
-				<module>spring-boot-flowable</module>
-				<module>spring-security-kerberos</module>
-				<module>spring-boot-nashorn</module>
-			</modules>
-
-		</profile>
-
-		<profile>
-			<id>default-heavy</id>
-			<build>
-				<plugins>
-
-					<plugin>
-						<groupId>org.apache.maven.plugins</groupId>
-						<artifactId>maven-surefire-plugin</artifactId>
-						<version>${maven-surefire-plugin.version}</version>
-						<configuration>
-							<forkCount>3</forkCount>
-							<reuseForks>true</reuseForks>
-							<includes>
-								<include>SpringContextTest</include>
-								<include>**/*UnitTest</include>
-							</includes>
-							<excludes>
-								<exclude>**/*IntegrationTest.java</exclude>
-								<exclude>**/*IntTest.java</exclude>
-								<exclude>**/*LongRunningUnitTest.java</exclude>
-								<exclude>**/*ManualTest.java</exclude>
-								<exclude>**/*JdbcTest.java</exclude>
-								<exclude>**/*LiveTest.java</exclude>
-							</excludes>
-						</configuration>
-					</plugin>
-
-				</plugins>
-			</build>
-
-			<modules>
-				<module>parent-boot-1</module>
-				<module>parent-boot-2</module>
-				<module>parent-spring-4</module>
-				<module>parent-spring-5</module>
-				<module>parent-java</module>
-				<module>parent-kotlin</module>
-
-				<module>core-java-modules/core-java-concurrency-advanced</module> <!-- very long running? -->
-				<module>core-kotlin</module> <!-- long running? -->
-				<module>core-kotlin-2</module>
-				<module>core-kotlin-io</module>
-
-				<module>jenkins/plugins</module>
-				<module>jhipster</module>
-				<module>jws</module>
-
-				<module>libraries</module> <!-- very long running -->
-				<module>persistence-modules/hibernate5</module>
-				<module>persistence-modules/hibernate-mapping</module>
-				<module>persistence-modules/java-jpa</module>
-				<module>persistence-modules/java-jpa-2</module>
-				<module>persistence-modules/java-mongodb</module>
-				<module>persistence-modules/jnosql</module>
-
-				<module>vaadin</module>
-				<module>vavr</module>
-			</modules>
-		</profile>
-
-		<profile>
-			<id>integration-lite-first</id>
-
-			<build>
-				<plugins>
-					<plugin>
-						<groupId>org.apache.maven.plugins</groupId>
-						<artifactId>maven-surefire-plugin</artifactId>
-						<configuration>
-							<excludes>
-								<exclude>**/*ManualTest.java</exclude>
-								<exclude>**/*LiveTest.java</exclude>
-							</excludes>
-							<includes>
-								<include>**/*IntegrationTest.java</include>
-								<include>**/*IntTest.java</include>
-							</includes>
-						</configuration>
-					</plugin>
-				</plugins>
-			</build>
-
-			<modules>
-				<module>parent-boot-1</module>
-				<module>parent-boot-2</module>
-				<module>parent-spring-4</module>
-				<module>parent-spring-5</module>
-				<module>parent-java</module>
-				<module>parent-kotlin</module>
-				<!-- <module>akka-http</module> --> <!-- Unit test is failing -->
-				<module>akka-streams</module>
-				<module>algorithms-genetic</module>
-				<module>algorithms-miscellaneous-1</module>
-				<module>algorithms-miscellaneous-2</module>
-				<module>algorithms-miscellaneous-3</module>
-				<module>algorithms-miscellaneous-4</module>
-				<module>algorithms-miscellaneous-5</module>
-				<module>algorithms-sorting</module>
-				<module>animal-sniffer-mvn-plugin</module>
-				<module>annotations</module>
-				<module>antlr</module>
-				<module>apache-avro</module>
-				<module>apache-bval</module>
-				<module>apache-curator</module>
-				<module>apache-cxf</module>
-				<module>apache-fop</module>
-				<module>apache-geode</module>
-				<module>apache-meecrowave</module>
-				<module>apache-olingo/olingo2</module>
-				<module>apache-opennlp</module>
-				<module>apache-poi</module>
-				<module>apache-pulsar</module>
-				<module>apache-shiro</module>
-				<module>apache-solrj</module>
-				<module>apache-spark</module>
-				<module>apache-thrift</module>
-				<module>apache-tika</module>
-				<module>apache-velocity</module>
-				<module>apache-zookeeper</module>
-				<module>asciidoctor</module>
-				<module>asm</module>
-				<module>atomix</module>
-				<module>aws</module>
-				<module>aws-lambda</module>
-				<module>axon</module>
-				<module>azure</module>
-				<module>bazel</module>
-				<module>bootique</module>
-
-				<module>cas</module>
-				<module>cdi</module>
-				<module>checker-plugin</module>
-				<module>cloud-foundry-uaa/cf-uaa-oauth2-client</module>
-				<module>cloud-foundry-uaa/cf-uaa-oauth2-resource-server</module>
-				<module>code-generation</module>
->>>>>>> 0b6f07b8
 				<module>core-groovy</module>
                 <module>core-groovy-2</module>
                 <module>core-groovy-collections</module>
@@ -1751,7 +1169,6 @@
                 <module>core-java-modules/core-java-nio</module>
                 <module>core-java-modules/core-java-security</module>
 				<module>core-java-modules/core-java-exceptions</module>
-<<<<<<< HEAD
                 <module>core-java-modules/core-java-lang-syntax</module>
                 <module>core-java-modules/core-java-lang-syntax-2</module>
                 <module>core-java-modules/core-java-lang</module>
@@ -1792,7 +1209,8 @@
                 <module>guava</module>
                 <module>guava-io</module>
                 <module>guava-collections</module>
-                <module>guava-collections-set</module>
+                <module>guava-collections-map</module>
+				<module>guava-collections-set</module>
                 <module>guava-modules</module>
                 <!-- <module>guest</module> --> <!-- not to be built as its for guest articles  -->
                 <module>guice</module>
@@ -1834,91 +1252,6 @@
                 <module>javaxval</module>
                 <module>jaxb</module>
                 <!-- JIRA-10842
-=======
-				<module>core-java-modules/core-java-lang-syntax</module>
-				<module>core-java-modules/core-java-lang-syntax-2</module>
-				<module>core-java-modules/core-java-lang</module>
-				<module>core-java-modules/core-java-lang-2</module>
-				<module>core-java-modules/core-java-lang-oop</module>
-				<module>core-java-modules/core-java-lang-oop-2</module>
-				<module>core-java-modules/core-java-lang-oop-3</module>
-				<module>core-java-modules</module>
-				<module>core-java-modules/core-java-networking</module>
-				<module>core-java-modules/core-java-perf</module>
-				<module>core-java-modules/core-java-sun</module>
-				<module>core-scala</module>
-				<module>couchbase</module>
-				<module>custom-pmd</module>
-
-				<module>dagger</module>
-				<module>data-structures</module>
-				<module>ddd</module>
-				<module>deeplearning4j</module>
-				<module>disruptor</module>
-				<module>dozer</module>
-				<module>drools</module>
-				<module>dubbo</module>
-
-				<module>ethereum</module>
-
-				<module>feign</module>
-				<module>flyway-cdi-extension</module>
-
-				<module>geotools</module>
-				<module>google-cloud</module>
-				<module>google-web-toolkit</module>
-				<!-- <module>gradle</module> --> <!-- Not a maven project -->
-				<!-- <module>grails</module> --> <!-- Not a maven project -->
-				<module>graphql/graphql-java</module>
-				<module>grpc</module>
-				<module>gson</module>
-				<module>guava</module>
-				<module>guava-io</module>
-				<module>guava-collections</module>
-				<module>guava-collections-map</module>
-				<module>guava-collections-set</module>
-				<module>guava-modules</module>
-				<!-- <module>guest</module> --> <!-- not to be built as its for guest articles  -->
-				<module>guice</module>
-
-				<module>hazelcast</module>
-				<module>helidon</module>
-				<module>httpclient</module>
-				<module>httpclient-simple</module>
-				<module>hystrix</module>
-
-				<module>image-processing</module>
-				<module>immutables</module>
-
-				<module>jackson</module>
-				<module>jackson-2</module>
-				<module>jackson-simple</module>
-				<module>java-collections-conversions</module>
-				<module>java-collections-maps</module>
-				<module>java-collections-maps-2</module>
-				<module>java-jdi</module>
-				<!-- <module>java-dates</module> --> <!-- We haven't upgraded to java 9. Fixing in BAEL-10841 -->
-				<module>java-ee-8-security-api</module>
-				<module>java-lite</module>
-				<module>java-math</module>
-				<module>java-numbers</module>
-				<module>java-numbers-2</module>
-				<module>java-rmi</module>
-				<module>java-spi</module>
-				<module>java-streams</module>
-				<!-- <module>java-streams-2</module> --> <!-- We haven't upgraded to java 9. Fixing in BAEL-10841 -->
-				<module>java-strings</module>
-				<module>java-strings-2</module>
-				<module>java-strings-3</module>
-				<module>java-strings-ops</module>
-				<module>java-vavr-stream</module>
-				<module>java-websocket</module>
-				<module>javafx</module>
-				<module>javax-servlets</module>
-				<module>javaxval</module>
-				<module>jaxb</module>
-				<!-- JIRA-10842
->>>>>>> 0b6f07b8
                 <module>jee-7</module> -->
                 <module>jee-7-security</module>
                 <module>jee-kotlin</module>
@@ -1973,7 +1306,6 @@
                 <!-- <module>micronaut</module> --> <!-- Fixing in BAEL-10877 -->
                 <module>microprofile</module>
                 <module>ml</module>
-<<<<<<< HEAD
                 <module>msf4j</module>
                 <!-- <module>muleesb</module> --> <!-- Fixing in BAEL-10878 -->
                 <module>mustache</module>
@@ -2062,7 +1394,6 @@
                 <module>spring-5-security-cognito</module>
                 <module>spring-activiti</module>
                 <module>spring-akka</module>
-                <module>spring-all</module>
                 <module>spring-amqp</module>
                 <module>spring-aop</module>
                 <module>spring-apache-camel</module>
@@ -2096,7 +1427,7 @@
                 <module>spring-boot-property-exp</module>
                 <module>spring-boot-security</module>
                 <module>spring-boot-vue</module>
-
+				<module>spring-caching</module>
                 <module>spring-cloud</module>
                 <module>spring-cloud-bus</module>
                 <!-- <module>spring-cloud-cli</module> --> <!-- Not a maven project -->
@@ -2104,7 +1435,8 @@
 
                 <module>spring-core</module>
                 <module>spring-core-2</module>
-                <module>spring-cucumber</module>
+                <module>spring-core-3</module>
+				<module>spring-cucumber</module>
 
                 <module>spring-data-rest</module>
                 <module>spring-data-rest-querydsl</module>
@@ -2135,7 +1467,8 @@
 
                 <module>spring-mobile</module>
                 <module>spring-mockito</module>
-                <module>spring-mvc-forms-jsp</module>
+                <module>spring-mvc-basics-2</module>
+				<module>spring-mvc-forms-jsp</module>
                 <module>spring-mvc-forms-thymeleaf</module>
                 <module>spring-mvc-java</module>
                 <module>spring-mvc-kotlin</module>
@@ -2164,7 +1497,8 @@
                 <module>spring-resttemplate</module>
                 <module>spring-roo</module>
 
-                <module>spring-security-acl</module>
+                <module>spring-scheduling</module>
+				<module>spring-security-acl</module>
                 <module>spring-security-angular/server</module>
                 <module>spring-security-cache-control</module>
                 <module>spring-security-core</module>
@@ -2186,6 +1520,7 @@
                 <module>spring-security-thymeleaf</module>
                 <module>spring-security-x509</module>
                 <module>spring-session</module>
+				<module>spring-shell</module>
                 <module>spring-sleuth</module>
                 <module>spring-soap</module>
                 <module>spring-social-login</module>
@@ -2350,386 +1685,5 @@
         <lombok.version>1.16.12</lombok.version>
         <h2.version>1.4.197</h2.version>
     </properties>
-=======
-				<module>msf4j</module>
-				<!-- <module>muleesb</module> --> <!-- Fixing in BAEL-10878 -->
-				<module>mustache</module>
-				<module>mybatis</module>
-
-
-				<module>optaplanner</module>
-				<module>orika</module>
-				<module>osgi</module>
-
-				<module>patterns</module>
-				<module>pdf</module>
-				<module>performance-tests</module>
-				<!-- <module>play-framework</module> --> <!-- Not a maven project -->
-				<module>protobuffer</module>
-
-				<module>persistence-modules</module>
-
-				<module>rabbitmq</module>
-				<!-- <module>raml</module> --> <!-- Not a maven project -->
-				<module>ratpack</module>
-				<module>reactor-core</module>
-				<module>resteasy</module>
-				<module>restx</module>
-				<!-- <module>rmi</module> --> <!-- Not a maven project -->
-				<module>rule-engines</module>
-				<module>rsocket</module>
-				<module>rxjava</module>
-				<module>rxjava-2</module>
-				<module>oauth2-framework-impl</module>
-				<module>spf4j</module>
-				<module>spring-boot-performance</module>
-				<module>spring-boot-properties</module>
-				<!-- <module>spring-mvc-basics</module> --> <!-- Compilation failure -->
-				<!-- <module>Twitter4J</module> --> <!-- Builds locally, but fails in Jenkins, Failed to parse POMs -->
-
-			</modules>
-
-		</profile>
-
-		<profile>
-			<id>integration-lite-second</id>
-
-			<build>
-				<plugins>
-					<plugin>
-						<groupId>org.apache.maven.plugins</groupId>
-						<artifactId>maven-surefire-plugin</artifactId>
-						<configuration>
-							<excludes>
-								<exclude>**/*ManualTest.java</exclude>
-								<exclude>**/*LiveTest.java</exclude>
-							</excludes>
-							<includes>
-								<include>**/*IntegrationTest.java</include>
-								<include>**/*IntTest.java</include>
-							</includes>
-						</configuration>
-					</plugin>
-				</plugins>
-			</build>
-
-			<modules>
-				<module>parent-boot-1</module>
-				<module>parent-boot-2</module>
-				<module>parent-spring-4</module>
-				<module>parent-spring-5</module>
-				<module>parent-java</module>
-				<module>parent-kotlin</module>
-
-				<module>saas</module>
-				<module>spark-java</module>
-
-				<module>spring-4</module>
-
-				<module>spring-5</module>
-				<module>spring-5-data-reactive</module>
-				<module>spring-5-mvc</module>
-				<module>spring-5-reactive</module>
-				<module>spring-5-reactive-2</module>
-				<module>spring-5-reactive-client</module>
-				<module>spring-5-reactive-oauth</module>
-				<module>spring-5-reactive-security</module>
-				<module>spring-5-security</module>
-				<module>spring-5-security-oauth</module>
-				<module>spring-5-security-cognito</module>
-				<module>spring-activiti</module>
-				<module>spring-akka</module>
-				<module>spring-amqp</module>
-				<module>spring-aop</module>
-				<module>spring-apache-camel</module>
-				<module>spring-batch</module>
-				<module>spring-bom</module>
-
-				<module>spring-boot</module>
-				<module>spring-boot-admin</module>
-				<module>spring-boot-angular</module>
-				<module>spring-boot-autoconfiguration</module>
-				<module>spring-boot-bootstrap</module>
-				<module>spring-boot-camel</module>
-				<!-- <module>spring-boot-cli</module> --> <!-- Not a maven project -->
-				<module>spring-boot-client</module>
-				<module>spring-boot-crud</module>
-				<module>spring-boot-ctx-fluent</module>
-				<module>spring-boot-custom-starter</module>
-				<module>spring-boot-disable-console-logging</module>
-				<!-- <module>spring-boot-gradle</module> --> <!-- Not a maven project -->
-				<module>spring-boot-jasypt</module>
-				<module>spring-boot-keycloak</module>
-				<module>spring-boot-logging-log4j2</module>
-				<module>spring-boot-management</module>
-				<module>spring-boot-mvc</module>
-				<module>spring-boot-mvc-birt</module>
-				<module>spring-boot-ops</module>
-				<module>spring-boot-ops-2</module>
-				<module>spring-boot-rest</module>
-				<module>spring-boot-data</module>
-				<module>spring-boot-parent</module>
-				<module>spring-boot-property-exp</module>
-				<module>spring-boot-security</module>
-				<module>spring-boot-vue</module>
-				<module>spring-caching</module>
-				<module>spring-cloud</module>
-				<module>spring-cloud-bus</module>
-				<!-- <module>spring-cloud-cli</module> --> <!-- Not a maven project -->
-				<module>spring-cloud-data-flow</module>
-
-				<module>spring-core</module>
-				<module>spring-core-2</module>
-				<module>spring-core-3</module>
-				<module>spring-cucumber</module>
-
-				<module>spring-data-rest</module>
-				<module>spring-data-rest-querydsl</module>
-				<module>spring-dispatcher-servlet</module>
-				<module>spring-drools</module>
-				<module>spring-di</module>
-
-				<module>spring-ehcache</module>
-				<module>spring-ejb</module>
-				<module>spring-exceptions</module>
-
-				<module>spring-freemarker</module>
-
-				<module>spring-groovy</module>
-
-				<module>spring-integration</module>
-
-				<module>spring-jenkins-pipeline</module>
-				<module>spring-jersey</module>
-				<module>spring-jinq</module>
-				<module>spring-jms</module>
-				<module>spring-jooq</module>
-
-				<module>spring-kafka</module>
-				<module>spring-katharsis</module>
-
-				<module>spring-ldap</module>
-
-				<module>spring-mobile</module>
-				<module>spring-mockito</module>
-				<module>spring-mvc-basics-2</module>
-				<module>spring-mvc-forms-jsp</module>
-				<module>spring-mvc-forms-thymeleaf</module>
-				<module>spring-mvc-java</module>
-				<module>spring-mvc-kotlin</module>
-				<module>spring-mvc-simple</module>
-				<module>spring-mvc-simple-2</module>
-				<module>spring-mvc-velocity</module>
-				<module>spring-mvc-webflow</module>
-				<module>spring-mvc-xml</module>
-
-				<module>spring-protobuf</module>
-				<!-- <module>spring-security-cors</module> -->  <!-- PMD violation -->
-
-				<module>spring-quartz</module>
-
-				<module>spring-reactive-kotlin</module>
-				<module>spring-reactor</module>
-				<module>spring-remoting</module>
-				<module>spring-rest</module>
-				<module>spring-rest-angular</module>
-				<module>spring-rest-compress</module>
-				<module>spring-rest-full</module>
-				<module>spring-rest-hal-browser</module>
-				<module>spring-rest-query-language</module>
-				<module>spring-rest-shell</module>
-				<module>spring-rest-simple</module>
-				<module>spring-resttemplate</module>
-				<module>spring-roo</module>
-
-				<module>spring-scheduling</module>
-				<module>spring-security-acl</module>
-				<module>spring-security-angular/server</module>
-				<module>spring-security-cache-control</module>
-				<module>spring-security-core</module>
-				<module>spring-security-mvc-boot</module>
-				<module>spring-security-mvc-custom</module>
-				<module>spring-security-mvc-digest-auth</module>
-				<module>spring-security-mvc-ldap</module>
-				<module>spring-security-mvc-login</module>
-				<module>spring-security-mvc-persisted-remember-me</module>
-				<module>spring-security-mvc</module>
-				<module>spring-security-mvc-socket</module>
-				<module>spring-security-openid</module>
-				<!--<module>spring-security-react</module> --> <!-- fails on Travis, fails intermittently on the new Jenkins (01.12.2018) BAEL-10834 -->
-				<module>spring-security-rest</module>
-				<module>spring-security-rest-basic-auth</module>
-				<module>spring-security-rest-custom</module>
-				<module>spring-security-sso</module>
-				<module>spring-security-stormpath</module>
-				<module>spring-security-thymeleaf</module>
-				<module>spring-security-x509</module>
-				<module>spring-session</module>
-				<module>spring-shell</module>
-				<module>spring-sleuth</module>
-				<module>spring-soap</module>
-				<module>spring-social-login</module>
-				<module>spring-spel</module>
-				<module>spring-state-machine</module>
-				<module>spring-static-resources</module>
-				<module>spring-swagger-codegen</module>
-
-				<module>spring-thymeleaf</module>
-
-				<module>spring-vault</module>
-				<module>spring-vertx</module>
-
-				<module>spring-webflux-amqp</module> <!-- long -->
-
-				<module>spring-zuul</module>
-
-				<module>static-analysis</module>
-				<module>stripe</module>
-				<module>structurizr</module>
-				<module>struts-2</module>
-
-				<module>testing-modules</module>
-
-				<module>twilio</module>
-				<module>twitter4j</module>
-
-				<module>undertow</module>
-
-				<module>vertx</module>
-				<module>vertx-and-rxjava</module>
-				<module>video-tutorials</module>
-				<module>vraptor</module>
-
-				<module>wicket</module>
-
-				<module>xml</module>
-				<module>xstream</module>
-			</modules>
-
-		</profile>
-
-		<profile>
-			<id>integration-heavy</id>
-
-			<build>
-				<plugins>
-					<plugin>
-						<groupId>org.apache.maven.plugins</groupId>
-						<artifactId>maven-surefire-plugin</artifactId>
-						<configuration>
-							<excludes>
-								<exclude>**/*ManualTest.java</exclude>
-								<exclude>**/*LiveTest.java</exclude>
-							</excludes>
-							<includes>
-								<include>**/*IntegrationTest.java</include>
-								<include>**/*IntTest.java</include>
-							</includes>
-						</configuration>
-					</plugin>
-				</plugins>
-			</build>
-
-			<modules>
-				<module>parent-boot-1</module>
-				<module>parent-boot-2</module>
-				<module>parent-spring-4</module>
-				<module>parent-spring-5</module>
-				<module>parent-java</module>
-				<module>parent-kotlin</module>
-
-				<module>core-java-modules/core-java</module>
-				<module>core-java-modules/core-java-concurrency-advanced</module> <!-- very long running? -->
-				<module>core-kotlin</module> <!-- long running? -->
-				<module>core-kotlin-2</module>
-
-				<module>jenkins/plugins</module>
-				<module>jhipster</module>
-				<module>jws</module>
-
-				<module>libraries</module> <!-- very long running -->
-
-				<module>persistence-modules/hibernate5</module>
-				<module>persistence-modules/java-jpa</module>
-				<module>persistence-modules/java-jpa-2</module>
-				<module>persistence-modules/java-mongodb</module>
-				<module>persistence-modules/jnosql</module>
-
-				<module>vaadin</module>
-				<module>vavr</module>
-			</modules>
-
-		</profile>
-
-
-	</profiles>
-
-	<reporting>
-		<plugins>
-			<plugin>
-				<groupId>org.apache.maven.plugins</groupId>
-				<artifactId>maven-jxr-plugin</artifactId>
-				<version>${maven-jxr-plugin.version}</version>
-			</plugin>
-		</plugins>
-	</reporting>
-
-	<properties>
-		<project.build.sourceEncoding>UTF-8</project.build.sourceEncoding>
-		<project.reporting.outputEncoding>UTF-8</project.reporting.outputEncoding>
-		<gib.referenceBranch>refs/remotes/origin/master</gib.referenceBranch>
-		<gib.skipTestsForUpstreamModules>true</gib.skipTestsForUpstreamModules>
-		<gib.buildUpstream>false</gib.buildUpstream>
-		<gib.failOnMissingGitDir>false</gib.failOnMissingGitDir>
-		<gib.failOnError>false</gib.failOnError>
-		<gib.enabled>false</gib.enabled>
-
-		<junit.version>4.12</junit.version>
-		<org.hamcrest.version>1.3</org.hamcrest.version>
-		<mockito.version>2.21.0</mockito.version>
-
-		<!-- logging -->
-		<org.slf4j.version>1.7.21</org.slf4j.version>
-		<logback.version>1.1.7</logback.version>
-
-		<!-- plugins -->
-		<!-- can't upgrade the plugin yet; as there is an issue with 2.22 no longer running all the tests-->
-		<maven-surefire-plugin.version>2.21.0</maven-surefire-plugin.version>
-		<maven-compiler-plugin.version>3.7.0</maven-compiler-plugin.version>
-		<exec-maven-plugin.version>1.6.0</exec-maven-plugin.version>
-		<java.version>1.8</java.version>
-		<log4j.version>1.2.17</log4j.version>
-		<moneta.version>1.1</moneta.version>
-		<esapi.version>2.1.0.1</esapi.version>
-		<jmh-core.version>1.19</jmh-core.version>
-		<jmh-generator.version>1.19</jmh-generator.version>
-		<hamcrest-all.version>1.3</hamcrest-all.version>
-		<exec-maven-plugin.version>1.6.0</exec-maven-plugin.version>
-		<maven-failsafe-plugin.version>2.21.0</maven-failsafe-plugin.version>
-		<commons-io.version>2.5</commons-io.version>
-		<commons-lang.version>2.6</commons-lang.version>
-		<commons-lang3.version>3.5</commons-lang3.version>
-		<commons-cli.version>1.4</commons-cli.version>
-		<maven-war-plugin.version>3.0.0</maven-war-plugin.version>
-		<javax.servlet-api.version>3.1.0</javax.servlet-api.version>
-		<jstl-api.version>1.2</jstl-api.version>
-		<javax.servlet.jsp-api.version>2.3.1</javax.servlet.jsp-api.version>
-		<jackson-mapper-asl.version>1.9.13</jackson-mapper-asl.version>
-		<jstl.version>1.2</jstl.version>
-		<jackson.version>2.9.8</jackson.version>
-		<commons-fileupload.version>1.3</commons-fileupload.version>
-		<junit-platform.version>1.2.0</junit-platform.version>
-		<junit-jupiter.version>5.2.0</junit-jupiter.version>
-		<directory-maven-plugin.version>0.3.1</directory-maven-plugin.version>
-		<maven-install-plugin.version>2.5.1</maven-install-plugin.version>
-		<custom-pmd.version>0.0.1</custom-pmd.version>
-		<gitflow-incremental-builder.version>3.8</gitflow-incremental-builder.version>
-		<maven-jxr-plugin.version>2.3</maven-jxr-plugin.version>
-		<!-- <maven-pmd-plugin.version>3.9.0</maven-pmd-plugin.version> -->
-		<maven-pmd-plugin.version>3.8</maven-pmd-plugin.version>
-		<lombok.version>1.16.12</lombok.version>
-		<h2.version>1.4.197</h2.version>
-	</properties>
->>>>>>> 0b6f07b8
 
 </project>
