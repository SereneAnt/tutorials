<project xmlns="http://maven.apache.org/POM/4.0.0"
         xmlns:xsi="http://www.w3.org/2001/XMLSchema-instance"
         xsi:schemaLocation="http://maven.apache.org/POM/4.0.0 http://maven.apache.org/xsd/maven-4.0.0.xsd">
    <modelVersion>4.0.0</modelVersion>

    <groupId>com.baeldung</groupId>
    <artifactId>parent-modules</artifactId>
    <version>1.0.0-SNAPSHOT</version>
    <name>parent-modules</name>
    <packaging>pom</packaging>

    <dependencies>
        <!-- logging -->
        <dependency>
            <groupId>org.slf4j</groupId>
            <artifactId>slf4j-api</artifactId>
            <version>${org.slf4j.version}</version>
        </dependency>
        <dependency>
            <groupId>ch.qos.logback</groupId>
            <artifactId>logback-classic</artifactId>
            <version>${logback.version}</version>
        </dependency>
        <dependency>
            <groupId>ch.qos.logback</groupId>
            <artifactId>logback-core</artifactId>
            <version>${logback.version}</version>
        </dependency>
        <dependency>
            <groupId>org.slf4j</groupId>
            <artifactId>jcl-over-slf4j</artifactId>
            <version>${org.slf4j.version}</version>
        </dependency>

        <!-- test -->
        <dependency>
            <groupId>junit</groupId>
            <artifactId>junit</artifactId>
            <version>${junit.version}</version>
            <scope>test</scope>
        </dependency>
        <dependency>
            <groupId>org.junit.jupiter</groupId>
            <artifactId>junit-jupiter-engine</artifactId>
            <version>${junit-jupiter.version}</version>
            <scope>test</scope>
        </dependency>
        <dependency>
            <groupId>org.junit.jupiter</groupId>
            <artifactId>junit-jupiter-params</artifactId>
            <version>${junit-jupiter.version}</version>
            <scope>test</scope>
        </dependency>
        <dependency>
            <groupId>org.junit.jupiter</groupId>
            <artifactId>junit-jupiter-api</artifactId>
            <version>${junit-jupiter.version}</version>
            <scope>test</scope>
        </dependency>
        <dependency>
            <groupId>org.hamcrest</groupId>
            <artifactId>hamcrest-core</artifactId>
            <version>${org.hamcrest.version}</version>
            <scope>test</scope>
        </dependency>
        <dependency>
            <groupId>org.hamcrest</groupId>
            <artifactId>hamcrest-library</artifactId>
            <version>${org.hamcrest.version}</version>
            <scope>test</scope>
        </dependency>
        <dependency>
            <groupId>org.hamcrest</groupId>
            <artifactId>hamcrest-all</artifactId>
            <version>${org.hamcrest.version}</version>
            <scope>test</scope>
        </dependency>
        <dependency>
            <groupId>org.mockito</groupId>
            <artifactId>mockito-core</artifactId>
            <version>${mockito.version}</version>
            <scope>test</scope>
        </dependency>
        <dependency>
            <groupId>org.apache.maven.surefire</groupId>
            <artifactId>surefire-logger-api</artifactId>
            <version>${maven-surefire-plugin.version}</version>
            <!-- to get around bug https://github.com/junit-team/junit5/issues/801 -->
            <scope>test</scope>
            <optional>true</optional>
        </dependency>
    </dependencies>

    <build>
        <plugins>
            <plugin>
                <groupId>org.codehaus.mojo</groupId>
                <artifactId>exec-maven-plugin</artifactId>
                <version>${exec-maven-plugin.version}</version>
                <configuration>
                    <executable>maven</executable>
                </configuration>
            </plugin>
            <plugin>
                <groupId>org.apache.maven.plugins</groupId>
                <artifactId>maven-surefire-plugin</artifactId>
                <version>${maven-surefire-plugin.version}</version>
                <configuration>
                    <forkCount>3</forkCount>
                    <reuseForks>true</reuseForks>
                    <excludes>
                        <exclude>**/*IntegrationTest.java</exclude>
                        <exclude>**/*IntTest.java</exclude>
                        <exclude>**/*LongRunningUnitTest.java</exclude>
                        <exclude>**/*ManualTest.java</exclude>
                        <exclude>**/JdbcTest.java</exclude>
                        <exclude>**/*LiveTest.java</exclude>
                    </excludes>
                </configuration>
                <dependencies>
                    <dependency>
                        <groupId>org.junit.platform</groupId>
                        <artifactId>junit-platform-surefire-provider</artifactId>
                        <version>${junit-platform.version}</version>
                    </dependency>
                    <dependency>
                        <groupId>org.junit.jupiter</groupId>
                        <artifactId>junit-jupiter-engine</artifactId>
                        <version>${junit-jupiter.version}</version>
                    </dependency>
                    <dependency>
                        <groupId>org.junit.vintage</groupId>
                        <artifactId>junit-vintage-engine</artifactId>
                        <version>${junit-jupiter.version}</version>
                    </dependency>
                </dependencies>
            </plugin>
            <plugin>
                <groupId>org.apache.maven.plugins</groupId>
                <artifactId>maven-compiler-plugin</artifactId>
                <version>${maven-compiler-plugin.version}</version>
                <configuration>
                    <source>${java.version}</source>
                    <target>${java.version}</target>
                </configuration>
            </plugin>
            <plugin>
                <groupId>org.apache.maven.plugins</groupId>
                <artifactId>maven-pmd-plugin</artifactId>
                <version>${maven-pmd-plugin.version}</version>
                <dependencies>
                    <dependency>
                        <groupId>org.baeldung.pmd</groupId>
                        <artifactId>custom-pmd</artifactId>
                        <version>${custom-pmd.version}</version>
                    </dependency>
                </dependencies>
                <configuration>
                    <failurePriority>5</failurePriority>
                    <aggregate>false</aggregate>
                    <failOnViolation>true</failOnViolation>
                    <verbose>true</verbose>
                    <linkXRef>true</linkXRef>
                    <includeTests>true</includeTests>
                    <sourceEncoding>UTF-8</sourceEncoding>
                    <targetJdk>${java.version}</targetJdk>
                    <rulesets>
                        <ruleset>${tutorialsproject.basedir}/baeldung-pmd-rules.xml</ruleset>
                    </rulesets>
                    <excludeRoots>
                        <excludeRoot>target/generated-sources</excludeRoot>
                    </excludeRoots>
                </configuration>
                <executions>
                    <execution>
                        <phase>compile</phase>
                        <goals>
                            <goal>check</goal>
                        </goals>
                    </execution>
                </executions>
            </plugin>
            <plugin>
                <groupId>org.commonjava.maven.plugins</groupId>
                <artifactId>directory-maven-plugin</artifactId>
                <version>${directory-maven-plugin.version}</version>
                <executions>
                    <execution>
                        <id>directories</id>
                        <goals>
                            <goal>directory-of</goal>
                        </goals>
                        <phase>validate</phase>
                        <configuration>
                            <property>tutorialsproject.basedir</property>
                            <project>
                                <groupId>com.baeldung</groupId>
                                <artifactId>parent-modules</artifactId>
                            </project>
                        </configuration>
                    </execution>
                </executions>
            </plugin>
            <plugin>
                <groupId>org.apache.maven.plugins</groupId>
                <artifactId>maven-install-plugin</artifactId>
                <version>${maven-install-plugin.version}</version>
                <configuration>
                    <groupId>org.baeldung.pmd</groupId>
                    <artifactId>custom-pmd</artifactId>
                    <version>${custom-pmd.version}</version>
                    <packaging>jar</packaging>
                    <file>${tutorialsproject.basedir}/custom-pmd-${custom-pmd.version}.jar</file>
                    <generatePom>true</generatePom>
                </configuration>
                <executions>
                    <execution>
                        <id>install-jar-lib</id>
                        <goals>
                            <goal>install-file</goal>
                        </goals>
                        <phase>validate</phase>
                    </execution>
                </executions>
            </plugin>
            <plugin>
                <artifactId>maven-war-plugin</artifactId>
                <version>${maven-war-plugin.version}</version>
            </plugin>
        </plugins>

        <extensions>
            <extension>
                <groupId>com.vackosar.gitflowincrementalbuilder</groupId>
                <artifactId>gitflow-incremental-builder</artifactId>
                <version>${gitflow-incremental-builder.version}</version>
            </extension>
        </extensions>
        <pluginManagement>
            <plugins>
                <!--This plugin's configuration is used to store Eclipse m2e settings
                    only. It has no influence on the Maven build itself. -->
                <plugin>
                    <groupId>org.eclipse.m2e</groupId>
                    <artifactId>lifecycle-mapping</artifactId>
                    <version>1.0.0</version>
                    <configuration>
                        <lifecycleMappingMetadata>
                            <pluginExecutions>
                                <pluginExecution>
                                    <pluginExecutionFilter>
                                        <groupId>
                                            org.commonjava.maven.plugins
                                        </groupId>
                                        <artifactId>
                                            directory-maven-plugin
                                        </artifactId>
                                        <versionRange>
                                            [0.3.1,)
                                        </versionRange>
                                        <goals>
                                            <goal>directory-of</goal>
                                        </goals>
                                    </pluginExecutionFilter>
                                    <action>
                                        <ignore></ignore>
                                    </action>
                                </pluginExecution>
                                <pluginExecution>
                                    <pluginExecutionFilter>
                                        <groupId>
                                            org.apache.maven.plugins
                                        </groupId>
                                        <artifactId>
                                            maven-install-plugin
                                        </artifactId>
                                        <versionRange>
                                            [2.5.1,)
                                        </versionRange>
                                        <goals>
                                            <goal>install-file</goal>
                                        </goals>
                                    </pluginExecutionFilter>
                                    <action>
                                        <ignore></ignore>
                                    </action>
                                </pluginExecution>
                            </pluginExecutions>
                        </lifecycleMappingMetadata>
                    </configuration>
                </plugin>
            </plugins>
        </pluginManagement>
    </build>

    <profiles>

        <profile>
            <id>default-first</id>
            <build>
                <plugins>

                    <plugin>
                        <groupId>org.apache.maven.plugins</groupId>
                        <artifactId>maven-surefire-plugin</artifactId>
                        <version>${maven-surefire-plugin.version}</version>
                        <configuration>
                            <forkCount>3</forkCount>
                            <reuseForks>true</reuseForks>
                            <includes>
                                <include>SpringContextTest</include>
                                <include>**/*UnitTest</include>
                            </includes>
                            <excludes>
                                <exclude>**/*IntegrationTest.java</exclude>
                                <exclude>**/*IntTest.java</exclude>
                                <exclude>**/*LongRunningUnitTest.java</exclude>
                                <exclude>**/*ManualTest.java</exclude>
                                <exclude>**/JdbcTest.java</exclude>
                                <exclude>**/*LiveTest.java</exclude>
                            </excludes>
                        </configuration>
                    </plugin>

                </plugins>
            </build>

            <modules>
                <module>parent-boot-1</module>
                <module>parent-boot-2</module>
                <module>parent-spring-4</module>
                <module>parent-spring-5</module>
                <module>parent-java</module>
                <module>parent-kotlin</module>
                <!-- <module>akka-http</module> --> <!-- Unit test is failing -->
                <module>akka-streams</module>
                <module>algorithms-genetic</module>
                <module>algorithms-miscellaneous-1</module>
                <module>algorithms-miscellaneous-2</module>
                <module>algorithms-miscellaneous-3</module>
                <module>algorithms-miscellaneous-4</module>
                <module>algorithms-miscellaneous-5</module>
                <module>algorithms-sorting</module>
                <module>algorithms-searching</module>
                <module>animal-sniffer-mvn-plugin</module>
                <module>annotations</module>
                <module>antlr</module>
                <module>apache-avro</module>
                <module>apache-bval</module>
                <module>apache-curator</module>
                <module>apache-cxf</module>
                <module>apache-fop</module>
                <module>apache-geode</module>
                <module>apache-meecrowave</module>
                <module>apache-olingo/olingo2</module>
                <module>apache-opennlp</module>
                <module>apache-poi</module>
                <module>apache-pulsar</module>
                <module>apache-shiro</module>
                <module>apache-solrj</module>
                <module>apache-spark</module>
                <module>apache-thrift</module>
                <module>apache-tika</module>
                <module>apache-velocity</module>
                <module>apache-zookeeper</module>
                <module>asciidoctor</module>
                <module>asm</module>
                <module>atomix</module>
                <module>aws</module>
                <module>aws-lambda</module>
                <module>axon</module>
                <module>azure</module>

                <module>bazel</module>
                <module>blade</module>
                <module>bootique</module>

                <module>cas</module>
                <module>cdi</module>
                <module>checker-plugin</module>
                <module>cloud-foundry-uaa/cf-uaa-oauth2-client</module>
                <module>cloud-foundry-uaa/cf-uaa-oauth2-resource-server</module>
                <module>code-generation</module>
                <module>core-groovy</module>
                <module>core-groovy-2</module>
                <module>core-groovy-collections</module>
                <!-- <module>core-java-modules/core-java-10</module> --> <!-- We haven't upgraded to java 10. Fixing in BAEL-10841 -->
                <!-- <module>core-java-modules/core-java-11</module> --> <!-- We haven't upgraded to java 11. Fixing in BAEL-10841 -->
                <!-- <module>core-java-modules/core-java-12</module> --> <!-- We haven't upgraded to java 12. Fixing in BAEL-10841 -->
                <module>core-java-modules/core-java-8</module>
                <module>core-java-modules/core-java-8-2</module>
                <module>core-java-modules/core-java-annotations</module>
                <module>core-java-modules/core-java-streams</module>
                <module>core-java-modules/core-java-streams-2</module>
                <module>core-java-modules/core-java-streams-3</module>
                <!-- <module>core-java-modules/core-java-9-streams</module> --> <!-- We haven't upgraded to java 9. Fixing in BAEL-10841 -->
                <module>core-java-modules/core-java-function</module>
                <module>core-java-modules/core-java-lang-math</module>
                <!-- We haven't upgraded to java 9.-->
                <!--
                <module>core-java-modules/core-java-datetime-computations</module>
                <module>core-java-modules/core-java-datetime-conversion</module>
                <module>core-java-modules/core-java-datetime-java8</module>
                <module>core-java-modules/core-java-datetime-string</module>
                <module>core-java-modules/core-java-time-measurements</module>
                -->
                <module>core-java-modules/core-java-text</module>
                <module>core-java-modules/core-java-lambdas</module>
                <!--<module>core-java-modules/core-java-9-jigsaw</module> --> <!-- We haven't upgraded to java 9. Fixing in BAEL-10841 -->
                <!--<module>core-java-modules/core-java-os</module> --> <!-- We haven't upgraded to java 9.-->
                <module>core-java-modules/core-java-arrays</module>
                <module>core-java-modules/core-java-arrays-2</module>
                <module>core-java-modules/core-java-collections</module>
                <module>core-java-modules/core-java-collections-2</module>
                <module>core-java-modules/core-java-collections-3</module>
                <module>core-java-modules/core-java-collections-list</module>
                <module>core-java-modules/core-java-collections-list-2</module>
                <module>core-java-modules/core-java-collections-list-3</module>
                <module>core-java-modules/core-java-collections-array-list</module>
                <module>core-java-modules/core-java-collections-set</module>
                <module>core-java-modules/core-java-concurrency-basic</module>
                <module>core-java-modules/core-java-concurrency-basic-2</module>
                <module>core-java-modules/core-java-concurrency-collections</module>
                <module>core-java-modules/core-java-io</module>
                <module>core-java-modules/core-java-io-2</module>
                <module>core-java-modules/core-java-io-apis</module>
                <module>core-java-modules/core-java-io-conversions</module>
                <module>core-java-modules/core-java-nio</module>
                <module>core-java-modules/core-java-nio-2</module>
                <module>core-java-modules/core-java-security</module>
                <module>core-java-modules/core-java-exceptions</module>
                <module>core-java-modules/core-java-lang-syntax</module>
                <module>core-java-modules/core-java-lang-syntax-2</module>
                <module>core-java-modules/core-java-lang</module>
                <module>core-java-modules/core-java-lang-2</module>
                <module>core-java-modules/core-java-lang-oop</module>
                <module>core-java-modules/core-java-lang-oop-2</module>
                <module>core-java-modules/core-java-lang-oop-3</module>
                <module>core-java-modules/core-java-lang-oop-4</module>
                <module>core-java-modules</module>
                <module>core-java-modules/core-java-networking</module>
                <module>core-java-modules/core-java-perf</module>
                <module>core-java-modules/core-java-reflection</module>
                <module>core-java-modules/core-java-sun</module>
                <module>core-java-modules/core-java-string-conversions</module>
                <module>core-java-modules/core-java-string-conversions-2</module>
                <module>core-java-modules/core-java-string-operations</module>
                <module>core-java-modules/core-java-string-operations-2</module>
                <module>core-java-modules/core-java-string-algorithms</module>
                <module>core-java-modules/core-java-string-algorithms-2</module>
                <module>core-java-modules/core-java-string-apis</module>
                <module>core-java-modules/core-java-strings</module>
                <module>core-java-modules/core-java</module>
                <module>core-java-modules/core-java-jar</module>
                <module>core-java-modules/core-java-jvm</module>
                <module>core-scala</module>
                <module>couchbase</module>
                <module>custom-pmd</module>

                <module>dagger</module>
                <module>data-structures</module>
                <module>ddd</module>
                <module>deeplearning4j</module>
                <module>disruptor</module>
                <module>dozer</module>
                <module>drools</module>
                <module>dubbo</module>

                <module>ethereum</module>

                <module>feign</module>
                <module>flyway-cdi-extension</module>

                <module>geotools</module>
                <module>google-cloud</module>
                <module>google-web-toolkit</module>
                <!-- <module>gradle</module> --> <!-- Not a maven project -->
                <!-- <module>grails</module> --> <!-- Not a maven project -->
                <module>graphql/graphql-java</module>
                <module>grpc</module>
                <module>gson</module>
                <module>guava</module>
                <module>guava-io</module>
                <module>guava-collections</module>
                <module>guava-collections-map</module>
				<module>guava-collections-set</module>
                <module>guava-modules</module>
                <!-- <module>guest</module> --> <!-- not to be built as its for guest articles  -->
                <module>guice</module>

                <module>hazelcast</module>
                <module>helidon</module>
                <module>httpclient</module>
                <module>httpclient-simple</module>
                <module>hystrix</module>

                <module>image-processing</module>
                <module>immutables</module>

                <module>jackson</module>
                <module>jackson-2</module>
                <module>jackson-simple</module>
                <module>jackson-annotations</module>
                <module>jackson-exceptions</module>
                <module>java-collections-conversions</module>
                <module>java-collections-conversions-2</module>
                <module>java-collections-maps</module>
                <module>java-collections-maps-2</module>
                <module>java-jdi</module>
                <!--<module>java-dates</module>-->
                <!-- <module>java-ee-8-security-api</module> --> <!-- long running -->
                <module>java-lite</module>
                <module>java-math</module>
				<module>java-math-2</module> <!-- Added for BAEL-3506 -->
                <module>java-numbers</module>
                <module>java-numbers-2</module>
                <module>java-rmi</module>
                <module>java-spi</module>
                <module>java-vavr-stream</module>
                <module>java-websocket</module>
                <module>javafx</module>
                <module>javax-servlets</module>
                <module>javaxval</module>
                <module>jaxb</module>
                <!-- JIRA-10842
                <module>jee-7</module> -->
                <module>jee-7-security</module>
                <module>jee-kotlin</module>
                <module>jersey</module>
                <module>jgit</module>
                <module>jgroups</module>
                <module>jhipster-5</module>
                <module>jib</module>
                <module>jjwt</module>
                <module>jmeter</module>
                <module>jmh</module>
                <module>jni</module>
                <module>jooby</module>
                <module>jsf</module>
                <module>json</module>
                <module>json-path</module>
                <module>jsoup</module>
                <module>jta</module>

                <!-- <module>kotlin-js</module> --> <!-- Not a maven project -->
                <module>kotlin-libraries</module>
                <module>kotlin-libraries-2</module>

                <!-- <module>lagom</module> --> <!-- Not a maven project -->
                <module>libraries</module>
                <module>libraries-2</module>
                <module>libraries-3</module>
                <module>libraries-data</module>
                <module>libraries-data-2</module>
                <module>libraries-data-db</module>
				<module>libraries-data-io</module>
				<module>libraries-apache-commons</module>
                <module>libraries-apache-commons-collections</module>
                <module>libraries-apache-commons-io</module>
                <module>libraries-primitive</module>
                <module>libraries-testing</module>
                <module>libraries-security</module>
                <module>libraries-server</module>
                <module>libraries-http</module>
                <module>libraries-io</module>
                <module>linkrest</module>
                <module>logging-modules</module>
                <module>lombok</module>
                <module>lucene</module>

                <module>mapstruct</module>
                <!-- <module>maven-all/compiler-plugin-java-9</module> --> <!-- We haven't upgraded to java 9. -->
                <module>maven-all/maven</module>
                <module>maven-all/maven-war-plugin</module>
                <module>maven-all/profiles</module>
                <module>maven-all/versions-maven-plugin</module>
                <module>maven-archetype</module>
                <!-- <module>maven-polyglot/maven-polyglot-json-app</module> --> <!-- Not a maven project -->
                <module>maven-polyglot/maven-polyglot-json-extension</module>
                <!-- <module>maven-polyglot/maven-polyglot-yml-app</module> --> <!-- Not a maven project -->
                <module>mesos-marathon</module>
                <module>metrics</module>
                <!-- <module>micronaut</module> --> <!-- Fixing in BAEL-10877 -->
                <module>microprofile</module>
                <module>msf4j</module>
                <!-- <module>muleesb</module> --> <!-- Fixing in BAEL-10878 -->
                <module>mustache</module>
                <module>mybatis</module>


                <module>optaplanner</module>
                <module>orika</module>
                <module>osgi</module>

                <module>patterns</module>
                <module>pdf</module>
                <module>performance-tests</module>
                <!-- <module>play-framework</module> --> <!-- Not a maven project -->
                <module>protobuffer</module>

                <module>persistence-modules</module>
                <module>quarkus</module>

                <module>rabbitmq</module>
                <!-- <module>raml</module> --> <!-- Not a maven project -->
                <module>ratpack</module>
                <module>reactor-core</module>
                <module>resteasy</module>
                <module>restx</module>
                <!-- <module>rmi</module> --> <!-- Not a maven project -->
                <module>rule-engines</module>
                <module>rsocket</module>
                <module>rxjava-core</module>
                <module>rxjava-observables</module>
                <module>rxjava-operators</module>
                <module>rxjava-libraries</module>
                <module>software-security/sql-injection-samples</module>

                <module>tensorflow-java</module>
                <module>spf4j</module>
                <module>spring-boot-config-jpa-error</module>
				<module>spring-boot-flowable</module>
                <module>spring-boot-mvc-2</module>
                <module>spring-boot-performance</module>
                <module>spring-boot-properties</module>
                <!-- <module>spring-mvc-basics</module> --> <!-- Compilation failure -->
                <module>spring-security-kerberos</module>
                <module>oauth2-framework-impl</module>

                <module>spring-boot-nashorn</module>
                <module>java-blockchain</module>
                <module>machine-learning</module>
                <module>wildfly</module>
            </modules>

        </profile>

        <profile>
            <id>default-second</id>
            <build>
                <plugins>

                    <plugin>
                        <groupId>org.apache.maven.plugins</groupId>
                        <artifactId>maven-surefire-plugin</artifactId>
                        <version>${maven-surefire-plugin.version}</version>
                        <configuration>
                            <forkCount>3</forkCount>
                            <reuseForks>true</reuseForks>
                            <includes>
                                <include>SpringContextTest</include>
                                <include>**/*UnitTest</include>
                            </includes>
                            <excludes>
                                <exclude>**/*IntegrationTest.java</exclude>
                                <exclude>**/*IntTest.java</exclude>
                                <exclude>**/*LongRunningUnitTest.java</exclude>
                                <exclude>**/*ManualTest.java</exclude>
                                <exclude>**/*JdbcTest.java</exclude>
                                <exclude>**/*LiveTest.java</exclude>
                            </excludes>
                        </configuration>
                    </plugin>

                </plugins>
            </build>

            <modules>
                <module>parent-boot-1</module>
                <module>parent-boot-2</module>
                <module>parent-spring-4</module>
                <module>parent-spring-5</module>
                <module>parent-java</module>
                <module>parent-kotlin</module>

                <module>saas</module>
                <module>spark-java</module>

                <module>spring-4</module>

                <module>spring-5</module>
                <module>spring-5-webflux</module>
                <module>spring-5-data-reactive</module>
                <module>spring-5-mvc</module>
                <module>spring-5-reactive</module>
                <module>spring-5-reactive-2</module>
                <module>spring-5-reactive-client</module>
                <module>spring-5-reactive-oauth</module>
                <module>spring-5-reactive-security</module>
                <module>spring-5-security</module>
                <module>spring-5-security-oauth</module>
                <module>spring-5-security-cognito</module>

                <module>spring-activiti</module>
                <module>spring-akka</module>
                <module>spring-amqp</module>
                <module>spring-aop</module>
                <module>spring-apache-camel</module>
                <module>spring-batch</module>
                <module>spring-bom</module>

                <module>spring-boot</module>
                <module>spring-boot-admin</module>
                <module>spring-boot-angular</module>
                <module>spring-boot-autoconfiguration</module>
                <module>spring-boot-bootstrap</module>
                <module>spring-boot-camel</module>
                <!-- <module>spring-boot-cli</module> --> <!-- Not a maven project -->
                <module>spring-boot-config-jpa-error</module>
				<module>spring-boot-client</module>

                <module>spring-boot-crud</module>
                <module>spring-boot-ctx-fluent</module>
                <module>spring-boot-custom-starter</module>
                <!-- <module>spring-boot-gradle</module> --> <!-- Not a maven project -->
                <module>spring-boot-jasypt</module>
                <module>spring-boot-keycloak</module>
                <module>spring-boot-kotlin</module>
                <module>spring-boot-logging-log4j2</module>
                <module>spring-boot-mvc</module>
                <module>spring-boot-mvc-birt</module>
                <module>spring-boot-environment</module>
				<module>spring-boot-deployment</module>
				<module>spring-boot-runtime</module>
				<module>spring-boot-runtime/disabling-console-jul</module>
				<module>spring-boot-runtime/disabling-console-log4j2</module>
                <module>spring-boot-runtime/disabling-console-logback</module>
                <module>spring-boot-artifacts</module>
                <module>spring-boot-rest</module>
                <module>spring-boot-data</module>
                <module>spring-boot-parent</module>
                <module>spring-boot-property-exp</module>
                <module>spring-boot-security</module>
                <module>spring-boot-springdoc</module>
                <module>spring-boot-testing</module>
                <module>spring-boot-vue</module>
                <module>spring-caching</module>
                <module>spring-boot-libraries</module>


                <module>spring-cloud</module>
                <module>spring-cloud-bus</module>
                <!-- <module>spring-cloud-cli</module> --> <!-- Not a maven project -->
                <module>spring-cloud-data-flow</module>

                <module>spring-core</module>
                <module>spring-core-2</module>
                <module>spring-core-3</module>
				<module>spring-cucumber</module>

                <module>spring-data-rest</module>
                <module>spring-data-rest-querydsl</module>
                <module>spring-dispatcher-servlet</module>
                <module>spring-drools</module>
                <module>spring-di</module>

                <module>spring-ehcache</module>
                <module>spring-ejb</module>
                <module>spring-exceptions</module>

                <module>spring-freemarker</module>

                <module>spring-groovy</module>

                <module>spring-integration</module>

                <module>spring-jenkins-pipeline</module>
                <module>spring-jersey</module>
                <module>spring-jinq</module>
                <module>spring-jms</module>
                <module>spring-jooq</module>

                <module>spring-kafka</module>
                <module>spring-katharsis</module>

                <module>spring-ldap</module>

                <module>spring-mobile</module>
                <module>spring-mockito</module>
                <module>spring-mvc-basics-2</module>
				<module>spring-mvc-forms-jsp</module>
                <module>spring-mvc-forms-thymeleaf</module>
                <module>spring-mvc-java</module>
                <module>spring-mvc-kotlin</module>
                <module>spring-mvc-simple</module>
                <module>spring-mvc-simple-2</module>
                <module>spring-mvc-velocity</module>
                <module>spring-mvc-webflow</module>
                <module>spring-mvc-xml</module>

                <module>spring-protobuf</module>
                <!-- <module>spring-security-cors</module> -->  <!-- PMD violation -->

                <module>spring-quartz</module>

                <module>spring-reactive-kotlin</module>
                <module>spring-reactor</module>
                <module>spring-remoting</module>
                <module>spring-rest</module>
                <module>spring-rest-angular</module>
                <module>spring-rest-compress</module>
                <module>spring-rest-testing</module>
                <module>spring-rest-hal-browser</module>
                <module>spring-rest-query-language</module>
                <module>spring-rest-shell</module>
                <module>spring-rest-simple</module>
                <module>spring-resttemplate</module>
                <module>spring-roo</module>
                <module>spring-scheduling</module><module>spring-security-acl</module>
                <module>spring-security-angular/server</module>
                <module>spring-security-cache-control</module>

                <module>spring-security-core</module>
                <module>spring-security-mvc-boot</module>
                <module>spring-security-mvc-custom</module>
                <module>spring-security-mvc-digest-auth</module>
                <module>spring-security-mvc-jsonview</module>
                <module>spring-security-mvc-ldap</module>
                <module>spring-security-mvc-login</module>
                <module>spring-security-mvc-persisted-remember-me</module>
                <module>spring-security-mvc</module>
                <module>spring-security-mvc-socket</module>
                <module>spring-security-openid</module>
                <!--<module>spring-security-react</module> --> <!-- fails on Travis, fails intermittently on the new Jenkins (01.12.2018) BAEL-10834 -->
                <module>spring-security-rest</module>
                <module>spring-security-rest-basic-auth</module>
                <module>spring-security-rest-custom</module>
                <module>spring-security-sso</module>
                <module>spring-security-stormpath</module>
                <module>spring-security-thymeleaf</module>
                <module>spring-security-x509</module>
                <module>spring-session</module>
                <module>spring-shell</module>
				<module>spring-sleuth</module>
                <module>spring-soap</module>
                <module>spring-social-login</module>
                <module>spring-spel</module>
                <module>spring-state-machine</module>
                <module>spring-static-resources</module>
                <module>spring-swagger-codegen</module>

                <module>spring-thymeleaf</module>

                <module>spring-vault</module>
                <module>spring-vertx</module>

                <module>spring-webflux-amqp</module> <!-- long -->

                <module>static-analysis</module>
                <module>stripe</module>
                <module>structurizr</module>
                <module>struts-2</module>

                <module>testing-modules</module>

                <module>twilio</module>
                <module>twitter4j</module>

                <!-- <module>undertow</module> --> <!-- 19.11.2019 - disabling temporarily as it's causing a major issue with the build (TODO: create a jira to fix it) -->

                <module>vertx</module>
                <module>vertx-and-rxjava</module>
                <module>video-tutorials</module>
                <module>vraptor</module>

                <module>wicket</module>

                <module>xml</module>
                <module>xstream</module>

                <module>tensorflow-java</module>
                <module>spring-boot-flowable</module>
                <module>spring-security-kerberos</module>

                <module>spring-boot-nashorn</module>
                <module>java-blockchain</module>

            </modules>

        </profile>

        <profile>
<<<<<<< HEAD
            <id>spring-context</id>
            <build>
                <plugins>

                    <plugin>
                        <groupId>org.apache.maven.plugins</groupId>
                        <artifactId>maven-surefire-plugin</artifactId>
                        <version>${maven-surefire-plugin.version}</version>
                        <configuration>
                            <forkCount>3</forkCount>
                            <reuseForks>true</reuseForks>
                            <includes>
                                <include>**/*SpringContextIntegrationTest.java</include>
                            </includes>
                        </configuration>
                    </plugin>

                </plugins>
            </build>

            <modules>
                <module>spring-5</module>
                <module>spring-5-data-reactive</module>
                <module>spring-5-reactive</module>
                <module>spring-5-reactive-2</module>
                <module>spring-5-reactive-client</module>
                <module>spring-5-reactive-security</module>
                <module>spring-5-security</module>
                <module>spring-5-security-oauth</module>
                <module>spring-5-security-cognito</module>
                <module>spring-activiti</module>
                <module>spring-akka</module>
                <module>spring-aop</module>
                <module>spring-apache-camel</module>
                <module>spring-batch</module>
                <module>spring-bom</module>
                <module>spring-boot-admin</module>
                <module>spring-boot-bootstrap</module>
                <module>spring-boot-bootstrap</module>
                <module>spring-boot-camel</module>
                <module>spring-boot-client</module>
                <module>spring-boot-custom-starter</module>
                <module>spring-boot-di</module>
                <module>greeter-spring-boot-autoconfigure</module>
                <module>greeter-spring-boot-sample-app</module>
                <module>spring-boot-jasypt</module>
                <module>spring-boot-keycloak</module>
                <module>spring-boot-mvc</module>
                <module>spring-boot-property-exp</module>
                <module>spring-boot-springdoc</module>
                <module>spring-boot-vue</module>
                <module>spring-cloud</module>
                <module>spring-cloud/spring-cloud-archaius/basic-config</module>
                <module>spring-cloud/spring-cloud-archaius/extra-configs</module>
                <module>spring-cloud/spring-cloud-bootstrap/config</module>
                <module>spring-cloud/spring-cloud-contract</module>
                <module>spring-cloud/spring-cloud-gateway</module>
                <module>spring-cloud/spring-cloud-kubernetes/demo-backend</module>
                <module>spring-cloud/spring-cloud-rest/spring-cloud-rest-config-server</module>
                <module>spring-cloud/spring-cloud-ribbon-client                </module>
                <module>spring-cloud/spring-cloud-security</module>
                <module>spring-cloud/spring-cloud-stream/spring-cloud-stream-rabbit</module>
                <module>spring-cloud/spring-cloud-task/springcloudtasksink</module>
                <module>spring-cloud/spring-cloud-zookeeper                     </module>
                <module>spring-cloud/spring-cloud-bus/spring-cloud-config-server</module>
                <module>spring-cloud/spring-cloud-data-flow/log-sink</module>
                <module>spring-cloud/spring-cloud-data-flow/time-processor</module>
                <module>spring-cloud/spring-cloud-data-flow/time-source</module>
                <module>spring-cucumber</module>
                <module>spring-data-rest</module>
                <module>spring-dispatcher-servlet</module>
                <module>spring-drools</module>
                <module>spring-di</module>
                <module>spring-ehcache</module>
                <module>spring-freemarker</module>
                <module>spring-integration</module>
                <module>spring-jenkins-pipeline</module>
                <module>spring-jersey</module>
                <module>spring-jinq</module>
                <module>spring-jms</module>
                <module>spring-kafka</module>
                <module>spring-katharsis</module>
                <module>spring-ldap</module>
                <module>spring-mobile</module>
                <module>spring-mockito</module>
                <module>spring-mvc-forms-thymeleaf</module>
                <module>spring-mvc-java</module>
                <module>spring-mvc-velocity</module>
                <module>spring-mvc-webflow</module>
                <module>spring-protobuf</module>
                <module>spring-quartz</module>
                <module>remoting-hessian-burlap/spring-remoting-hessian-burlap-client</module>
                <module>remoting-hessian-burlap/remoting-hessian-burlap-server</module>
                <module>spring-reactor</module>
                <module>spring-remoting/</module>
                <module>spring-remoting/remoting-http/remoting-http-server</module>
                <module>spring-remoting/remoting-jms/remoting-jms-client</module>
                <module>spring-remoting/remoting-rmi/remoting-rmi-server</module>
                <module>spring-rest</module>
                <module>spring-rest-angular</module>
                <module>spring-rest-compress</module>
                <module>spring-rest-testing</module>
                <module>spring-rest-simple</module>
                <module>spring-resttemplate</module>
                <module>spring-security-acl</module>
                <module>spring-security-angular</module>
                <module>spring-security-cache-control</module>
                <module>spring-security-core</module>
                <module>spring-security-mvc-boot</module>
                <module>spring-security-mvc-custom</module>
                <module>spring-security-mvc-digest-auth</module>
                <module>spring-security-mvc-ldap</module>
                <module>spring-security-mvc-persisted-remember-me</module>
                <module>spring-security-mvc</module>
                <module>spring-security-mvc-socket</module>
                <module>spring-security-rest</module>
                <module>spring-security-sso</module>
                <module>spring-security-thymeleaf/spring-security-thymeleaf-authentication</module>
                <module>spring-security-thymeleaf/spring-security-thymeleaf-authorize</module>
                <module>spring-security-thymeleaf/spring-security-thymeleaf-config</module>
                <module>spring-security-x509</module>
                <module>spring-session/spring-session-jdbc</module>
                <module>spring-sleuth</module>
                <module>spring-social-login</module>
                <module>spring-spel</module>
                <module>spring-state-machine</module>
                <module>spring-swagger-codegen/spring-swagger-codegen-app</module>
                <module>spring-thymeleaf</module>
                <module>spring-vault</module>
                <module>spring-vertx</module>
                <module>spring-zuul/spring-zuul-foos-resource</module>

                <module>spring-boot-flowable</module>
                <module>spring-security-kerberos</module>
                <module>spring-boot-nashorn</module>
            </modules>

        </profile>

        <profile>
=======
>>>>>>> 2b9a2394
            <id>default-heavy</id>
            <build>
                <plugins>

                    <plugin>
                        <groupId>org.apache.maven.plugins</groupId>
                        <artifactId>maven-surefire-plugin</artifactId>
                        <version>${maven-surefire-plugin.version}</version>
                        <configuration>
                            <forkCount>3</forkCount>
                            <reuseForks>true</reuseForks>
                            <includes>
                                <include>SpringContextTest</include>
                                <include>**/*UnitTest</include>
                            </includes>
                            <excludes>
                                <exclude>**/*IntegrationTest.java</exclude>
                                <exclude>**/*IntTest.java</exclude>
                                <exclude>**/*LongRunningUnitTest.java</exclude>
                                <exclude>**/*ManualTest.java</exclude>
                                <exclude>**/*JdbcTest.java</exclude>
                                <exclude>**/*LiveTest.java</exclude>
                            </excludes>
                        </configuration>
                    </plugin>

                </plugins>
            </build>

            <modules>
                <module>parent-boot-1</module>
                <module>parent-boot-2</module>
                <module>parent-spring-4</module>
                <module>parent-spring-5</module>
                <module>parent-java</module>
                <module>parent-kotlin</module>

                <module>core-java-modules/core-java-concurrency-advanced</module> <!-- very long running? -->
                <module>core-java-modules/core-java-concurrency-advanced-2</module>
                <module>core-java-modules/core-java-concurrency-advanced-3</module>
				<module>core-kotlin</module> <!-- long running? -->
                <module>core-kotlin-2</module>
                <module>core-kotlin-io</module>

                <module>jenkins/plugins</module>
                <module>jhipster</module>
                <module>jws</module>

                <module>libraries</module> <!-- very long running -->
                <module>persistence-modules/hibernate5</module>
                <module>persistence-modules/hibernate-mapping</module>
                <module>persistence-modules/java-jpa</module>
                <module>persistence-modules/java-jpa-2</module>
                <module>persistence-modules/java-mongodb</module>
                <module>persistence-modules/jnosql</module>

                <module>vaadin</module>
                <module>vavr</module>
            </modules>
        </profile>

        <profile>
            <id>integration-lite-first</id>

            <build>
                <plugins>
                    <plugin>
                        <groupId>org.apache.maven.plugins</groupId>
                        <artifactId>maven-surefire-plugin</artifactId>
                        <configuration>
                            <excludes>
                                <exclude>**/*ManualTest.java</exclude>
                                <exclude>**/*LiveTest.java</exclude>
                            </excludes>
                            <includes>
                                <include>**/*IntegrationTest.java</include>
                                <include>**/*IntTest.java</include>
                            </includes>
                        </configuration>
                    </plugin>
                </plugins>
            </build>

            <modules>
                <module>parent-boot-1</module>
                <module>parent-boot-2</module>
                <module>parent-spring-4</module>
                <module>parent-spring-5</module>
                <module>parent-java</module>
                <module>parent-kotlin</module>
                <!-- <module>akka-http</module> --> <!-- Unit test is failing -->
                <module>akka-streams</module>
                <module>algorithms-genetic</module>
                <module>algorithms-miscellaneous-1</module>
                <module>algorithms-miscellaneous-2</module>
                <module>algorithms-miscellaneous-3</module>
                <module>algorithms-miscellaneous-4</module>
                <module>algorithms-miscellaneous-5</module>
                <module>algorithms-sorting</module>
                <module>algorithms-searching</module>
                <module>animal-sniffer-mvn-plugin</module>
                <module>annotations</module>
                <module>antlr</module>
                <module>apache-avro</module>
                <module>apache-bval</module>
                <module>apache-curator</module>
                <module>apache-cxf</module>
                <module>apache-fop</module>
                <module>apache-geode</module>
                <module>apache-meecrowave</module>
                <module>apache-olingo/olingo2</module>
                <module>apache-opennlp</module>
                <module>apache-poi</module>
                <module>apache-pulsar</module>
                <module>apache-shiro</module>
                <module>apache-solrj</module>
                <module>apache-spark</module>
                <module>apache-thrift</module>
                <module>apache-tika</module>
                <module>apache-velocity</module>
                <module>apache-zookeeper</module>
                <module>asciidoctor</module>
                <module>asm</module>
                <module>atomix</module>
                <module>aws</module>
                <module>aws-lambda</module>
                <module>axon</module>
                <module>azure</module>
                <module>bazel</module>
                <module>bootique</module>

                <module>cas</module>
                <module>cdi</module>
                <module>checker-plugin</module>
                <module>cloud-foundry-uaa/cf-uaa-oauth2-client</module>
                <module>cloud-foundry-uaa/cf-uaa-oauth2-resource-server</module>
                <module>code-generation</module>
                <module>core-groovy</module>
                <module>core-groovy-2</module>
                <module>core-groovy-collections</module>
                <!-- <module>core-java-modules/core-java-10</module> --> <!-- We haven't upgraded to java 10. Fixing in BAEL-10841 -->
                <!-- <module>core-java-modules/core-java-11</module> --> <!-- We haven't upgraded to java 11. Fixing in BAEL-10841 -->
                <module>core-java-modules/core-java-8</module>
                <module>core-java-modules/core-java-8-2</module>
                <module>core-java-modules/core-java-annotations</module>
                <module>core-java-modules/core-java-streams</module>
                <module>core-java-modules/core-java-streams-2</module>
                <module>core-java-modules/core-java-streams-3</module>
                <!-- <module>core-java-modules/core-java-9-streams</module> --> <!-- We haven't upgraded to java 9. Fixing in BAEL-10841 -->
                <module>core-java-modules/core-java-function</module>
                <module>core-java-modules/core-java-lang-math</module>
                <!-- We haven't upgraded to java 9.-->
                <!--
                <module>core-java-modules/core-java-datetime-computations</module>
                <module>core-java-modules/core-java-datetime-conversion</module>
                <module>core-java-modules/core-java-datetime-java8</module>
                <module>core-java-modules/core-java-datetime-string</module>
                <module>core-java-modules/core-java-time-measurements</module>
                -->
                <module>core-java-modules/core-java-text</module>
                <!--<module>core-java-modules/core-java-9-jigsaw</module> --> <!-- We haven't upgraded to java 9. Fixing in BAEL-10841 -->
                <!--<module>core-java-modules/core-java-os</module> --> <!-- We haven't upgraded to java 9.-->
                <module>core-java-modules/core-java-arrays</module>
                <module>core-java-modules/core-java-arrays-2</module>
                <module>core-java-modules/core-java-collections</module>
                <module>core-java-modules/core-java-collections-2</module>
                <module>core-java-modules/core-java-collections-3</module>
                <module>core-java-modules/core-java-collections-list</module>
                <module>core-java-modules/core-java-collections-list-2</module>
                <module>core-java-modules/core-java-collections-list-3</module>
                <module>core-java-modules/core-java-collections-array-list</module>
                <module>core-java-modules/core-java-collections-set</module>
                <module>core-java-modules/core-java-concurrency-basic</module>
                <module>core-java-modules/core-java-concurrency-basic-2</module>
                <module>core-java-modules/core-java-concurrency-collections</module>
                <module>core-java-modules/core-java-io</module>
                <module>core-java-modules/core-java-io-2</module>
                <module>core-java-modules/core-java-io-apis</module>
                <module>core-java-modules/core-java-io-conversions</module>
                <module>core-java-modules/core-java-nio</module>
                <module>core-java-modules/core-java-nio-2</module>
                <module>core-java-modules/core-java-security</module>
				<module>core-java-modules/core-java-exceptions</module>
                <module>core-java-modules/core-java-lang-syntax</module>
                <module>core-java-modules/core-java-lang-syntax-2</module>
                <module>core-java-modules/core-java-lang</module>
                <module>core-java-modules/core-java-lang-2</module>
                <module>core-java-modules/core-java-lang-oop</module>
                <module>core-java-modules/core-java-lang-oop-2</module>
                <module>core-java-modules/core-java-lang-oop-3</module>
                <module>core-java-modules/core-java-lang-oop-4</module>
                <module>core-java-modules</module>
                <module>core-java-modules/core-java-networking</module>
                <module>core-java-modules/core-java-perf</module>
                <module>core-java-modules/core-java-sun</module>
                <module>core-java-modules/core-java-string-conversions</module>
                <module>core-java-modules/core-java-string-conversions-2</module>
                <module>core-java-modules/core-java-string-operations</module>
                <module>core-java-modules/core-java-string-operations-2</module>
                <module>core-java-modules/core-java-string-algorithms</module>
                <module>core-java-modules/core-java-string-algorithms-2</module>
                <module>core-java-modules/core-java-string-apis</module>
                <module>core-java-modules/core-java-strings</module>
                <module>core-scala</module>
                <module>couchbase</module>
                <module>custom-pmd</module>

                <module>dagger</module>
                <module>data-structures</module>
                <module>ddd</module>
                <module>deeplearning4j</module>
                <module>disruptor</module>
                <module>dozer</module>
                <module>drools</module>
                <module>dubbo</module>

                <module>ethereum</module>

                <module>feign</module>
                <module>flyway-cdi-extension</module>

                <module>geotools</module>
                <module>google-cloud</module>
                <module>google-web-toolkit</module>
                <!-- <module>gradle</module> --> <!-- Not a maven project -->
                <!-- <module>grails</module> --> <!-- Not a maven project -->
                <module>graphql/graphql-java</module>
                <module>grpc</module>
                <module>gson</module>
                <module>guava</module>
                <module>guava-io</module>
                <module>guava-collections</module>
                <module>guava-collections-map</module>
				<module>guava-collections-set</module>
                <module>guava-modules</module>
                <!-- <module>guest</module> --> <!-- not to be built as its for guest articles  -->
                <module>guice</module>

                <module>hazelcast</module>
                <module>helidon</module>
                <module>httpclient</module>
                <module>httpclient-simple</module>
                <module>hystrix</module>

                <module>image-processing</module>
                <module>immutables</module>

                <module>jackson</module>
                <module>jackson-2</module>
                <module>jackson-simple</module>
                <module>jackson-annotations</module>
                <module>jackson-exceptions</module>
                <module>java-collections-conversions</module>
                <module>java-collections-conversions-2</module>
                <module>java-collections-maps</module>
                <module>java-collections-maps-2</module>
                <module>java-jdi</module>
                <!-- <module>java-dates</module> --> <!-- We haven't upgraded to java 9. Fixing in BAEL-10841 -->
                <module>java-ee-8-security-api</module>
                <module>java-lite</module>
                <module>java-math</module>
				<module>java-math-2</module>  <!-- Added for BAEL-3506 -->
                <module>java-numbers</module>
                <module>java-numbers-2</module>
                <module>java-rmi</module>
                <module>java-spi</module>
                <module>java-vavr-stream</module>
                <module>java-websocket</module>
                <module>javafx</module>
                <module>javax-servlets</module>
                <module>javaxval</module>
                <module>jaxb</module>
                <!-- JIRA-10842
                <module>jee-7</module> -->
                <module>jee-7-security</module>
                <module>jee-kotlin</module>
                <module>jersey</module>
                <module>jgit</module>
                <module>jgroups</module>
                <module>jhipster-5</module>
                <module>jib</module>
                <module>jjwt</module>
                <module>jmeter</module>
                <module>jmh</module>
                <module>jni</module>
                <module>jooby</module>
                <module>jsf</module>
                <module>json</module>
                <module>json-path</module>
                <module>jsoup</module>
                <module>jta</module>

                <!-- <module>kotlin-js</module> --> <!-- Not a maven project -->
                <module>kotlin-libraries</module>

                <!-- <module>lagom</module> --> <!-- Not a maven project -->
                <module>libraries</module>
                <module>libraries-3</module>
                <module>libraries-data</module>
                <module>libraries-data-2</module>
                <module>libraries-data-db</module>
				<module>libraries-data-io</module>
				<module>libraries-apache-commons</module>
                <module>libraries-apache-commons-collections</module>
                <module>libraries-apache-commons-io</module>
                <module>libraries-testing</module>
                <module>libraries-security</module>
                <module>libraries-server</module>
                <module>libraries-http</module>
                <module>linkrest</module>
                <module>logging-modules</module>
                <module>lombok</module>
                <module>lucene</module>

                <module>mapstruct</module>
                <!-- <module>maven-all/compiler-plugin-java-9</module> --> <!-- We haven't upgraded to java 9. -->
                <module>maven-all/maven</module>
                <module>maven-all/maven-war-plugin</module>
                <module>maven-all/profiles</module>
                <module>maven-all/versions-maven-plugin</module>
                <!-- <module>maven-java-11</module> --> <!-- we haven't upgraded to Java 11 -->
                <module>maven-archetype</module>
                <!-- <module>maven-polyglot/maven-polyglot-json-app</module> --> <!-- Not a maven project -->
                <module>maven-polyglot/maven-polyglot-json-extension</module>
                <!-- <module>maven-polyglot/maven-polyglot-yml-app</module> --> <!-- Not a maven project -->
                <module>mesos-marathon</module>
                <module>metrics</module>
                <!-- <module>micronaut</module> --> <!-- Fixing in BAEL-10877 -->
                <module>microprofile</module>
                <module>msf4j</module>
                <!-- <module>muleesb</module> --> <!-- Fixing in BAEL-10878 -->
                <module>mustache</module>
                <module>mybatis</module>


                <module>optaplanner</module>
                <module>orika</module>
                <module>osgi</module>

                <module>patterns</module>
                <module>pdf</module>
                <module>performance-tests</module>
                <!-- <module>play-framework</module> --> <!-- Not a maven project -->
                <module>protobuffer</module>

                <module>persistence-modules</module>

                <module>rabbitmq</module>
                <!-- <module>raml</module> --> <!-- Not a maven project -->
                <module>ratpack</module>
                <module>reactor-core</module>
                <module>resteasy</module>
                <module>restx</module>
                <!-- <module>rmi</module> --> <!-- Not a maven project -->
                <module>rule-engines</module>
                <module>rsocket</module>
                <module>rxjava-core</module>
                <module>rxjava-observables</module>
                <module>rxjava-operators</module>
                <module>rxjava-libraries</module>
                <module>oauth2-framework-impl</module>
                <module>spf4j</module>
                <module>spring-boot-performance</module>
                <module>spring-boot-properties</module>
                <!-- <module>spring-mvc-basics</module> --> <!-- Compilation failure -->
                <!-- <module>Twitter4J</module> --> <!-- Builds locally, but fails in Jenkins, Failed to parse POMs -->

            </modules>

        </profile>

        <profile>
            <id>integration-lite-second</id>

            <build>
                <plugins>
                    <plugin>
                        <groupId>org.apache.maven.plugins</groupId>
                        <artifactId>maven-surefire-plugin</artifactId>
                        <configuration>
                            <excludes>
                                <exclude>**/*ManualTest.java</exclude>
                                <exclude>**/*LiveTest.java</exclude>
                            </excludes>
                            <includes>
                                <include>**/*IntegrationTest.java</include>
                                <include>**/*IntTest.java</include>
                            </includes>
                        </configuration>
                    </plugin>
                </plugins>
            </build>

            <modules>
                <module>parent-boot-1</module>
                <module>parent-boot-2</module>
                <module>parent-spring-4</module>
                <module>parent-spring-5</module>
                <module>parent-java</module>
                <module>parent-kotlin</module>

                <module>saas</module>
                <module>spark-java</module>

                <module>spring-4</module>

                <module>spring-5</module>
                <module>spring-5-data-reactive</module>
                <module>spring-5-mvc</module>
                <module>spring-5-reactive</module>
                <module>spring-5-reactive-2</module>
                <module>spring-5-reactive-client</module>
                <module>spring-5-reactive-oauth</module>
                <module>spring-5-reactive-security</module>
                <module>spring-5-security</module>
                <module>spring-5-security-oauth</module>
                <module>spring-5-security-cognito</module>
                <module>spring-activiti</module>
                <module>spring-akka</module>
                <module>spring-amqp</module>
                <module>spring-aop</module>
                <module>spring-apache-camel</module>
                <module>spring-batch</module>
                <module>spring-bom</module>

                <module>spring-boot</module>
                <module>spring-boot-admin</module>
                <module>spring-boot-angular</module>
                <module>spring-boot-autoconfiguration</module>
                <module>spring-boot-bootstrap</module>
                <module>spring-boot-camel</module>
                <!-- <module>spring-boot-cli</module> --> <!-- Not a maven project -->
                <module>spring-boot-client</module>
                <module>spring-boot-crud</module>
                <module>spring-boot-ctx-fluent</module>
                <module>spring-boot-custom-starter</module>
                <!-- <module>spring-boot-gradle</module> --> <!-- Not a maven project -->
                <module>spring-boot-jasypt</module>
                <module>spring-boot-keycloak</module>
                <module>spring-boot-logging-log4j2</module>
                <module>spring-boot-mvc</module>
                <module>spring-boot-mvc-birt</module>
                <module>spring-boot-environment</module>
				<module>spring-boot-deployment</module>
				<module>spring-boot-runtime</module>
				<module>spring-boot-runtime/disabling-console-jul</module>
				<module>spring-boot-runtime/disabling-console-log4j2</module>
                <module>spring-boot-runtime/disabling-console-logback</module>
                <module>spring-boot-artifacts</module>
                <module>spring-boot-rest</module>
                <module>spring-boot-data</module>
                <module>spring-boot-parent</module>
                <module>spring-boot-property-exp</module>
                <module>spring-boot-security</module>
                <module>spring-boot-springdoc</module>
                <module>spring-boot-vue</module>
                <module>spring-caching</module>
                <module>spring-cloud</module>
                <module>spring-cloud-bus</module>
                <!-- <module>spring-cloud-cli</module> --> <!-- Not a maven project -->
                <module>spring-cloud-data-flow</module>

                <module>spring-core</module>
                <module>spring-core-2</module>
                <module>spring-core-3</module>
				<module>spring-cucumber</module>

                <module>spring-data-rest</module>
                <module>spring-data-rest-querydsl</module>
                <module>spring-dispatcher-servlet</module>
                <module>spring-drools</module>
                <module>spring-di</module>

                <module>spring-ehcache</module>
                <module>spring-ejb</module>
                <module>spring-exceptions</module>

                <module>spring-freemarker</module>

                <module>spring-groovy</module>

                <module>spring-integration</module>

                <module>spring-jenkins-pipeline</module>
                <module>spring-jersey</module>
                <module>spring-jinq</module>
                <module>spring-jms</module>
                <module>spring-jooq</module>

                <module>spring-kafka</module>
                <module>spring-katharsis</module>

                <module>spring-ldap</module>

                <module>spring-mobile</module>
                <module>spring-mockito</module>
                <module>spring-mvc-basics-2</module>
				<module>spring-mvc-forms-jsp</module>
                <module>spring-mvc-forms-thymeleaf</module>
                <module>spring-mvc-java</module>
                <module>spring-mvc-kotlin</module>
                <module>spring-mvc-simple</module>
                <module>spring-mvc-simple-2</module>
                <module>spring-mvc-velocity</module>
                <module>spring-mvc-webflow</module>
                <module>spring-mvc-xml</module>

                <module>spring-protobuf</module>
                <!-- <module>spring-security-cors</module> -->  <!-- PMD violation -->

                <module>spring-quartz</module>

                <module>spring-reactive-kotlin</module>
                <module>spring-reactor</module>
                <module>spring-remoting</module>
                <module>spring-rest</module>
                <module>spring-rest-angular</module>
                <module>spring-rest-compress</module>
                <module>spring-rest-testing</module>
                <module>spring-rest-hal-browser</module>
                <module>spring-rest-query-language</module>
                <module>spring-rest-shell</module>
                <module>spring-rest-simple</module>
                <module>spring-resttemplate</module>
                <module>spring-roo</module>

                <module>spring-scheduling</module>
				<module>spring-security-acl</module>
                <module>spring-security-angular/server</module>
                <module>spring-security-cache-control</module>
                <module>spring-security-core</module>
                <module>spring-security-mvc-boot</module>
                <module>spring-security-mvc-custom</module>
                <module>spring-security-mvc-digest-auth</module>
                <module>spring-security-mvc-ldap</module>
                <module>spring-security-mvc-login</module>
                <module>spring-security-mvc-persisted-remember-me</module>
                <module>spring-security-mvc</module>
                <module>spring-security-mvc-socket</module>
                <module>spring-security-openid</module>
                <!--<module>spring-security-react</module> --> <!-- fails on Travis, fails intermittently on the new Jenkins (01.12.2018) BAEL-10834 -->
                <module>spring-security-rest</module>
                <module>spring-security-rest-basic-auth</module>
                <module>spring-security-rest-custom</module>
                <module>spring-security-sso</module>
                <module>spring-security-stormpath</module>
                <module>spring-security-thymeleaf</module>
                <module>spring-security-x509</module>
                <module>spring-session</module>
				<module>spring-shell</module>
                <module>spring-sleuth</module>
                <module>spring-soap</module>
                <module>spring-social-login</module>
                <module>spring-spel</module>
                <module>spring-state-machine</module>
                <module>spring-static-resources</module>
                <module>spring-swagger-codegen</module>

                <module>spring-thymeleaf</module>

                <module>spring-vault</module>
                <module>spring-vertx</module>

                <module>spring-webflux-amqp</module> <!-- long -->

                <module>static-analysis</module>
                <module>stripe</module>
                <module>structurizr</module>
                <module>struts-2</module>

                <module>testing-modules</module>

                <module>twilio</module>
                <module>twitter4j</module>

                <!-- <module>undertow</module> --> <!-- 19.11.2019 - disabling temporarily as it's causing a major issue with the build (TODO: create a jira to fix it) -->

                <module>vertx</module>
                <module>vertx-and-rxjava</module>
                <module>video-tutorials</module>
                <module>vraptor</module>

                <module>wicket</module>

                <module>xml</module>
                <module>xstream</module>
            </modules>

        </profile>

        <profile>
            <id>integration-heavy</id>

            <build>
                <plugins>
                    <plugin>
                        <groupId>org.apache.maven.plugins</groupId>
                        <artifactId>maven-surefire-plugin</artifactId>
                        <configuration>
                            <excludes>
                                <exclude>**/*ManualTest.java</exclude>
                                <exclude>**/*LiveTest.java</exclude>
                            </excludes>
                            <includes>
                                <include>**/*IntegrationTest.java</include>
                                <include>**/*IntTest.java</include>
                            </includes>
                        </configuration>
                    </plugin>
                </plugins>
            </build>

            <modules>
                <module>parent-boot-1</module>
                <module>parent-boot-2</module>
                <module>parent-spring-4</module>
                <module>parent-spring-5</module>
                <module>parent-java</module>
                <module>parent-kotlin</module>

                <module>core-java-modules/core-java</module>
                <module>core-java-modules/core-java-jar</module>
                <module>core-java-modules/core-java-concurrency-advanced</module> <!-- very long running? -->
                <module>core-java-modules/core-java-concurrency-advanced-2</module>
                <module>core-java-modules/core-java-concurrency-advanced-3</module>
                <module>core-kotlin</module> <!-- long running? -->
                <module>core-kotlin-2</module>

                <module>jenkins/plugins</module>
                <module>jhipster</module>
                <module>jws</module>

                <module>libraries</module> <!-- very long running -->

                <module>persistence-modules/hibernate5</module>
				        <module>persistence-modules/hibernate-mapping</module>
                <module>persistence-modules/java-jpa</module>
                <module>persistence-modules/java-jpa-2</module>
                <module>persistence-modules/java-mongodb</module>
                <module>persistence-modules/jnosql</module>

                <module>vaadin</module>
                <module>vavr</module>
            </modules>

        </profile>


    </profiles>

    <reporting>
        <plugins>
            <plugin>
                <groupId>org.apache.maven.plugins</groupId>
                <artifactId>maven-jxr-plugin</artifactId>
                <version>${maven-jxr-plugin.version}</version>
            </plugin>
        </plugins>
    </reporting>

    <properties>
        <project.build.sourceEncoding>UTF-8</project.build.sourceEncoding>
        <project.reporting.outputEncoding>UTF-8</project.reporting.outputEncoding>
        <gib.referenceBranch>refs/remotes/origin/master</gib.referenceBranch>
        <gib.skipTestsForUpstreamModules>true</gib.skipTestsForUpstreamModules>
        <gib.buildUpstream>false</gib.buildUpstream>
        <gib.failOnMissingGitDir>false</gib.failOnMissingGitDir>
        <gib.failOnError>false</gib.failOnError>
        <gib.enabled>false</gib.enabled>

        <junit.version>4.12</junit.version>
        <org.hamcrest.version>1.3</org.hamcrest.version>
        <mockito.version>2.21.0</mockito.version>

        <!-- logging -->
        <org.slf4j.version>1.7.21</org.slf4j.version>
        <logback.version>1.1.7</logback.version>

        <!-- plugins -->
        <!-- can't upgrade the plugin yet; as there is an issue with 2.22 no longer running all the tests-->
        <maven-surefire-plugin.version>2.21.0</maven-surefire-plugin.version>
        <maven-compiler-plugin.version>3.7.0</maven-compiler-plugin.version>
        <exec-maven-plugin.version>1.6.0</exec-maven-plugin.version>
        <java.version>1.8</java.version>
        <log4j.version>1.2.17</log4j.version>
        <moneta.version>1.1</moneta.version>
        <esapi.version>2.1.0.1</esapi.version>
        <jmh-core.version>1.19</jmh-core.version>
        <jmh-generator.version>1.19</jmh-generator.version>
        <hamcrest-all.version>1.3</hamcrest-all.version>
        <exec-maven-plugin.version>1.6.0</exec-maven-plugin.version>
        <maven-failsafe-plugin.version>2.21.0</maven-failsafe-plugin.version>
        <commons-io.version>2.5</commons-io.version>
        <commons-lang.version>2.6</commons-lang.version>
        <commons-lang3.version>3.5</commons-lang3.version>
        <commons-cli.version>1.4</commons-cli.version>
        <maven-war-plugin.version>3.0.0</maven-war-plugin.version>
        <javax.servlet-api.version>3.1.0</javax.servlet-api.version>
        <jstl-api.version>1.2</jstl-api.version>
        <javax.servlet.jsp-api.version>2.3.1</javax.servlet.jsp-api.version>
        <jackson-mapper-asl.version>1.9.13</jackson-mapper-asl.version>
        <jstl.version>1.2</jstl.version>
        <jackson.version>2.9.8</jackson.version>
        <commons-fileupload.version>1.3</commons-fileupload.version>
        <junit-platform.version>1.2.0</junit-platform.version>
        <junit-jupiter.version>5.2.0</junit-jupiter.version>
        <directory-maven-plugin.version>0.3.1</directory-maven-plugin.version>
        <maven-install-plugin.version>2.5.1</maven-install-plugin.version>
        <custom-pmd.version>0.0.1</custom-pmd.version>
        <gitflow-incremental-builder.version>3.8</gitflow-incremental-builder.version>
        <maven-jxr-plugin.version>2.3</maven-jxr-plugin.version>
        <!-- <maven-pmd-plugin.version>3.9.0</maven-pmd-plugin.version> -->
        <maven-pmd-plugin.version>3.8</maven-pmd-plugin.version>
        <lombok.version>1.16.12</lombok.version>
        <h2.version>1.4.197</h2.version>
    </properties>

</project>
<|MERGE_RESOLUTION|>--- conflicted
+++ resolved
@@ -483,7 +483,7 @@
                 <module>guava-io</module>
                 <module>guava-collections</module>
                 <module>guava-collections-map</module>
-				<module>guava-collections-set</module>
+                <module>guava-collections-set</module>
                 <module>guava-modules</module>
                 <!-- <module>guest</module> --> <!-- not to be built as its for guest articles  -->
                 <module>guice</module>
@@ -511,7 +511,7 @@
                 <!-- <module>java-ee-8-security-api</module> --> <!-- long running -->
                 <module>java-lite</module>
                 <module>java-math</module>
-				<module>java-math-2</module> <!-- Added for BAEL-3506 -->
+                <module>java-math-2</module> <!-- Added for BAEL-3506 -->
                 <module>java-numbers</module>
                 <module>java-numbers-2</module>
                 <module>java-rmi</module>
@@ -553,8 +553,8 @@
                 <module>libraries-data</module>
                 <module>libraries-data-2</module>
                 <module>libraries-data-db</module>
-				<module>libraries-data-io</module>
-				<module>libraries-apache-commons</module>
+                <module>libraries-data-io</module>
+                <module>libraries-apache-commons</module>
                 <module>libraries-apache-commons-collections</module>
                 <module>libraries-apache-commons-io</module>
                 <module>libraries-primitive</module>
@@ -619,7 +619,7 @@
                 <module>tensorflow-java</module>
                 <module>spf4j</module>
                 <module>spring-boot-config-jpa-error</module>
-				<module>spring-boot-flowable</module>
+                <module>spring-boot-flowable</module>
                 <module>spring-boot-mvc-2</module>
                 <module>spring-boot-performance</module>
                 <module>spring-boot-properties</module>
@@ -707,7 +707,7 @@
                 <module>spring-boot-camel</module>
                 <!-- <module>spring-boot-cli</module> --> <!-- Not a maven project -->
                 <module>spring-boot-config-jpa-error</module>
-				<module>spring-boot-client</module>
+                <module>spring-boot-client</module>
 
                 <module>spring-boot-crud</module>
                 <module>spring-boot-ctx-fluent</module>
@@ -720,10 +720,10 @@
                 <module>spring-boot-mvc</module>
                 <module>spring-boot-mvc-birt</module>
                 <module>spring-boot-environment</module>
-				<module>spring-boot-deployment</module>
-				<module>spring-boot-runtime</module>
-				<module>spring-boot-runtime/disabling-console-jul</module>
-				<module>spring-boot-runtime/disabling-console-log4j2</module>
+                <module>spring-boot-deployment</module>
+                <module>spring-boot-runtime</module>
+                <module>spring-boot-runtime/disabling-console-jul</module>
+                <module>spring-boot-runtime/disabling-console-log4j2</module>
                 <module>spring-boot-runtime/disabling-console-logback</module>
                 <module>spring-boot-artifacts</module>
                 <module>spring-boot-rest</module>
@@ -746,7 +746,7 @@
                 <module>spring-core</module>
                 <module>spring-core-2</module>
                 <module>spring-core-3</module>
-				<module>spring-cucumber</module>
+                <module>spring-cucumber</module>
 
                 <module>spring-data-rest</module>
                 <module>spring-data-rest-querydsl</module>
@@ -778,7 +778,7 @@
                 <module>spring-mobile</module>
                 <module>spring-mockito</module>
                 <module>spring-mvc-basics-2</module>
-				<module>spring-mvc-forms-jsp</module>
+                <module>spring-mvc-forms-jsp</module>
                 <module>spring-mvc-forms-thymeleaf</module>
                 <module>spring-mvc-java</module>
                 <module>spring-mvc-kotlin</module>
@@ -831,7 +831,7 @@
                 <module>spring-security-x509</module>
                 <module>spring-session</module>
                 <module>spring-shell</module>
-				<module>spring-sleuth</module>
+                <module>spring-sleuth</module>
                 <module>spring-soap</module>
                 <module>spring-social-login</module>
                 <module>spring-spel</module>
@@ -880,149 +880,6 @@
         </profile>
 
         <profile>
-<<<<<<< HEAD
-            <id>spring-context</id>
-            <build>
-                <plugins>
-
-                    <plugin>
-                        <groupId>org.apache.maven.plugins</groupId>
-                        <artifactId>maven-surefire-plugin</artifactId>
-                        <version>${maven-surefire-plugin.version}</version>
-                        <configuration>
-                            <forkCount>3</forkCount>
-                            <reuseForks>true</reuseForks>
-                            <includes>
-                                <include>**/*SpringContextIntegrationTest.java</include>
-                            </includes>
-                        </configuration>
-                    </plugin>
-
-                </plugins>
-            </build>
-
-            <modules>
-                <module>spring-5</module>
-                <module>spring-5-data-reactive</module>
-                <module>spring-5-reactive</module>
-                <module>spring-5-reactive-2</module>
-                <module>spring-5-reactive-client</module>
-                <module>spring-5-reactive-security</module>
-                <module>spring-5-security</module>
-                <module>spring-5-security-oauth</module>
-                <module>spring-5-security-cognito</module>
-                <module>spring-activiti</module>
-                <module>spring-akka</module>
-                <module>spring-aop</module>
-                <module>spring-apache-camel</module>
-                <module>spring-batch</module>
-                <module>spring-bom</module>
-                <module>spring-boot-admin</module>
-                <module>spring-boot-bootstrap</module>
-                <module>spring-boot-bootstrap</module>
-                <module>spring-boot-camel</module>
-                <module>spring-boot-client</module>
-                <module>spring-boot-custom-starter</module>
-                <module>spring-boot-di</module>
-                <module>greeter-spring-boot-autoconfigure</module>
-                <module>greeter-spring-boot-sample-app</module>
-                <module>spring-boot-jasypt</module>
-                <module>spring-boot-keycloak</module>
-                <module>spring-boot-mvc</module>
-                <module>spring-boot-property-exp</module>
-                <module>spring-boot-springdoc</module>
-                <module>spring-boot-vue</module>
-                <module>spring-cloud</module>
-                <module>spring-cloud/spring-cloud-archaius/basic-config</module>
-                <module>spring-cloud/spring-cloud-archaius/extra-configs</module>
-                <module>spring-cloud/spring-cloud-bootstrap/config</module>
-                <module>spring-cloud/spring-cloud-contract</module>
-                <module>spring-cloud/spring-cloud-gateway</module>
-                <module>spring-cloud/spring-cloud-kubernetes/demo-backend</module>
-                <module>spring-cloud/spring-cloud-rest/spring-cloud-rest-config-server</module>
-                <module>spring-cloud/spring-cloud-ribbon-client                </module>
-                <module>spring-cloud/spring-cloud-security</module>
-                <module>spring-cloud/spring-cloud-stream/spring-cloud-stream-rabbit</module>
-                <module>spring-cloud/spring-cloud-task/springcloudtasksink</module>
-                <module>spring-cloud/spring-cloud-zookeeper                     </module>
-                <module>spring-cloud/spring-cloud-bus/spring-cloud-config-server</module>
-                <module>spring-cloud/spring-cloud-data-flow/log-sink</module>
-                <module>spring-cloud/spring-cloud-data-flow/time-processor</module>
-                <module>spring-cloud/spring-cloud-data-flow/time-source</module>
-                <module>spring-cucumber</module>
-                <module>spring-data-rest</module>
-                <module>spring-dispatcher-servlet</module>
-                <module>spring-drools</module>
-                <module>spring-di</module>
-                <module>spring-ehcache</module>
-                <module>spring-freemarker</module>
-                <module>spring-integration</module>
-                <module>spring-jenkins-pipeline</module>
-                <module>spring-jersey</module>
-                <module>spring-jinq</module>
-                <module>spring-jms</module>
-                <module>spring-kafka</module>
-                <module>spring-katharsis</module>
-                <module>spring-ldap</module>
-                <module>spring-mobile</module>
-                <module>spring-mockito</module>
-                <module>spring-mvc-forms-thymeleaf</module>
-                <module>spring-mvc-java</module>
-                <module>spring-mvc-velocity</module>
-                <module>spring-mvc-webflow</module>
-                <module>spring-protobuf</module>
-                <module>spring-quartz</module>
-                <module>remoting-hessian-burlap/spring-remoting-hessian-burlap-client</module>
-                <module>remoting-hessian-burlap/remoting-hessian-burlap-server</module>
-                <module>spring-reactor</module>
-                <module>spring-remoting/</module>
-                <module>spring-remoting/remoting-http/remoting-http-server</module>
-                <module>spring-remoting/remoting-jms/remoting-jms-client</module>
-                <module>spring-remoting/remoting-rmi/remoting-rmi-server</module>
-                <module>spring-rest</module>
-                <module>spring-rest-angular</module>
-                <module>spring-rest-compress</module>
-                <module>spring-rest-testing</module>
-                <module>spring-rest-simple</module>
-                <module>spring-resttemplate</module>
-                <module>spring-security-acl</module>
-                <module>spring-security-angular</module>
-                <module>spring-security-cache-control</module>
-                <module>spring-security-core</module>
-                <module>spring-security-mvc-boot</module>
-                <module>spring-security-mvc-custom</module>
-                <module>spring-security-mvc-digest-auth</module>
-                <module>spring-security-mvc-ldap</module>
-                <module>spring-security-mvc-persisted-remember-me</module>
-                <module>spring-security-mvc</module>
-                <module>spring-security-mvc-socket</module>
-                <module>spring-security-rest</module>
-                <module>spring-security-sso</module>
-                <module>spring-security-thymeleaf/spring-security-thymeleaf-authentication</module>
-                <module>spring-security-thymeleaf/spring-security-thymeleaf-authorize</module>
-                <module>spring-security-thymeleaf/spring-security-thymeleaf-config</module>
-                <module>spring-security-x509</module>
-                <module>spring-session/spring-session-jdbc</module>
-                <module>spring-sleuth</module>
-                <module>spring-social-login</module>
-                <module>spring-spel</module>
-                <module>spring-state-machine</module>
-                <module>spring-swagger-codegen/spring-swagger-codegen-app</module>
-                <module>spring-thymeleaf</module>
-                <module>spring-vault</module>
-                <module>spring-vertx</module>
-                <module>spring-zuul/spring-zuul-foos-resource</module>
-
-                <module>spring-boot-flowable</module>
-                <module>spring-security-kerberos</module>
-                <module>spring-boot-nashorn</module>
-            </modules>
-
-        </profile>
-
-        <profile>
-=======
->>>>>>> 2b9a2394
             <id>default-heavy</id>
             <build>
                 <plugins>
@@ -1063,7 +920,7 @@
                 <module>core-java-modules/core-java-concurrency-advanced</module> <!-- very long running? -->
                 <module>core-java-modules/core-java-concurrency-advanced-2</module>
                 <module>core-java-modules/core-java-concurrency-advanced-3</module>
-				<module>core-kotlin</module> <!-- long running? -->
+                <module>core-kotlin</module> <!-- long running? -->
                 <module>core-kotlin-2</module>
                 <module>core-kotlin-io</module>
 
@@ -1205,7 +1062,7 @@
                 <module>core-java-modules/core-java-nio</module>
                 <module>core-java-modules/core-java-nio-2</module>
                 <module>core-java-modules/core-java-security</module>
-				<module>core-java-modules/core-java-exceptions</module>
+                <module>core-java-modules/core-java-exceptions</module>
                 <module>core-java-modules/core-java-lang-syntax</module>
                 <module>core-java-modules/core-java-lang-syntax-2</module>
                 <module>core-java-modules/core-java-lang</module>
@@ -1256,7 +1113,7 @@
                 <module>guava-io</module>
                 <module>guava-collections</module>
                 <module>guava-collections-map</module>
-				<module>guava-collections-set</module>
+                <module>guava-collections-set</module>
                 <module>guava-modules</module>
                 <!-- <module>guest</module> --> <!-- not to be built as its for guest articles  -->
                 <module>guice</module>
@@ -1284,7 +1141,7 @@
                 <module>java-ee-8-security-api</module>
                 <module>java-lite</module>
                 <module>java-math</module>
-				<module>java-math-2</module>  <!-- Added for BAEL-3506 -->
+                <module>java-math-2</module>  <!-- Added for BAEL-3506 -->
                 <module>java-numbers</module>
                 <module>java-numbers-2</module>
                 <module>java-rmi</module>
@@ -1324,8 +1181,8 @@
                 <module>libraries-data</module>
                 <module>libraries-data-2</module>
                 <module>libraries-data-db</module>
-				<module>libraries-data-io</module>
-				<module>libraries-apache-commons</module>
+                <module>libraries-data-io</module>
+                <module>libraries-apache-commons</module>
                 <module>libraries-apache-commons-collections</module>
                 <module>libraries-apache-commons-io</module>
                 <module>libraries-testing</module>
@@ -1466,10 +1323,10 @@
                 <module>spring-boot-mvc</module>
                 <module>spring-boot-mvc-birt</module>
                 <module>spring-boot-environment</module>
-				<module>spring-boot-deployment</module>
-				<module>spring-boot-runtime</module>
-				<module>spring-boot-runtime/disabling-console-jul</module>
-				<module>spring-boot-runtime/disabling-console-log4j2</module>
+                <module>spring-boot-deployment</module>
+                <module>spring-boot-runtime</module>
+                <module>spring-boot-runtime/disabling-console-jul</module>
+                <module>spring-boot-runtime/disabling-console-log4j2</module>
                 <module>spring-boot-runtime/disabling-console-logback</module>
                 <module>spring-boot-artifacts</module>
                 <module>spring-boot-rest</module>
@@ -1488,7 +1345,7 @@
                 <module>spring-core</module>
                 <module>spring-core-2</module>
                 <module>spring-core-3</module>
-				<module>spring-cucumber</module>
+                <module>spring-cucumber</module>
 
                 <module>spring-data-rest</module>
                 <module>spring-data-rest-querydsl</module>
@@ -1520,7 +1377,7 @@
                 <module>spring-mobile</module>
                 <module>spring-mockito</module>
                 <module>spring-mvc-basics-2</module>
-				<module>spring-mvc-forms-jsp</module>
+                <module>spring-mvc-forms-jsp</module>
                 <module>spring-mvc-forms-thymeleaf</module>
                 <module>spring-mvc-java</module>
                 <module>spring-mvc-kotlin</module>
@@ -1550,7 +1407,7 @@
                 <module>spring-roo</module>
 
                 <module>spring-scheduling</module>
-				<module>spring-security-acl</module>
+                <module>spring-security-acl</module>
                 <module>spring-security-angular/server</module>
                 <module>spring-security-cache-control</module>
                 <module>spring-security-core</module>
@@ -1572,7 +1429,7 @@
                 <module>spring-security-thymeleaf</module>
                 <module>spring-security-x509</module>
                 <module>spring-session</module>
-				<module>spring-shell</module>
+                <module>spring-shell</module>
                 <module>spring-sleuth</module>
                 <module>spring-soap</module>
                 <module>spring-social-login</module>
@@ -1658,7 +1515,7 @@
                 <module>libraries</module> <!-- very long running -->
 
                 <module>persistence-modules/hibernate5</module>
-				        <module>persistence-modules/hibernate-mapping</module>
+                <module>persistence-modules/hibernate-mapping</module>
                 <module>persistence-modules/java-jpa</module>
                 <module>persistence-modules/java-jpa-2</module>
                 <module>persistence-modules/java-mongodb</module>
@@ -1740,4 +1597,4 @@
         <h2.version>1.4.197</h2.version>
     </properties>
 
-</project>
+</project>