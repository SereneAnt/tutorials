--- conflicted
+++ resolved
@@ -506,7 +506,6 @@
                 <module>jaxb</module>
                 <!-- JIRA-10842
                 <module>jee-7</module> -->
-<<<<<<< HEAD
                 <module>jee-7-security</module>
                 <module>jee-kotlin</module>
                 <module>jersey</module>
@@ -534,7 +533,9 @@
                 <module>libraries-2</module>
                 <module>libraries-data</module>
                 <module>libraries-data-2</module>
-                <module>libraries-apache-commons</module>
+                <module>libraries-data-db</module>
+				<module>libraries-data-io</module>
+				<module>libraries-apache-commons</module>
                 <module>libraries-apache-commons-collections</module>
                 <module>libraries-apache-commons-io</module>
                 <module>libraries-primitive</module>
@@ -562,7 +563,6 @@
                 <module>metrics</module>
                 <!-- <module>micronaut</module> --> <!-- Fixing in BAEL-10877 -->
                 <module>microprofile</module>
-                <module>ml</module>
                 <module>msf4j</module>
                 <!-- <module>muleesb</module> --> <!-- Fixing in BAEL-10878 -->
                 <module>mustache</module>
@@ -598,100 +598,6 @@
                 <module>tensorflow-java</module>
                 <module>spf4j</module>
                 <module>spring-boot-configuration</module>
-=======
-				<module>jee-7-security</module>
-				<module>jee-kotlin</module>
-				<module>jersey</module>
-				<module>jgit</module>
-				<module>jgroups</module>
-				<module>jhipster-5</module>
-				<module>jib</module>
-				<module>jjwt</module>
-				<module>jmeter</module>
-				<module>jmh</module>
-				<module>jni</module>
-				<module>jooby</module>
-				<module>jsf</module>
-				<module>json</module>
-				<module>json-path</module>
-				<module>jsoup</module>
-				<module>jta</module>
-
-				<!-- <module>kotlin-js</module> --> <!-- Not a maven project -->
-				<module>kotlin-libraries</module>
-				<module>kotlin-libraries-2</module>
-
-				<!-- <module>lagom</module> --> <!-- Not a maven project -->
-				<module>libraries</module>
-				<module>libraries-2</module>
-				<module>libraries-data</module>
-				<module>libraries-data-2</module>
-				<module>libraries-data-db</module>
-				<module>libraries-data-io</module>
-				<module>libraries-apache-commons</module>
-				<module>libraries-apache-commons-collections</module>
-				<module>libraries-apache-commons-io</module>
-				<module>libraries-primitive</module>
-				<module>libraries-testing</module>
-				<module>libraries-security</module>
-				<module>libraries-server</module>
-				<module>libraries-http</module>
-				<module>libraries-io</module>
-				<module>linkrest</module>
-				<module>logging-modules</module>
-				<module>lombok</module>
-				<module>lucene</module>
-
-				<module>mapstruct</module>
-				<!-- <module>maven-all/compiler-plugin-java-9</module> --> <!-- We haven't upgraded to java 9. -->
-				<module>maven-all/maven</module>
-				<module>maven-all/maven-war-plugin</module>
-				<module>maven-all/profiles</module>
-				<module>maven-all/versions-maven-plugin</module>
-				<module>maven-archetype</module>
-				<!-- <module>maven-polyglot/maven-polyglot-json-app</module> --> <!-- Not a maven project -->
-				<module>maven-polyglot/maven-polyglot-json-extension</module>
-				<!-- <module>maven-polyglot/maven-polyglot-yml-app</module> --> <!-- Not a maven project -->
-				<module>mesos-marathon</module>
-				<module>metrics</module>
-				<!-- <module>micronaut</module> --> <!-- Fixing in BAEL-10877 -->
-				<module>microprofile</module>
-				<module>msf4j</module>
-				<!-- <module>muleesb</module> --> <!-- Fixing in BAEL-10878 -->
-				<module>mustache</module>
-				<module>mybatis</module>
-
-
-				<module>optaplanner</module>
-				<module>orika</module>
-				<module>osgi</module>
-
-				<module>patterns</module>
-				<module>pdf</module>
-				<module>performance-tests</module>
-				<!-- <module>play-framework</module> --> <!-- Not a maven project -->
-				<module>protobuffer</module>
-
-				<module>persistence-modules</module>
-				<module>quarkus</module>
-
-				<module>rabbitmq</module>
-				<!-- <module>raml</module> --> <!-- Not a maven project -->
-				<module>ratpack</module>
-				<module>reactor-core</module>
-				<module>resteasy</module>
-				<module>restx</module>
-				<!-- <module>rmi</module> --> <!-- Not a maven project -->
-				<module>rule-engines</module>
-				<module>rsocket</module>
-				<module>rxjava</module>
-				<module>rxjava-2</module>
-				<module>software-security/sql-injection-samples</module>
-
-				<module>tensorflow-java</module>
-				<module>spf4j</module>
-				<module>spring-boot-configuration</module>
->>>>>>> 468c8e08
 				<module>spring-boot-flowable</module>
                 <module>spring-boot-mvc-2</module>
                 <module>spring-boot-performance</module>
@@ -1358,7 +1264,6 @@
                 <module>jaxb</module>
                 <!-- JIRA-10842
                 <module>jee-7</module> -->
-<<<<<<< HEAD
                 <module>jee-7-security</module>
                 <module>jee-kotlin</module>
                 <module>jersey</module>
@@ -1384,7 +1289,9 @@
                 <module>libraries</module>
                 <module>libraries-data</module>
                 <module>libraries-data-2</module>
-                <module>libraries-apache-commons</module>
+                <module>libraries-data-db</module>
+				<module>libraries-data-io</module>
+				<module>libraries-apache-commons</module>
                 <module>libraries-apache-commons-collections</module>
                 <module>libraries-apache-commons-io</module>
                 <module>libraries-testing</module>
@@ -1411,7 +1318,6 @@
                 <module>metrics</module>
                 <!-- <module>micronaut</module> --> <!-- Fixing in BAEL-10877 -->
                 <module>microprofile</module>
-                <module>ml</module>
                 <module>msf4j</module>
                 <!-- <module>muleesb</module> --> <!-- Fixing in BAEL-10878 -->
                 <module>mustache</module>
@@ -1524,174 +1430,6 @@
                 <module>spring-boot-mvc</module>
                 <module>spring-boot-mvc-birt</module>
                 <module>spring-boot-environment</module>
-=======
-				<module>jee-7-security</module>
-				<module>jee-kotlin</module>
-				<module>jersey</module>
-				<module>jgit</module>
-				<module>jgroups</module>
-				<module>jhipster-5</module>
-				<module>jib</module>
-				<module>jjwt</module>
-				<module>jmeter</module>
-				<module>jmh</module>
-				<module>jni</module>
-				<module>jooby</module>
-				<module>jsf</module>
-				<module>json</module>
-				<module>json-path</module>
-				<module>jsoup</module>
-				<module>jta</module>
-
-				<!-- <module>kotlin-js</module> --> <!-- Not a maven project -->
-				<module>kotlin-libraries</module>
-
-				<!-- <module>lagom</module> --> <!-- Not a maven project -->
-				<module>libraries</module>
-				<module>libraries-data</module>
-				<module>libraries-data-2</module>
-				<module>libraries-data-db</module>
-				<module>libraries-data-io</module>
-				<module>libraries-apache-commons</module>
-				<module>libraries-apache-commons-collections</module>
-				<module>libraries-apache-commons-io</module>
-				<module>libraries-testing</module>
-				<module>libraries-security</module>
-				<module>libraries-server</module>
-				<module>libraries-http</module>
-				<module>linkrest</module>
-				<module>logging-modules</module>
-				<module>lombok</module>
-				<module>lucene</module>
-
-				<module>mapstruct</module>
-				<!-- <module>maven-all/compiler-plugin-java-9</module> --> <!-- We haven't upgraded to java 9. -->
-				<module>maven-all/maven</module>
-				<module>maven-all/maven-war-plugin</module>
-				<module>maven-all/profiles</module>
-				<module>maven-all/versions-maven-plugin</module>
-				<!-- <module>maven-java-11</module> --> <!-- we haven't upgraded to Java 11 -->
-				<module>maven-archetype</module>
-				<!-- <module>maven-polyglot/maven-polyglot-json-app</module> --> <!-- Not a maven project -->
-				<module>maven-polyglot/maven-polyglot-json-extension</module>
-				<!-- <module>maven-polyglot/maven-polyglot-yml-app</module> --> <!-- Not a maven project -->
-				<module>mesos-marathon</module>
-				<module>metrics</module>
-				<!-- <module>micronaut</module> --> <!-- Fixing in BAEL-10877 -->
-				<module>microprofile</module>
-				<module>msf4j</module>
-				<!-- <module>muleesb</module> --> <!-- Fixing in BAEL-10878 -->
-				<module>mustache</module>
-				<module>mybatis</module>
-
-
-				<module>optaplanner</module>
-				<module>orika</module>
-				<module>osgi</module>
-
-				<module>patterns</module>
-				<module>pdf</module>
-				<module>performance-tests</module>
-				<!-- <module>play-framework</module> --> <!-- Not a maven project -->
-				<module>protobuffer</module>
-
-				<module>persistence-modules</module>
-
-				<module>rabbitmq</module>
-				<!-- <module>raml</module> --> <!-- Not a maven project -->
-				<module>ratpack</module>
-				<module>reactor-core</module>
-				<module>resteasy</module>
-				<module>restx</module>
-				<!-- <module>rmi</module> --> <!-- Not a maven project -->
-				<module>rule-engines</module>
-				<module>rsocket</module>
-				<module>rxjava</module>
-				<module>rxjava-2</module>
-				<module>oauth2-framework-impl</module>
-				<module>spf4j</module>
-				<module>spring-boot-performance</module>
-				<module>spring-boot-properties</module>
-				<!-- <module>spring-mvc-basics</module> --> <!-- Compilation failure -->
-				<!-- <module>Twitter4J</module> --> <!-- Builds locally, but fails in Jenkins, Failed to parse POMs -->
-
-			</modules>
-
-		</profile>
-
-		<profile>
-			<id>integration-lite-second</id>
-
-			<build>
-				<plugins>
-					<plugin>
-						<groupId>org.apache.maven.plugins</groupId>
-						<artifactId>maven-surefire-plugin</artifactId>
-						<configuration>
-							<excludes>
-								<exclude>**/*ManualTest.java</exclude>
-								<exclude>**/*LiveTest.java</exclude>
-							</excludes>
-							<includes>
-								<include>**/*IntegrationTest.java</include>
-								<include>**/*IntTest.java</include>
-							</includes>
-						</configuration>
-					</plugin>
-				</plugins>
-			</build>
-
-			<modules>
-				<module>parent-boot-1</module>
-				<module>parent-boot-2</module>
-				<module>parent-spring-4</module>
-				<module>parent-spring-5</module>
-				<module>parent-java</module>
-				<module>parent-kotlin</module>
-
-				<module>saas</module>
-				<module>spark-java</module>
-
-				<module>spring-4</module>
-
-				<module>spring-5</module>
-				<module>spring-5-data-reactive</module>
-				<module>spring-5-mvc</module>
-				<module>spring-5-reactive</module>
-				<module>spring-5-reactive-2</module>
-				<module>spring-5-reactive-client</module>
-				<module>spring-5-reactive-oauth</module>
-				<module>spring-5-reactive-security</module>
-				<module>spring-5-security</module>
-				<module>spring-5-security-oauth</module>
-				<module>spring-5-security-cognito</module>
-				<module>spring-activiti</module>
-				<module>spring-akka</module>
-				<module>spring-amqp</module>
-				<module>spring-aop</module>
-				<module>spring-apache-camel</module>
-				<module>spring-batch</module>
-				<module>spring-bom</module>
-
-				<module>spring-boot</module>
-				<module>spring-boot-admin</module>
-				<module>spring-boot-angular</module>
-				<module>spring-boot-autoconfiguration</module>
-				<module>spring-boot-bootstrap</module>
-				<module>spring-boot-camel</module>
-				<!-- <module>spring-boot-cli</module> --> <!-- Not a maven project -->
-				<module>spring-boot-client</module>
-				<module>spring-boot-crud</module>
-				<module>spring-boot-ctx-fluent</module>
-				<module>spring-boot-custom-starter</module>
-				<!-- <module>spring-boot-gradle</module> --> <!-- Not a maven project -->
-				<module>spring-boot-jasypt</module>
-				<module>spring-boot-keycloak</module>
-				<module>spring-boot-logging-log4j2</module>
-				<module>spring-boot-mvc</module>
-				<module>spring-boot-mvc-birt</module>
-				<module>spring-boot-environment</module>
->>>>>>> 468c8e08
 				<module>spring-boot-deployment</module>
 				<module>spring-boot-runtime</module>
 				<module>spring-boot-runtime/disabling-console-jul</module>
