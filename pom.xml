<?xml version="1.0" encoding="UTF-8"?>
<project xmlns="http://maven.apache.org/POM/4.0.0"
         xmlns:xsi="http://www.w3.org/2001/XMLSchema-instance"
         xsi:schemaLocation="http://maven.apache.org/POM/4.0.0 http://maven.apache.org/xsd/maven-4.0.0.xsd">
    <modelVersion>4.0.0</modelVersion>

    <groupId>com.baeldung</groupId>
    <artifactId>parent-modules</artifactId>
    <version>1.0.0-SNAPSHOT</version>
    <name>parent-modules</name>
    <packaging>pom</packaging>

    <dependencies>
        <!-- logging -->
        <dependency>
            <groupId>org.slf4j</groupId>
            <artifactId>slf4j-api</artifactId>
            <version>${org.slf4j.version}</version>
        </dependency>
        <dependency>
            <groupId>ch.qos.logback</groupId>
            <artifactId>logback-classic</artifactId>
            <version>${logback.version}</version>
        </dependency>
        <dependency>
            <groupId>ch.qos.logback</groupId>
            <artifactId>logback-core</artifactId>
            <version>${logback.version}</version>
        </dependency>
        <dependency>
            <groupId>org.slf4j</groupId>
            <artifactId>jcl-over-slf4j</artifactId>
            <version>${org.slf4j.version}</version>
        </dependency>

        <!-- test -->
        <dependency>
            <groupId>junit</groupId>
            <artifactId>junit</artifactId>
            <version>${junit.version}</version>
            <scope>test</scope>
        </dependency>
        <dependency>
            <groupId>org.junit.jupiter</groupId>
            <artifactId>junit-jupiter-engine</artifactId>
            <version>${junit-jupiter.version}</version>
            <scope>test</scope>
        </dependency>
        <dependency>
            <groupId>org.junit.jupiter</groupId>
            <artifactId>junit-jupiter-params</artifactId>
            <version>${junit-jupiter.version}</version>
            <scope>test</scope>
        </dependency>
        <dependency>
            <groupId>org.junit.jupiter</groupId>
            <artifactId>junit-jupiter-api</artifactId>
            <version>${junit-jupiter.version}</version>
            <scope>test</scope>
        </dependency>
        <dependency>
            <groupId>org.hamcrest</groupId>
            <artifactId>hamcrest-core</artifactId>
            <version>${org.hamcrest.version}</version>
            <scope>test</scope>
        </dependency>
        <dependency>
            <groupId>org.hamcrest</groupId>
            <artifactId>hamcrest-library</artifactId>
            <version>${org.hamcrest.version}</version>
            <scope>test</scope>
        </dependency>
        <dependency>
            <groupId>org.hamcrest</groupId>
            <artifactId>hamcrest-all</artifactId>
            <version>${org.hamcrest.version}</version>
            <scope>test</scope>
        </dependency>
        <dependency>
            <groupId>org.mockito</groupId>
            <artifactId>mockito-core</artifactId>
            <version>${mockito.version}</version>
            <scope>test</scope>
        </dependency>
        <dependency>
            <groupId>org.apache.maven.surefire</groupId>
            <artifactId>surefire-logger-api</artifactId>
            <version>${maven-surefire-plugin.version}</version>
            <!-- to get around bug https://github.com/junit-team/junit5/issues/801 -->
            <scope>test</scope>
            <optional>true</optional>
        </dependency>
    </dependencies>

    <build>
        <plugins>
            <plugin>
                <groupId>org.codehaus.mojo</groupId>
                <artifactId>exec-maven-plugin</artifactId>
                <version>${exec-maven-plugin.version}</version>
                <configuration>
                    <executable>maven</executable>
                </configuration>
            </plugin>
            <plugin>
                <groupId>org.apache.maven.plugins</groupId>
                <artifactId>maven-surefire-plugin</artifactId>
                <version>${maven-surefire-plugin.version}</version>
                <configuration>
                    <forkCount>3</forkCount>
                    <reuseForks>true</reuseForks>
                    <excludes>
                        <exclude>**/*IntegrationTest.java</exclude>
                        <exclude>**/*IntTest.java</exclude>
                        <exclude>**/*LongRunningUnitTest.java</exclude>
                        <exclude>**/*ManualTest.java</exclude>
                        <exclude>**/JdbcTest.java</exclude>
                        <exclude>**/*LiveTest.java</exclude>
                    </excludes>
                </configuration>
                <dependencies>
                    <dependency>
                        <groupId>org.junit.platform</groupId>
                        <artifactId>junit-platform-surefire-provider</artifactId>
                        <version>${junit-platform.version}</version>
                    </dependency>
                    <dependency>
                        <groupId>org.junit.jupiter</groupId>
                        <artifactId>junit-jupiter-engine</artifactId>
                        <version>${junit-jupiter.version}</version>
                    </dependency>
                    <dependency>
                        <groupId>org.junit.vintage</groupId>
                        <artifactId>junit-vintage-engine</artifactId>
                        <version>${junit-jupiter.version}</version>
                    </dependency>
                </dependencies>
            </plugin>
            <plugin>
                <groupId>org.apache.maven.plugins</groupId>
                <artifactId>maven-compiler-plugin</artifactId>
                <version>${maven-compiler-plugin.version}</version>
                <configuration>
                    <source>${java.version}</source>
                    <target>${java.version}</target>
                </configuration>
            </plugin>
            <plugin>
                <groupId>org.apache.maven.plugins</groupId>
                <artifactId>maven-pmd-plugin</artifactId>
                <version>${maven-pmd-plugin.version}</version>
                <dependencies>
                    <dependency>
                        <groupId>org.baeldung.pmd</groupId>
                        <artifactId>custom-pmd</artifactId>
                        <version>${custom-pmd.version}</version>
                    </dependency>
                </dependencies>
                <configuration>
                    <failurePriority>5</failurePriority>
                    <aggregate>false</aggregate>
                    <failOnViolation>true</failOnViolation>
                    <verbose>true</verbose>
                    <linkXRef>true</linkXRef>
                    <includeTests>true</includeTests>
                    <sourceEncoding>UTF-8</sourceEncoding>
                    <targetJdk>${java.version}</targetJdk>
                    <rulesets>
                        <ruleset>${tutorialsproject.basedir}/baeldung-pmd-rules.xml</ruleset>
                    </rulesets>
                    <excludeRoots>
                        <excludeRoot>target/generated-sources</excludeRoot>
                    </excludeRoots>
                </configuration>
                <executions>
                    <execution>
                        <phase>compile</phase>
                        <goals>
                            <goal>check</goal>
                        </goals>
                    </execution>
                </executions>
            </plugin>
            <plugin>
                <groupId>org.commonjava.maven.plugins</groupId>
                <artifactId>directory-maven-plugin</artifactId>
                <version>${directory-maven-plugin.version}</version>
                <executions>
                    <execution>
                        <id>directories</id>
                        <goals>
                            <goal>directory-of</goal>
                        </goals>
                        <phase>validate</phase>
                        <configuration>
                            <property>tutorialsproject.basedir</property>
                            <project>
                                <groupId>com.baeldung</groupId>
                                <artifactId>parent-modules</artifactId>
                            </project>
                        </configuration>
                    </execution>
                </executions>
            </plugin>
            <plugin>
                <groupId>org.apache.maven.plugins</groupId>
                <artifactId>maven-install-plugin</artifactId>
                <version>${maven-install-plugin.version}</version>
                <configuration>
                    <groupId>org.baeldung.pmd</groupId>
                    <artifactId>custom-pmd</artifactId>
                    <version>${custom-pmd.version}</version>
                    <packaging>jar</packaging>
                    <file>${tutorialsproject.basedir}/custom-pmd-${custom-pmd.version}.jar</file>
                    <generatePom>true</generatePom>
                </configuration>
                <executions>
                    <execution>
                        <id>install-jar-lib</id>
                        <goals>
                            <goal>install-file</goal>
                        </goals>
                        <phase>validate</phase>
                    </execution>
                </executions>
            </plugin>
            <plugin>
                <artifactId>maven-war-plugin</artifactId>
                <version>${maven-war-plugin.version}</version>
            </plugin>
        </plugins>

        <extensions>
            <extension>
                <groupId>com.vackosar.gitflowincrementalbuilder</groupId>
                <artifactId>gitflow-incremental-builder</artifactId>
                <version>${gitflow-incremental-builder.version}</version>
            </extension>
        </extensions>
        <pluginManagement>
            <plugins>
                <!--This plugin's configuration is used to store Eclipse m2e settings
                    only. It has no influence on the Maven build itself. -->
                <plugin>
                    <groupId>org.eclipse.m2e</groupId>
                    <artifactId>lifecycle-mapping</artifactId>
                    <version>1.0.0</version>
                    <configuration>
                        <lifecycleMappingMetadata>
                            <pluginExecutions>
                                <pluginExecution>
                                    <pluginExecutionFilter>
                                        <groupId>
                                            org.commonjava.maven.plugins
                                        </groupId>
                                        <artifactId>
                                            directory-maven-plugin
                                        </artifactId>
                                        <versionRange>
                                            [0.3.1,)
                                        </versionRange>
                                        <goals>
                                            <goal>directory-of</goal>
                                        </goals>
                                    </pluginExecutionFilter>
                                    <action>
                                        <ignore></ignore>
                                    </action>
                                </pluginExecution>
                                <pluginExecution>
                                    <pluginExecutionFilter>
                                        <groupId>
                                            org.apache.maven.plugins
                                        </groupId>
                                        <artifactId>
                                            maven-install-plugin
                                        </artifactId>
                                        <versionRange>
                                            [2.5.1,)
                                        </versionRange>
                                        <goals>
                                            <goal>install-file</goal>
                                        </goals>
                                    </pluginExecutionFilter>
                                    <action>
                                        <ignore></ignore>
                                    </action>
                                </pluginExecution>
                            </pluginExecutions>
                        </lifecycleMappingMetadata>
                    </configuration>
                </plugin>
            </plugins>
        </pluginManagement>
    </build>

    <profiles>

        <profile>
            <id>default-first</id>
            <build>
                <plugins>

                    <plugin>
                        <groupId>org.apache.maven.plugins</groupId>
                        <artifactId>maven-surefire-plugin</artifactId>
                        <version>${maven-surefire-plugin.version}</version>
                        <configuration>
                            <forkCount>3</forkCount>
                            <reuseForks>true</reuseForks>
                            <includes>
                                <include>SpringContextTest</include>
                                <include>**/*UnitTest</include>
                            </includes>
                            <excludes>
                                <exclude>**/*IntegrationTest.java</exclude>
                                <exclude>**/*IntTest.java</exclude>
                                <exclude>**/*LongRunningUnitTest.java</exclude>
                                <exclude>**/*ManualTest.java</exclude>
                                <exclude>**/JdbcTest.java</exclude>
                                <exclude>**/*LiveTest.java</exclude>
                            </excludes>
                        </configuration>
                    </plugin>

                </plugins>
            </build>

            <modules>
                <module>parent-boot-1</module>
                <module>parent-boot-2</module>
                <module>parent-spring-4</module>
                <module>parent-spring-5</module>
                <module>parent-java</module>
                <module>parent-kotlin</module>
                <!-- <module>akka-http</module> --> <!-- Unit test is failing -->
                <module>akka-streams</module>
                <module>algorithms-genetic</module>
                <module>algorithms-miscellaneous-1</module>
                <module>algorithms-miscellaneous-2</module>
                <module>algorithms-miscellaneous-3</module>
                <module>algorithms-miscellaneous-4</module>
                <module>algorithms-miscellaneous-5</module>
                <module>algorithms-sorting</module>
                <module>animal-sniffer-mvn-plugin</module>
                <module>annotations</module>
                <module>antlr</module>
                <module>apache-avro</module>
                <module>apache-bval</module>
                <module>apache-curator</module>
                <module>apache-cxf</module>
                <module>apache-fop</module>
                <module>apache-geode</module>
                <module>apache-meecrowave</module>
                <module>apache-olingo/olingo2</module>
                <module>apache-opennlp</module>
                <module>apache-poi</module>
                <module>apache-pulsar</module>
                <module>apache-shiro</module>
                <module>apache-solrj</module>
                <module>apache-spark</module>
                <module>apache-thrift</module>
                <module>apache-tika</module>
                <module>apache-velocity</module>
                <module>apache-zookeeper</module>
                <module>asciidoctor</module>
                <module>asm</module>
                <module>atomix</module>
                <module>aws</module>
                <module>aws-lambda</module>
                <module>axon</module>
                <module>azure</module>

                <module>bazel</module>
                <module>blade</module>
                <module>bootique</module>

                <module>cas</module>
                <module>cdi</module>
                <module>checker-plugin</module>
                <module>cloud-foundry-uaa/cf-uaa-oauth2-client</module>
                <module>cloud-foundry-uaa/cf-uaa-oauth2-resource-server</module>
                <module>code-generation</module>
				<module>core-groovy</module>
                <module>core-groovy-2</module>
                <module>core-groovy-collections</module>
                <!-- <module>core-java-modules/core-java-10</module> --> <!-- We haven't upgraded to java 10. Fixing in BAEL-10841 -->
                <!-- <module>core-java-modules/core-java-11</module> --> <!-- We haven't upgraded to java 11. Fixing in BAEL-10841 -->
                <!-- <module>core-java-modules/core-java-12</module> --> <!-- We haven't upgraded to java 12. Fixing in BAEL-10841 -->
                <module>core-java-modules/core-java-8</module>
                <module>core-java-modules/core-java-8-2</module>
                <module>core-java-modules/core-java-annotations</module>
                <module>core-java-modules/core-java-streams</module>
                <module>core-java-modules/core-java-function</module>
                <module>core-java-modules/core-java-lang-math</module>
                <!-- We haven't upgraded to java 9.-->
                <!--
                <module>core-java-modules/core-java-datetime-computations</module>
                <module>core-java-modules/core-java-datetime-conversion</module>
                <module>core-java-modules/core-java-datetime-java8</module>
                <module>core-java-modules/core-java-datetime-string</module>
                <module>core-java-modules/core-java-time-measurements</module>
                -->
                <module>core-java-modules/core-java-text</module>
                <module>core-java-modules/core-java-lambdas</module>
                <!--<module>core-java-modules/core-java-9</module> --> <!-- We haven't upgraded to java 9. Fixing in BAEL-10841 -->
                <!--<module>core-java-modules/core-java-os</module> --> <!-- We haven't upgraded to java 9.-->
                <module>core-java-modules/core-java-arrays</module>
                <module>core-java-modules/core-java-arrays-2</module>
                <module>core-java-modules/core-java-collections</module>
                <module>core-java-modules/core-java-collections-2</module>
                <module>core-java-modules/core-java-collections-3</module>
                <module>core-java-modules/core-java-collections-list</module>
                <module>core-java-modules/core-java-collections-list-2</module>
                <module>core-java-modules/core-java-collections-list-3</module>
                <module>core-java-modules/core-java-collections-array-list</module>
                <module>core-java-modules/core-java-collections-set</module>
                <module>core-java-modules/core-java-concurrency-basic</module>
                <module>core-java-modules/core-java-concurrency-basic-2</module>
                <module>core-java-modules/core-java-concurrency-collections</module>
                <module>core-java-modules/core-java-io</module>
                <module>core-java-modules/core-java-io-files</module>
                <module>core-java-modules/core-java-nio</module>
                <module>core-java-modules/core-java-security</module>
                <module>core-java-modules/core-java-exceptions</module>
                <module>core-java-modules/core-java-lang-syntax</module>
                <module>core-java-modules/core-java-lang-syntax-2</module>
                <module>core-java-modules/core-java-lang</module>
                <module>core-java-modules/core-java-lang-2</module>
                <module>core-java-modules/core-java-lang-oop</module>
                <module>core-java-modules/core-java-lang-oop-2</module>
                <module>core-java-modules/core-java-lang-oop-3</module>
                <module>core-java-modules</module>
                <module>core-java-modules/core-java-networking</module>
                <module>core-java-modules/core-java-perf</module>
                <module>core-java-modules/core-java-reflection</module>
                <module>core-java-modules/core-java-sun</module>
                <module>core-java-modules/core-java-string-conversions</module>
                <module>core-java-modules/core-java-string-conversions-2</module>
                <module>core-java-modules/core-java-string-apis</module>
                <module>core-java-modules/core-java</module>
                <module>core-java-modules/core-java-jvm</module>
                <module>core-scala</module>
                <module>couchbase</module>
                <module>custom-pmd</module>

                <module>dagger</module>
                <module>data-structures</module>
                <module>ddd</module>
                <module>deeplearning4j</module>
                <module>disruptor</module>
                <module>dozer</module>
                <module>drools</module>
                <module>dubbo</module>

                <module>ethereum</module>

                <module>feign</module>
                <module>flyway-cdi-extension</module>

                <module>geotools</module>
                <module>google-cloud</module>
                <module>google-web-toolkit</module>
                <!-- <module>gradle</module> --> <!-- Not a maven project -->
                <!-- <module>grails</module> --> <!-- Not a maven project -->
                <module>graphql/graphql-java</module>
                <module>grpc</module>
                <module>gson</module>
                <module>guava</module>
                <module>guava-io</module>
                <module>guava-collections</module>
                <module>guava-collections-map</module>
				<module>guava-collections-set</module>
                <module>guava-modules</module>
                <!-- <module>guest</module> --> <!-- not to be built as its for guest articles  -->
                <module>guice</module>

                <module>hazelcast</module>
                <module>helidon</module>
                <module>httpclient</module>
                <module>httpclient-simple</module>
                <module>hystrix</module>

                <module>image-processing</module>
                <module>immutables</module>

                <module>jackson</module>
                <module>jackson-2</module>
                <module>jackson-simple</module>
                <module>java-collections-conversions</module>
                <module>java-collections-conversions-2</module>
                <module>java-collections-maps</module>
                <module>java-collections-maps-2</module>
                <module>java-jdi</module>
                <!--<module>java-dates</module>-->
                <!-- <module>java-ee-8-security-api</module> --> <!-- long running -->
                <module>java-lite</module>
                <module>java-math</module>
                <module>java-numbers</module>
                <module>java-numbers-2</module>
                <module>java-rmi</module>
                <module>java-spi</module>
                <module>java-streams</module>
                <!-- <module>java-streams-2</module> --> <!-- We haven't upgraded to java 9. Fixing in BAEL-10841 -->
                <module>java-strings</module>
                <module>java-strings-2</module>
                <module>java-strings-3</module>
                <module>java-strings-ops</module>
                <module>java-vavr-stream</module>
                <module>java-websocket</module>
                <module>javafx</module>
                <module>javax-servlets</module>
                <module>javaxval</module>
                <module>jaxb</module>
                <!-- JIRA-10842
                <module>jee-7</module> -->
                <module>jee-7-security</module>
                <module>jee-kotlin</module>
                <module>jersey</module>
                <module>jgit</module>
                <module>jgroups</module>
                <module>jhipster-5</module>
                <module>jib</module>
                <module>jjwt</module>
                <module>jmeter</module>
                <module>jmh</module>
                <module>jni</module>
                <module>jooby</module>
                <module>jsf</module>
                <module>json</module>
                <module>json-path</module>
                <module>jsoup</module>
                <module>jta</module>

                <!-- <module>kotlin-js</module> --> <!-- Not a maven project -->
                <module>kotlin-libraries</module>
                <module>kotlin-libraries-2</module>

                <!-- <module>lagom</module> --> <!-- Not a maven project -->
                <module>libraries</module>
                <module>libraries-2</module>
                <module>libraries-data</module>
                <module>libraries-data-2</module>
                <module>libraries-data-db</module>
				<module>libraries-data-io</module>
				<module>libraries-apache-commons</module>
                <module>libraries-apache-commons-collections</module>
                <module>libraries-apache-commons-io</module>
                <module>libraries-primitive</module>
                <module>libraries-testing</module>
                <module>libraries-security</module>
                <module>libraries-server</module>
                <module>libraries-http</module>
                <module>libraries-io</module>
                <module>linkrest</module>
                <module>logging-modules</module>
                <module>lombok</module>
                <module>lucene</module>

                <module>mapstruct</module>
                <!-- <module>maven-all/compiler-plugin-java-9</module> --> <!-- We haven't upgraded to java 9. -->
                <module>maven-all/maven</module>
                <module>maven-all/maven-war-plugin</module>
                <module>maven-all/profiles</module>
                <module>maven-all/versions-maven-plugin</module>
                <module>maven-archetype</module>
                <!-- <module>maven-polyglot/maven-polyglot-json-app</module> --> <!-- Not a maven project -->
                <module>maven-polyglot/maven-polyglot-json-extension</module>
                <!-- <module>maven-polyglot/maven-polyglot-yml-app</module> --> <!-- Not a maven project -->
                <module>mesos-marathon</module>
                <module>metrics</module>
                <!-- <module>micronaut</module> --> <!-- Fixing in BAEL-10877 -->
                <module>microprofile</module>
                <module>msf4j</module>
                <!-- <module>muleesb</module> --> <!-- Fixing in BAEL-10878 -->
                <module>mustache</module>
                <module>mybatis</module>


                <module>optaplanner</module>
                <module>orika</module>
                <module>osgi</module>

                <module>patterns</module>
                <module>pdf</module>
                <module>performance-tests</module>
                <!-- <module>play-framework</module> --> <!-- Not a maven project -->
                <module>protobuffer</module>

                <module>persistence-modules</module>
                <module>quarkus</module>

                <module>rabbitmq</module>
                <!-- <module>raml</module> --> <!-- Not a maven project -->
                <module>ratpack</module>
                <module>reactor-core</module>
                <module>resteasy</module>
                <module>restx</module>
                <!-- <module>rmi</module> --> <!-- Not a maven project -->
                <module>rule-engines</module>
                <module>rsocket</module>
                <module>rxjava</module>
                <module>rxjava-2</module>
                <module>software-security/sql-injection-samples</module>

                <module>tensorflow-java</module>
                <module>spf4j</module>
                <module>spring-boot-configuration</module>
				<module>spring-boot-flowable</module>
                <module>spring-boot-mvc-2</module>
                <module>spring-boot-performance</module>
                <module>spring-boot-properties</module>
                <!-- <module>spring-mvc-basics</module> --> <!-- Compilation failure -->
                <module>spring-security-kerberos</module>
                <module>oauth2-framework-impl</module>

                <module>spring-boot-nashorn</module>
                <module>java-blockchain</module>
                <module>wildfly</module>
            </modules>

        </profile>

        <profile>
            <id>default-second</id>
            <build>
                <plugins>

                    <plugin>
                        <groupId>org.apache.maven.plugins</groupId>
                        <artifactId>maven-surefire-plugin</artifactId>
                        <version>${maven-surefire-plugin.version}</version>
                        <configuration>
                            <forkCount>3</forkCount>
                            <reuseForks>true</reuseForks>
                            <includes>
                                <include>SpringContextTest</include>
                                <include>**/*UnitTest</include>
                            </includes>
                            <excludes>
                                <exclude>**/*IntegrationTest.java</exclude>
                                <exclude>**/*IntTest.java</exclude>
                                <exclude>**/*LongRunningUnitTest.java</exclude>
                                <exclude>**/*ManualTest.java</exclude>
                                <exclude>**/*JdbcTest.java</exclude>
                                <exclude>**/*LiveTest.java</exclude>
                            </excludes>
                        </configuration>
                    </plugin>

                </plugins>
            </build>

            <modules>
                <module>parent-boot-1</module>
                <module>parent-boot-2</module>
                <module>parent-spring-4</module>
                <module>parent-spring-5</module>
                <module>parent-java</module>
                <module>parent-kotlin</module>

                <module>saas</module>
                <module>spark-java</module>

                <module>spring-4</module>

                <module>spring-5</module>
                <module>spring-5-webflux</module>
                <module>spring-5-data-reactive</module>
                <module>spring-5-mvc</module>
                <module>spring-5-reactive</module>
                <module>spring-5-reactive-2</module>
                <module>spring-5-reactive-client</module>
                <module>spring-5-reactive-oauth</module>
                <module>spring-5-reactive-security</module>
                <module>spring-5-security</module>
                <module>spring-5-security-oauth</module>
                <module>spring-5-security-cognito</module>

                <module>spring-activiti</module>
                <module>spring-akka</module>
                <module>spring-amqp</module>
                <module>spring-aop</module>
                <module>spring-apache-camel</module>
                <module>spring-batch</module>
                <module>spring-bom</module>

                <module>spring-boot</module>
                <module>spring-boot-admin</module>
                <module>spring-boot-angular</module>
                <module>spring-boot-autoconfiguration</module>
                <module>spring-boot-bootstrap</module>
                <module>spring-boot-camel</module>
                <!-- <module>spring-boot-cli</module> --> <!-- Not a maven project -->
                <module>spring-boot-configuration</module>
				<module>spring-boot-client</module>

                <module>spring-boot-crud</module>
                <module>spring-boot-ctx-fluent</module>
                <module>spring-boot-custom-starter</module>
                <!-- <module>spring-boot-gradle</module> --> <!-- Not a maven project -->
                <module>spring-boot-jasypt</module>
                <module>spring-boot-keycloak</module>
                <module>spring-boot-kotlin</module>
                <module>spring-boot-logging-log4j2</module>
                <module>spring-boot-mvc</module>
                <module>spring-boot-mvc-birt</module>
                <module>spring-boot-environment</module>
				<module>spring-boot-deployment</module>
				<module>spring-boot-runtime</module>
				<module>spring-boot-runtime/disabling-console-jul</module>
				<module>spring-boot-runtime/disabling-console-log4j2</module>
                <module>spring-boot-runtime/disabling-console-logback</module>
                <module>spring-boot-artifacts</module>
                <module>spring-boot-rest</module>
                <module>spring-boot-data</module>
                <module>spring-boot-parent</module>
                <module>spring-boot-property-exp</module>
                <module>spring-boot-security</module>
                <module>spring-boot-testing</module>
                <module>spring-boot-vue</module>
                <module>spring-caching</module>
				<module>spring-boot-libraries</module>


                <module>spring-cloud</module>
                <module>spring-cloud-bus</module>
                <!-- <module>spring-cloud-cli</module> --> <!-- Not a maven project -->
                <module>spring-cloud-data-flow</module>

                <module>spring-core</module>
                <module>spring-core-2</module>
                <module>spring-core-3</module>
				<module>spring-cucumber</module>

                <module>spring-data-rest</module>
                <module>spring-data-rest-querydsl</module>
                <module>spring-dispatcher-servlet</module>
                <module>spring-drools</module>
                <module>spring-di</module>

                <module>spring-ehcache</module>
                <module>spring-ejb</module>
                <module>spring-exceptions</module>

                <module>spring-freemarker</module>

                <module>spring-groovy</module>

                <module>spring-integration</module>

                <module>spring-jenkins-pipeline</module>
                <module>spring-jersey</module>
                <module>spring-jinq</module>
                <module>spring-jms</module>
                <module>spring-jooq</module>

                <module>spring-kafka</module>
                <module>spring-katharsis</module>

                <module>spring-ldap</module>

                <module>spring-mobile</module>
                <module>spring-mockito</module>
                <module>spring-mvc-basics-2</module>
				<module>spring-mvc-forms-jsp</module>
                <module>spring-mvc-forms-thymeleaf</module>
                <module>spring-mvc-java</module>
                <module>spring-mvc-kotlin</module>
                <module>spring-mvc-simple</module>
                <module>spring-mvc-simple-2</module>
                <module>spring-mvc-velocity</module>
                <module>spring-mvc-webflow</module>
                <module>spring-mvc-xml</module>

                <module>spring-protobuf</module>
                <!-- <module>spring-security-cors</module> -->  <!-- PMD violation -->

                <module>spring-quartz</module>

                <module>spring-reactive-kotlin</module>
                <module>spring-reactor</module>
                <module>spring-remoting</module>
                <module>spring-rest</module>
                <module>spring-rest-angular</module>
                <module>spring-rest-compress</module>
                <module>spring-rest-full</module>
                <module>spring-rest-hal-browser</module>
                <module>spring-rest-query-language</module>
                <module>spring-rest-shell</module>
                <module>spring-rest-simple</module>
                <module>spring-resttemplate</module>
                <module>spring-roo</module>
                <module>spring-scheduling</module><module>spring-security-acl</module>
                <module>spring-security-angular/server</module>
                <module>spring-security-cache-control</module>

                <module>spring-security-core</module>
                <module>spring-security-mvc-boot</module>
                <module>spring-security-mvc-custom</module>
                <module>spring-security-mvc-digest-auth</module>
                <module>spring-security-mvc-jsonview</module>
                <module>spring-security-mvc-ldap</module>
                <module>spring-security-mvc-login</module>
                <module>spring-security-mvc-persisted-remember-me</module>
                <module>spring-security-mvc</module>
                <module>spring-security-mvc-socket</module>
                <module>spring-security-openid</module>
                <!--<module>spring-security-react</module> --> <!-- fails on Travis, fails intermittently on the new Jenkins (01.12.2018) BAEL-10834 -->
                <module>spring-security-rest</module>
                <module>spring-security-rest-basic-auth</module>
                <module>spring-security-rest-custom</module>
                <module>spring-security-sso</module>
                <module>spring-security-stormpath</module>
                <module>spring-security-thymeleaf</module>
                <module>spring-security-x509</module>
                <module>spring-session</module>
                <module>spring-shell</module>
				<module>spring-sleuth</module>
<<<<<<< HEAD
				<module>spring-soap</module>
				<module>spring-social-login</module>
				<module>spring-spel</module>
				<module>spring-state-machine</module>
				<module>spring-static-resources</module>
				<module>spring-swagger-codegen</module>

				<module>spring-thymeleaf</module>

				<module>spring-vault</module>
				<module>spring-vertx</module>

				<module>spring-webflux-amqp</module> <!-- long --> 

				<module>spring-zuul</module>

				<module>static-analysis</module>
				<module>stripe</module>
				<module>structurizr</module>
				<module>struts-2</module>

				<module>testing-modules</module>

				<module>twilio</module>
				<module>twitter4j</module>

				<module>undertow</module>

				<module>vertx</module>
				<module>vertx-and-rxjava</module>
				<module>video-tutorials</module>
				<module>vraptor</module>

				<module>wicket</module>

				<module>xml</module>
				<module>xstream</module>

				<module>tensorflow-java</module>
				<module>spring-boot-flowable</module>
				<module>spring-security-kerberos</module>
				
				<module>spring-boot-nashorn</module>
				<module>java-blockchain</module>

			</modules>

		</profile>

		<profile>
			<id>spring-context</id>
			<build>
				<plugins>

					<plugin>
						<groupId>org.apache.maven.plugins</groupId>
						<artifactId>maven-surefire-plugin</artifactId>
						<version>${maven-surefire-plugin.version}</version>
						<configuration>
							<forkCount>3</forkCount>
							<reuseForks>true</reuseForks>
							<includes>
								<include>**/*SpringContextIntegrationTest.java</include>
							</includes>
						</configuration>
					</plugin>

				</plugins>
			</build>

			<modules>
				<module>spring-5</module>
				<module>spring-5-data-reactive</module>
				<module>spring-5-reactive</module>
				<module>spring-5-reactive-2</module>
				<module>spring-5-reactive-client</module>
				<module>spring-5-reactive-security</module>
				<module>spring-5-security</module>
				<module>spring-5-security-oauth</module>
				<module>spring-5-security-cognito</module>
				<module>spring-activiti</module>
				<module>spring-akka</module>
				<module>spring-aop</module>
				<module>spring-apache-camel</module>
				<module>spring-batch</module>
				<module>spring-bom</module>
				<module>spring-boot-admin</module>
				<module>spring-boot-bootstrap</module>
				<module>spring-boot-bootstrap</module>
				<module>spring-boot-camel</module>
				<module>spring-boot-client</module>
				<module>spring-boot-custom-starter</module>
				<module>spring-boot-di</module>
		 		<module>greeter-spring-boot-autoconfigure</module>
				<module>greeter-spring-boot-sample-app</module>
				<module>spring-boot-jasypt</module>
				<module>spring-boot-keycloak</module>
				<module>spring-boot-mvc</module>
				<module>spring-boot-property-exp</module>
				<module>spring-boot-vue</module>
				<module>spring-cloud</module>
				<module>spring-cloud/spring-cloud-archaius/basic-config</module>
				<module>spring-cloud/spring-cloud-archaius/extra-configs</module>
				<module>spring-cloud/spring-cloud-bootstrap/config</module>
				<module>spring-cloud/spring-cloud-contract</module>
				<module>spring-cloud/spring-cloud-gateway</module>
				<module>spring-cloud/spring-cloud-kubernetes/demo-backend</module>
				<module>spring-cloud/spring-cloud-rest/spring-cloud-rest-config-server</module>
				<module>spring-cloud/spring-cloud-ribbon-client                </module>
				<module>spring-cloud/spring-cloud-security</module>
				<module>spring-cloud/spring-cloud-stream/spring-cloud-stream-rabbit</module>
				<module>spring-cloud/spring-cloud-task/springcloudtasksink</module>
				<module>spring-cloud/spring-cloud-zookeeper                     </module>
				<module>spring-cloud/spring-cloud-bus/spring-cloud-config-server</module>
				<module>spring-cloud/spring-cloud-data-flow/log-sink</module>
				<module>spring-cloud/spring-cloud-data-flow/time-processor</module>
				<module>spring-cloud/spring-cloud-data-flow/time-source</module>
				<module>spring-cucumber</module>
				<module>spring-data-rest</module>
				<module>spring-dispatcher-servlet</module>
				<module>spring-drools</module>
				<module>spring-di</module>
				<module>spring-ehcache</module>
				<module>spring-freemarker</module>
				<module>spring-integration</module>
				<module>spring-jenkins-pipeline</module>
				<module>spring-jersey</module>
				<module>spring-jinq</module>
				<module>spring-jms</module>
				<module>spring-kafka</module>
				<module>spring-katharsis</module>
				<module>spring-ldap</module>
				<module>spring-mobile</module>
				<module>spring-mockito</module>
				<module>spring-mvc-forms-thymeleaf</module>
				<module>spring-mvc-java</module>
				<module>spring-mvc-velocity</module>
				<module>spring-mvc-webflow</module>
				<module>spring-protobuf</module>
				<module>spring-quartz</module>
				<module>remoting-hessian-burlap/spring-remoting-hessian-burlap-client</module>
				<module>remoting-hessian-burlap/remoting-hessian-burlap-server</module>
				<module>spring-reactor</module>
				<module>spring-remoting/</module>
				<module>spring-remoting/remoting-http/remoting-http-server</module>
				<module>spring-remoting/remoting-jms/remoting-jms-client</module>
				<module>spring-remoting/remoting-rmi/remoting-rmi-server</module>
				<module>spring-rest</module>
				<module>spring-rest-angular</module>
				<module>spring-rest-compress</module>
				<module>spring-rest-full</module>
				<module>spring-rest-simple</module>
				<module>spring-resttemplate</module>
				<module>spring-security-acl</module>
				<module>spring-security-angular</module>
				<module>spring-security-cache-control</module>
				<module>spring-security-core</module>
				<module>spring-security-mvc-boot</module>
				<module>spring-security-mvc-custom</module>
				<module>spring-security-mvc-digest-auth</module>
				<module>spring-security-mvc-ldap</module>
				<module>spring-security-mvc-persisted-remember-me</module>
				<module>spring-security-mvc</module>
				<module>spring-security-mvc-socket</module>
				<module>spring-security-rest</module>
				<module>spring-security-sso</module>
				<module>spring-security-thymeleaf/spring-security-thymeleaf-authentication</module>
				<module>spring-security-thymeleaf/spring-security-thymeleaf-authorize</module>
				<module>spring-security-thymeleaf/spring-security-thymeleaf-config</module>
				<module>spring-security-x509</module>
				<module>spring-session/spring-session-jdbc</module>
				<module>spring-sleuth</module>
				<module>spring-social-login</module>
				<module>spring-spel</module>
				<module>spring-state-machine</module>
				<module>spring-swagger-codegen/spring-swagger-codegen-app</module>
				<module>spring-thymeleaf</module>
				<module>spring-vault</module>
				<module>spring-vertx</module>
				<module>spring-zuul/spring-zuul-foos-resource</module>

				<module>spring-boot-flowable</module>
				<module>spring-security-kerberos</module>
				<module>spring-boot-nashorn</module>
			</modules>

		</profile>

		<profile>
			<id>default-heavy</id>
			<build>
				<plugins>

					<plugin>
						<groupId>org.apache.maven.plugins</groupId>
						<artifactId>maven-surefire-plugin</artifactId>
						<version>${maven-surefire-plugin.version}</version>
						<configuration>
							<forkCount>3</forkCount>
							<reuseForks>true</reuseForks>
							<includes>
								<include>SpringContextTest</include>
								<include>**/*UnitTest</include>
							</includes>
							<excludes>
								<exclude>**/*IntegrationTest.java</exclude>
								<exclude>**/*IntTest.java</exclude>
								<exclude>**/*LongRunningUnitTest.java</exclude>
								<exclude>**/*ManualTest.java</exclude>
								<exclude>**/*JdbcTest.java</exclude>
								<exclude>**/*LiveTest.java</exclude>
							</excludes>
						</configuration>
					</plugin>

				</plugins>
			</build>

			<modules>
				<module>parent-boot-1</module>
				<module>parent-boot-2</module>
				<module>parent-spring-4</module>
				<module>parent-spring-5</module>
				<module>parent-java</module>
				<module>parent-kotlin</module>

				<module>core-java-modules/core-java-concurrency-advanced</module> <!-- very long running? -->
=======
                <module>spring-soap</module>
                <module>spring-social-login</module>
                <module>spring-spel</module>
                <module>spring-state-machine</module>
                <module>spring-static-resources</module>
                <module>spring-swagger-codegen</module>

                <module>spring-thymeleaf</module>

                <module>spring-vault</module>
                <module>spring-vertx</module>

                <module>spring-webflux-amqp</module> <!-- long -->

                <module>spring-zuul</module>

                <module>static-analysis</module>
                <module>stripe</module>
                <module>structurizr</module>
                <module>struts-2</module>

                <module>testing-modules</module>

                <module>twilio</module>
                <module>twitter4j</module>

                <module>undertow</module>

                <module>vertx</module>
                <module>vertx-and-rxjava</module>
                <module>video-tutorials</module>
                <module>vraptor</module>

                <module>wicket</module>

                <module>xml</module>
                <module>xstream</module>

                <module>tensorflow-java</module>
                <module>spring-boot-flowable</module>
                <module>spring-security-kerberos</module>

                <module>spring-boot-nashorn</module>
                <module>java-blockchain</module>

            </modules>

        </profile>

        <profile>
            <id>spring-context</id>
            <build>
                <plugins>

                    <plugin>
                        <groupId>org.apache.maven.plugins</groupId>
                        <artifactId>maven-surefire-plugin</artifactId>
                        <version>${maven-surefire-plugin.version}</version>
                        <configuration>
                            <forkCount>3</forkCount>
                            <reuseForks>true</reuseForks>
                            <includes>
                                <include>**/*SpringContextIntegrationTest.java</include>
                            </includes>
                        </configuration>
                    </plugin>

                </plugins>
            </build>

            <modules>
                <module>spring-5</module>
                <module>spring-5-data-reactive</module>
                <module>spring-5-reactive</module>
                <module>spring-5-reactive-2</module>
                <module>spring-5-reactive-client</module>
                <module>spring-5-reactive-security</module>
                <module>spring-5-security</module>
                <module>spring-5-security-oauth</module>
                <module>spring-5-security-cognito</module>
                <module>spring-activiti</module>
                <module>spring-akka</module>
                <module>spring-aop</module>
                <module>spring-apache-camel</module>
                <module>spring-batch</module>
                <module>spring-bom</module>
                <module>spring-boot-admin</module>
                <module>spring-boot-bootstrap</module>
                <module>spring-boot-bootstrap</module>
                <module>spring-boot-camel</module>
                <module>spring-boot-client</module>
                <module>spring-boot-custom-starter</module>
                <module>spring-boot-di</module>
                <module>greeter-spring-boot-autoconfigure</module>
                <module>greeter-spring-boot-sample-app</module>
                <module>persistence-modules/spring-boot-h2/spring-boot-h2-database</module>
                <module>spring-boot-jasypt</module>
                <module>spring-boot-keycloak</module>
                <module>spring-boot-mvc</module>
                <module>spring-boot-property-exp</module>
                <module>spring-boot-vue</module>
                <module>spring-cloud</module>
                <module>spring-cloud/spring-cloud-archaius/basic-config</module>
                <module>spring-cloud/spring-cloud-archaius/extra-configs</module>
                <module>spring-cloud/spring-cloud-bootstrap/config</module>
                <module>spring-cloud/spring-cloud-contract</module>
                <module>spring-cloud/spring-cloud-gateway</module>
                <module>spring-cloud/spring-cloud-kubernetes/demo-backend</module>
                <module>spring-cloud/spring-cloud-rest/spring-cloud-rest-config-server</module>
                <module>spring-cloud/spring-cloud-ribbon-client                </module>
                <module>spring-cloud/spring-cloud-security</module>
                <module>spring-cloud/spring-cloud-stream/spring-cloud-stream-rabbit</module>
                <module>spring-cloud/spring-cloud-task/springcloudtasksink</module>
                <module>spring-cloud/spring-cloud-zookeeper                     </module>
                <module>spring-cloud/spring-cloud-bus/spring-cloud-config-server</module>
                <module>spring-cloud/spring-cloud-data-flow/log-sink</module>
                <module>spring-cloud/spring-cloud-data-flow/time-processor</module>
                <module>spring-cloud/spring-cloud-data-flow/time-source</module>
                <module>spring-cucumber</module>
                <module>persistence-modules/spring-data-keyvalue</module>
                <module>spring-data-rest</module>
                <module>spring-dispatcher-servlet</module>
                <module>spring-drools</module>
                <module>spring-di</module>
                <module>spring-ehcache</module>
                <module>spring-freemarker</module>
                <module>persistence-modules/spring-hibernate-3</module>
                <module>persistence-modules/spring-hibernate4</module>
                <module>persistence-modules/spring-mybatis</module>
                <module>spring-integration</module>
                <module>spring-jenkins-pipeline</module>
                <module>spring-jersey</module>
                <module>spring-jinq</module>
                <module>spring-jms</module>
                <module>spring-kafka</module>
                <module>spring-katharsis</module>
                <module>spring-ldap</module>
                <module>spring-mobile</module>
                <module>spring-mockito</module>
                <module>spring-mvc-forms-thymeleaf</module>
                <module>spring-mvc-java</module>
                <module>spring-mvc-velocity</module>
                <module>spring-mvc-webflow</module>
                <module>spring-protobuf</module>
                <module>spring-quartz</module>
                <module>remoting-hessian-burlap/spring-remoting-hessian-burlap-client</module>
                <module>remoting-hessian-burlap/remoting-hessian-burlap-server</module>
                <module>spring-reactor</module>
                <module>spring-remoting/</module>
                <module>spring-remoting/remoting-http/remoting-http-server</module>
                <module>spring-remoting/remoting-jms/remoting-jms-client</module>
                <module>spring-remoting/remoting-rmi/remoting-rmi-server</module>
                <module>spring-rest</module>
                <module>spring-rest-angular</module>
                <module>spring-rest-compress</module>
                <module>spring-rest-full</module>
                <module>spring-rest-simple</module>
                <module>spring-resttemplate</module>
                <module>spring-security-acl</module>
                <module>spring-security-angular</module>
                <module>spring-security-cache-control</module>
                <module>spring-security-core</module>
                <module>spring-security-mvc-boot</module>
                <module>spring-security-mvc-custom</module>
                <module>spring-security-mvc-digest-auth</module>
                <module>spring-security-mvc-ldap</module>
                <module>spring-security-mvc-persisted-remember-me</module>
                <module>spring-security-mvc</module>
                <module>spring-security-mvc-socket</module>
                <module>spring-security-rest</module>
                <module>spring-security-sso</module>
                <module>spring-security-thymeleaf/spring-security-thymeleaf-authentication</module>
                <module>spring-security-thymeleaf/spring-security-thymeleaf-authorize</module>
                <module>spring-security-thymeleaf/spring-security-thymeleaf-config</module>
                <module>spring-security-x509</module>
                <module>spring-session/spring-session-jdbc</module>
                <module>spring-sleuth</module>
                <module>spring-social-login</module>
                <module>spring-spel</module>
                <module>spring-state-machine</module>
                <module>spring-swagger-codegen/spring-swagger-codegen-app</module>
                <module>spring-thymeleaf</module>
                <module>spring-vault</module>
                <module>spring-vertx</module>
                <module>spring-zuul/spring-zuul-foos-resource</module>
                <module>persistence-modules/hibernate-mapping</module>
                <module>persistence-modules/spring-data-dynamodb</module>
                <module>persistence-modules/spring-data-eclipselink</module>
                <module>persistence-modules/spring-data-solr</module>
                <module>persistence-modules/spring-hibernate-5</module>

                <module>spring-boot-flowable</module>
                <module>spring-security-kerberos</module>
                <module>spring-boot-nashorn</module>
            </modules>

        </profile>

        <profile>
            <id>default-heavy</id>
            <build>
                <plugins>

                    <plugin>
                        <groupId>org.apache.maven.plugins</groupId>
                        <artifactId>maven-surefire-plugin</artifactId>
                        <version>${maven-surefire-plugin.version}</version>
                        <configuration>
                            <forkCount>3</forkCount>
                            <reuseForks>true</reuseForks>
                            <includes>
                                <include>SpringContextTest</include>
                                <include>**/*UnitTest</include>
                            </includes>
                            <excludes>
                                <exclude>**/*IntegrationTest.java</exclude>
                                <exclude>**/*IntTest.java</exclude>
                                <exclude>**/*LongRunningUnitTest.java</exclude>
                                <exclude>**/*ManualTest.java</exclude>
                                <exclude>**/*JdbcTest.java</exclude>
                                <exclude>**/*LiveTest.java</exclude>
                            </excludes>
                        </configuration>
                    </plugin>

                </plugins>
            </build>

            <modules>
                <module>parent-boot-1</module>
                <module>parent-boot-2</module>
                <module>parent-spring-4</module>
                <module>parent-spring-5</module>
                <module>parent-java</module>
                <module>parent-kotlin</module>

                <module>core-java-modules/core-java-concurrency-advanced</module> <!-- very long running? -->
>>>>>>> 699cc102
                <module>core-java-modules/core-java-concurrency-advanced-2</module>
                <module>core-java-modules/core-java-concurrency-advanced-3</module>
				<module>core-kotlin</module> <!-- long running? -->
                <module>core-kotlin-2</module>
                <module>core-kotlin-io</module>

                <module>jenkins/plugins</module>
                <module>jhipster</module>
                <module>jws</module>

                <module>libraries</module> <!-- very long running -->
                <module>persistence-modules/hibernate5</module>
                <module>persistence-modules/hibernate-mapping</module>
                <module>persistence-modules/java-jpa</module>
                <module>persistence-modules/java-jpa-2</module>
                <module>persistence-modules/java-mongodb</module>
                <module>persistence-modules/jnosql</module>

                <module>vaadin</module>
                <module>vavr</module>
            </modules>
        </profile>

        <profile>
            <id>integration-lite-first</id>

            <build>
                <plugins>
                    <plugin>
                        <groupId>org.apache.maven.plugins</groupId>
                        <artifactId>maven-surefire-plugin</artifactId>
                        <configuration>
                            <excludes>
                                <exclude>**/*ManualTest.java</exclude>
                                <exclude>**/*LiveTest.java</exclude>
                            </excludes>
                            <includes>
                                <include>**/*IntegrationTest.java</include>
                                <include>**/*IntTest.java</include>
                            </includes>
                        </configuration>
                    </plugin>
                </plugins>
            </build>

            <modules>
                <module>parent-boot-1</module>
                <module>parent-boot-2</module>
                <module>parent-spring-4</module>
                <module>parent-spring-5</module>
                <module>parent-java</module>
                <module>parent-kotlin</module>
                <!-- <module>akka-http</module> --> <!-- Unit test is failing -->
                <module>akka-streams</module>
                <module>algorithms-genetic</module>
                <module>algorithms-miscellaneous-1</module>
                <module>algorithms-miscellaneous-2</module>
                <module>algorithms-miscellaneous-3</module>
                <module>algorithms-miscellaneous-4</module>
                <module>algorithms-miscellaneous-5</module>
                <module>algorithms-sorting</module>
                <module>animal-sniffer-mvn-plugin</module>
                <module>annotations</module>
                <module>antlr</module>
                <module>apache-avro</module>
                <module>apache-bval</module>
                <module>apache-curator</module>
                <module>apache-cxf</module>
                <module>apache-fop</module>
                <module>apache-geode</module>
                <module>apache-meecrowave</module>
                <module>apache-olingo/olingo2</module>
                <module>apache-opennlp</module>
                <module>apache-poi</module>
                <module>apache-pulsar</module>
                <module>apache-shiro</module>
                <module>apache-solrj</module>
                <module>apache-spark</module>
                <module>apache-thrift</module>
                <module>apache-tika</module>
                <module>apache-velocity</module>
                <module>apache-zookeeper</module>
                <module>asciidoctor</module>
                <module>asm</module>
                <module>atomix</module>
                <module>aws</module>
                <module>aws-lambda</module>
                <module>axon</module>
                <module>azure</module>
                <module>bazel</module>
                <module>bootique</module>

                <module>cas</module>
                <module>cdi</module>
                <module>checker-plugin</module>
                <module>cloud-foundry-uaa/cf-uaa-oauth2-client</module>
                <module>cloud-foundry-uaa/cf-uaa-oauth2-resource-server</module>
                <module>code-generation</module>
				<module>core-groovy</module>
                <module>core-groovy-2</module>
                <module>core-groovy-collections</module>
                <!-- <module>core-java-modules/core-java-10</module> --> <!-- We haven't upgraded to java 10. Fixing in BAEL-10841 -->
                <!-- <module>core-java-modules/core-java-11</module> --> <!-- We haven't upgraded to java 11. Fixing in BAEL-10841 -->
                <module>core-java-modules/core-java-8</module>
                <module>core-java-modules/core-java-8-2</module>
                <module>core-java-modules/core-java-annotations</module>
                <module>core-java-modules/core-java-streams</module>
                <module>core-java-modules/core-java-function</module>
                <module>core-java-modules/core-java-lang-math</module>
                <!-- We haven't upgraded to java 9.-->
                <!--
                <module>core-java-modules/core-java-datetime-computations</module>
                <module>core-java-modules/core-java-datetime-conversion</module>
                <module>core-java-modules/core-java-datetime-java8</module>
                <module>core-java-modules/core-java-datetime-string</module>
                <module>core-java-modules/core-java-time-measurements</module>
                -->
                <module>core-java-modules/core-java-text</module>
                <!--<module>core-java-modules/core-java-9</module> --> <!-- We haven't upgraded to java 9. Fixing in BAEL-10841 -->
                <!--<module>core-java-modules/core-java-os</module> --> <!-- We haven't upgraded to java 9.-->
                <module>core-java-modules/core-java-arrays</module>
                <module>core-java-modules/core-java-arrays-2</module>
                <module>core-java-modules/core-java-collections</module>
                <module>core-java-modules/core-java-collections-2</module>
                <module>core-java-modules/core-java-collections-3</module>
                <module>core-java-modules/core-java-collections-list</module>
                <module>core-java-modules/core-java-collections-list-2</module>
                <module>core-java-modules/core-java-collections-list-3</module>
                <module>core-java-modules/core-java-collections-array-list</module>
                <module>core-java-modules/core-java-collections-set</module>
                <module>core-java-modules/core-java-concurrency-basic</module>
                <module>core-java-modules/core-java-concurrency-basic-2</module>
                <module>core-java-modules/core-java-concurrency-collections</module>
                <module>core-java-modules/core-java-io</module>
                <module>core-java-modules/core-java-io-files</module>
                <module>core-java-modules/core-java-nio</module>
                <module>core-java-modules/core-java-security</module>
				<module>core-java-modules/core-java-exceptions</module>
                <module>core-java-modules/core-java-lang-syntax</module>
                <module>core-java-modules/core-java-lang-syntax-2</module>
                <module>core-java-modules/core-java-lang</module>
                <module>core-java-modules/core-java-lang-2</module>
                <module>core-java-modules/core-java-lang-oop</module>
                <module>core-java-modules/core-java-lang-oop-2</module>
                <module>core-java-modules/core-java-lang-oop-3</module>
                <module>core-java-modules</module>
                <module>core-java-modules/core-java-networking</module>
                <module>core-java-modules/core-java-perf</module>
                <module>core-java-modules/core-java-sun</module>
                <module>core-java-modules/core-java-string-conversions</module>
				<module>core-java-modules/core-java-string-conversions-2</module>
				<module>core-java-modules/core-java-string-apis</module>
				<module>core-scala</module>
                <module>couchbase</module>
                <module>custom-pmd</module>

                <module>dagger</module>
                <module>data-structures</module>
                <module>ddd</module>
                <module>deeplearning4j</module>
                <module>disruptor</module>
                <module>dozer</module>
                <module>drools</module>
                <module>dubbo</module>

                <module>ethereum</module>

                <module>feign</module>
                <module>flyway-cdi-extension</module>

                <module>geotools</module>
                <module>google-cloud</module>
                <module>google-web-toolkit</module>
                <!-- <module>gradle</module> --> <!-- Not a maven project -->
                <!-- <module>grails</module> --> <!-- Not a maven project -->
                <module>graphql/graphql-java</module>
                <module>grpc</module>
                <module>gson</module>
                <module>guava</module>
                <module>guava-io</module>
                <module>guava-collections</module>
                <module>guava-collections-map</module>
				<module>guava-collections-set</module>
                <module>guava-modules</module>
                <!-- <module>guest</module> --> <!-- not to be built as its for guest articles  -->
                <module>guice</module>

                <module>hazelcast</module>
                <module>helidon</module>
                <module>httpclient</module>
                <module>httpclient-simple</module>
                <module>hystrix</module>

                <module>image-processing</module>
                <module>immutables</module>

                <module>jackson</module>
                <module>jackson-2</module>
                <module>jackson-simple</module>
                <module>java-collections-conversions</module>
                <module>java-collections-conversions-2</module>
                <module>java-collections-maps</module>
                <module>java-collections-maps-2</module>
                <module>java-jdi</module>
                <!-- <module>java-dates</module> --> <!-- We haven't upgraded to java 9. Fixing in BAEL-10841 -->
                <module>java-ee-8-security-api</module>
                <module>java-lite</module>
                <module>java-math</module>
                <module>java-numbers</module>
                <module>java-numbers-2</module>
                <module>java-rmi</module>
                <module>java-spi</module>
                <module>java-streams</module>
                <!-- <module>java-streams-2</module> --> <!-- We haven't upgraded to java 9. Fixing in BAEL-10841 -->
                <module>java-strings</module>
                <module>java-strings-2</module>
                <module>java-strings-3</module>
                <module>java-strings-ops</module>
                <module>java-vavr-stream</module>
                <module>java-websocket</module>
                <module>javafx</module>
                <module>javax-servlets</module>
                <module>javaxval</module>
                <module>jaxb</module>
                <!-- JIRA-10842
                <module>jee-7</module> -->
                <module>jee-7-security</module>
                <module>jee-kotlin</module>
                <module>jersey</module>
                <module>jgit</module>
                <module>jgroups</module>
                <module>jhipster-5</module>
                <module>jib</module>
                <module>jjwt</module>
                <module>jmeter</module>
                <module>jmh</module>
                <module>jni</module>
                <module>jooby</module>
                <module>jsf</module>
                <module>json</module>
                <module>json-path</module>
                <module>jsoup</module>
                <module>jta</module>

                <!-- <module>kotlin-js</module> --> <!-- Not a maven project -->
                <module>kotlin-libraries</module>

                <!-- <module>lagom</module> --> <!-- Not a maven project -->
                <module>libraries</module>
                <module>libraries-data</module>
                <module>libraries-data-2</module>
                <module>libraries-data-db</module>
				<module>libraries-data-io</module>
				<module>libraries-apache-commons</module>
                <module>libraries-apache-commons-collections</module>
                <module>libraries-apache-commons-io</module>
                <module>libraries-testing</module>
                <module>libraries-security</module>
                <module>libraries-server</module>
                <module>libraries-http</module>
                <module>linkrest</module>
                <module>logging-modules</module>
                <module>lombok</module>
                <module>lucene</module>

                <module>mapstruct</module>
                <!-- <module>maven-all/compiler-plugin-java-9</module> --> <!-- We haven't upgraded to java 9. -->
                <module>maven-all/maven</module>
                <module>maven-all/maven-war-plugin</module>
                <module>maven-all/profiles</module>
                <module>maven-all/versions-maven-plugin</module>
                <!-- <module>maven-java-11</module> --> <!-- we haven't upgraded to Java 11 -->
                <module>maven-archetype</module>
                <!-- <module>maven-polyglot/maven-polyglot-json-app</module> --> <!-- Not a maven project -->
                <module>maven-polyglot/maven-polyglot-json-extension</module>
                <!-- <module>maven-polyglot/maven-polyglot-yml-app</module> --> <!-- Not a maven project -->
                <module>mesos-marathon</module>
                <module>metrics</module>
                <!-- <module>micronaut</module> --> <!-- Fixing in BAEL-10877 -->
                <module>microprofile</module>
                <module>msf4j</module>
                <!-- <module>muleesb</module> --> <!-- Fixing in BAEL-10878 -->
                <module>mustache</module>
                <module>mybatis</module>


                <module>optaplanner</module>
                <module>orika</module>
                <module>osgi</module>

                <module>patterns</module>
                <module>pdf</module>
                <module>performance-tests</module>
                <!-- <module>play-framework</module> --> <!-- Not a maven project -->
                <module>protobuffer</module>

                <module>persistence-modules</module>

                <module>rabbitmq</module>
                <!-- <module>raml</module> --> <!-- Not a maven project -->
                <module>ratpack</module>
                <module>reactor-core</module>
                <module>resteasy</module>
                <module>restx</module>
                <!-- <module>rmi</module> --> <!-- Not a maven project -->
                <module>rule-engines</module>
                <module>rsocket</module>
                <module>rxjava</module>
                <module>rxjava-2</module>
                <module>oauth2-framework-impl</module>
                <module>spf4j</module>
                <module>spring-boot-performance</module>
                <module>spring-boot-properties</module>
                <!-- <module>spring-mvc-basics</module> --> <!-- Compilation failure -->
                <!-- <module>Twitter4J</module> --> <!-- Builds locally, but fails in Jenkins, Failed to parse POMs -->

            </modules>

        </profile>

        <profile>
            <id>integration-lite-second</id>

            <build>
                <plugins>
                    <plugin>
                        <groupId>org.apache.maven.plugins</groupId>
                        <artifactId>maven-surefire-plugin</artifactId>
                        <configuration>
                            <excludes>
                                <exclude>**/*ManualTest.java</exclude>
                                <exclude>**/*LiveTest.java</exclude>
                            </excludes>
                            <includes>
                                <include>**/*IntegrationTest.java</include>
                                <include>**/*IntTest.java</include>
                            </includes>
                        </configuration>
                    </plugin>
                </plugins>
            </build>

            <modules>
                <module>parent-boot-1</module>
                <module>parent-boot-2</module>
                <module>parent-spring-4</module>
                <module>parent-spring-5</module>
                <module>parent-java</module>
                <module>parent-kotlin</module>

                <module>saas</module>
                <module>spark-java</module>

                <module>spring-4</module>

                <module>spring-5</module>
                <module>spring-5-data-reactive</module>
                <module>spring-5-mvc</module>
                <module>spring-5-reactive</module>
                <module>spring-5-reactive-2</module>
                <module>spring-5-reactive-client</module>
                <module>spring-5-reactive-oauth</module>
                <module>spring-5-reactive-security</module>
                <module>spring-5-security</module>
                <module>spring-5-security-oauth</module>
                <module>spring-5-security-cognito</module>
                <module>spring-activiti</module>
                <module>spring-akka</module>
                <module>spring-amqp</module>
                <module>spring-aop</module>
                <module>spring-apache-camel</module>
                <module>spring-batch</module>
                <module>spring-bom</module>

                <module>spring-boot</module>
                <module>spring-boot-admin</module>
                <module>spring-boot-angular</module>
                <module>spring-boot-autoconfiguration</module>
                <module>spring-boot-bootstrap</module>
                <module>spring-boot-camel</module>
                <!-- <module>spring-boot-cli</module> --> <!-- Not a maven project -->
                <module>spring-boot-client</module>
                <module>spring-boot-crud</module>
                <module>spring-boot-ctx-fluent</module>
                <module>spring-boot-custom-starter</module>
                <!-- <module>spring-boot-gradle</module> --> <!-- Not a maven project -->
                <module>spring-boot-jasypt</module>
                <module>spring-boot-keycloak</module>
                <module>spring-boot-logging-log4j2</module>
                <module>spring-boot-mvc</module>
                <module>spring-boot-mvc-birt</module>
                <module>spring-boot-environment</module>
				<module>spring-boot-deployment</module>
				<module>spring-boot-runtime</module>
				<module>spring-boot-runtime/disabling-console-jul</module>
				<module>spring-boot-runtime/disabling-console-log4j2</module>
                <module>spring-boot-runtime/disabling-console-logback</module>
                <module>spring-boot-artifacts</module>
                <module>spring-boot-rest</module>
                <module>spring-boot-data</module>
                <module>spring-boot-parent</module>
                <module>spring-boot-property-exp</module>
                <module>spring-boot-security</module>
                <module>spring-boot-vue</module>
				<module>spring-caching</module>
                <module>spring-cloud</module>
                <module>spring-cloud-bus</module>
                <!-- <module>spring-cloud-cli</module> --> <!-- Not a maven project -->
                <module>spring-cloud-data-flow</module>

                <module>spring-core</module>
                <module>spring-core-2</module>
                <module>spring-core-3</module>
				<module>spring-cucumber</module>

                <module>spring-data-rest</module>
                <module>spring-data-rest-querydsl</module>
                <module>spring-dispatcher-servlet</module>
                <module>spring-drools</module>
                <module>spring-di</module>

                <module>spring-ehcache</module>
                <module>spring-ejb</module>
                <module>spring-exceptions</module>

                <module>spring-freemarker</module>

                <module>spring-groovy</module>

                <module>spring-integration</module>

                <module>spring-jenkins-pipeline</module>
                <module>spring-jersey</module>
                <module>spring-jinq</module>
                <module>spring-jms</module>
                <module>spring-jooq</module>

                <module>spring-kafka</module>
                <module>spring-katharsis</module>

                <module>spring-ldap</module>

                <module>spring-mobile</module>
                <module>spring-mockito</module>
                <module>spring-mvc-basics-2</module>
				<module>spring-mvc-forms-jsp</module>
                <module>spring-mvc-forms-thymeleaf</module>
                <module>spring-mvc-java</module>
                <module>spring-mvc-kotlin</module>
                <module>spring-mvc-simple</module>
                <module>spring-mvc-simple-2</module>
                <module>spring-mvc-velocity</module>
                <module>spring-mvc-webflow</module>
                <module>spring-mvc-xml</module>

                <module>spring-protobuf</module>
                <!-- <module>spring-security-cors</module> -->  <!-- PMD violation -->

                <module>spring-quartz</module>

                <module>spring-reactive-kotlin</module>
                <module>spring-reactor</module>
                <module>spring-remoting</module>
                <module>spring-rest</module>
                <module>spring-rest-angular</module>
                <module>spring-rest-compress</module>
                <module>spring-rest-full</module>
                <module>spring-rest-hal-browser</module>
                <module>spring-rest-query-language</module>
                <module>spring-rest-shell</module>
                <module>spring-rest-simple</module>
                <module>spring-resttemplate</module>
                <module>spring-roo</module>

                <module>spring-scheduling</module>
				<module>spring-security-acl</module>
                <module>spring-security-angular/server</module>
                <module>spring-security-cache-control</module>
                <module>spring-security-core</module>
                <module>spring-security-mvc-boot</module>
                <module>spring-security-mvc-custom</module>
                <module>spring-security-mvc-digest-auth</module>
                <module>spring-security-mvc-ldap</module>
                <module>spring-security-mvc-login</module>
                <module>spring-security-mvc-persisted-remember-me</module>
                <module>spring-security-mvc</module>
                <module>spring-security-mvc-socket</module>
                <module>spring-security-openid</module>
                <!--<module>spring-security-react</module> --> <!-- fails on Travis, fails intermittently on the new Jenkins (01.12.2018) BAEL-10834 -->
                <module>spring-security-rest</module>
                <module>spring-security-rest-basic-auth</module>
                <module>spring-security-rest-custom</module>
                <module>spring-security-sso</module>
                <module>spring-security-stormpath</module>
                <module>spring-security-thymeleaf</module>
                <module>spring-security-x509</module>
                <module>spring-session</module>
				<module>spring-shell</module>
                <module>spring-sleuth</module>
                <module>spring-soap</module>
                <module>spring-social-login</module>
                <module>spring-spel</module>
                <module>spring-state-machine</module>
                <module>spring-static-resources</module>
                <module>spring-swagger-codegen</module>

                <module>spring-thymeleaf</module>

                <module>spring-vault</module>
                <module>spring-vertx</module>

                <module>spring-webflux-amqp</module> <!-- long -->

                <module>spring-zuul</module>

                <module>static-analysis</module>
                <module>stripe</module>
                <module>structurizr</module>
                <module>struts-2</module>

                <module>testing-modules</module>

                <module>twilio</module>
                <module>twitter4j</module>

                <module>undertow</module>

                <module>vertx</module>
                <module>vertx-and-rxjava</module>
                <module>video-tutorials</module>
                <module>vraptor</module>

                <module>wicket</module>

                <module>xml</module>
                <module>xstream</module>
            </modules>

        </profile>

        <profile>
            <id>integration-heavy</id>

            <build>
                <plugins>
                    <plugin>
                        <groupId>org.apache.maven.plugins</groupId>
                        <artifactId>maven-surefire-plugin</artifactId>
                        <configuration>
                            <excludes>
                                <exclude>**/*ManualTest.java</exclude>
                                <exclude>**/*LiveTest.java</exclude>
                            </excludes>
                            <includes>
                                <include>**/*IntegrationTest.java</include>
                                <include>**/*IntTest.java</include>
                            </includes>
                        </configuration>
                    </plugin>
                </plugins>
            </build>

            <modules>
                <module>parent-boot-1</module>
                <module>parent-boot-2</module>
                <module>parent-spring-4</module>
                <module>parent-spring-5</module>
                <module>parent-java</module>
                <module>parent-kotlin</module>

                <module>core-java-modules/core-java</module>
                <module>core-java-modules/core-java-concurrency-advanced</module> <!-- very long running? -->
                <module>core-java-modules/core-java-concurrency-advanced-2</module>
                <module>core-java-modules/core-java-concurrency-advanced-3</module>
				<module>core-kotlin</module> <!-- long running? -->
<<<<<<< HEAD
				<module>core-kotlin-2</module>

				<module>jenkins/plugins</module>
				<module>jhipster</module>
				<module>jws</module>

				<module>libraries</module> <!-- very long running -->

				<module>persistence-modules/hibernate5</module>
				<module>persistence-modules/hibernate-mapping</module>
				<module>persistence-modules/java-jpa</module>
				<module>persistence-modules/java-jpa-2</module>
				<module>persistence-modules/java-mongodb</module>
				<module>persistence-modules/jnosql</module>

				<module>vaadin</module>
				<module>vavr</module>
			</modules>

		</profile>


	</profiles>

	<reporting>
		<plugins>
			<plugin>
				<groupId>org.apache.maven.plugins</groupId>
				<artifactId>maven-jxr-plugin</artifactId>
				<version>${maven-jxr-plugin.version}</version>
			</plugin>
		</plugins>
	</reporting>

	<properties>
		<project.build.sourceEncoding>UTF-8</project.build.sourceEncoding>
		<project.reporting.outputEncoding>UTF-8</project.reporting.outputEncoding>
		<gib.referenceBranch>refs/remotes/origin/master</gib.referenceBranch>
		<gib.skipTestsForUpstreamModules>true</gib.skipTestsForUpstreamModules>
		<gib.buildUpstream>false</gib.buildUpstream>
		<gib.failOnMissingGitDir>false</gib.failOnMissingGitDir>
		<gib.failOnError>false</gib.failOnError>
		<gib.enabled>false</gib.enabled>

		<junit.version>4.12</junit.version>
		<org.hamcrest.version>1.3</org.hamcrest.version>
		<mockito.version>2.21.0</mockito.version>

		<!-- logging -->
		<org.slf4j.version>1.7.21</org.slf4j.version>
		<logback.version>1.1.7</logback.version>

		<!-- plugins -->
		<!-- can't upgrade the plugin yet; as there is an issue with 2.22 no longer running all the tests-->
		<maven-surefire-plugin.version>2.21.0</maven-surefire-plugin.version>
		<maven-compiler-plugin.version>3.7.0</maven-compiler-plugin.version>
		<exec-maven-plugin.version>1.6.0</exec-maven-plugin.version>
		<java.version>1.8</java.version>
		<log4j.version>1.2.17</log4j.version>
		<moneta.version>1.1</moneta.version>
		<esapi.version>2.1.0.1</esapi.version>
		<jmh-core.version>1.19</jmh-core.version>
		<jmh-generator.version>1.19</jmh-generator.version>
		<hamcrest-all.version>1.3</hamcrest-all.version>
		<exec-maven-plugin.version>1.6.0</exec-maven-plugin.version>
		<maven-failsafe-plugin.version>2.21.0</maven-failsafe-plugin.version>
		<commons-io.version>2.5</commons-io.version>
		<commons-lang.version>2.6</commons-lang.version>
		<commons-lang3.version>3.5</commons-lang3.version>
		<commons-cli.version>1.4</commons-cli.version>
		<maven-war-plugin.version>3.0.0</maven-war-plugin.version>
		<javax.servlet-api.version>3.1.0</javax.servlet-api.version>
		<jstl-api.version>1.2</jstl-api.version>
		<javax.servlet.jsp-api.version>2.3.1</javax.servlet.jsp-api.version>
		<jackson-mapper-asl.version>1.9.13</jackson-mapper-asl.version>
		<jstl.version>1.2</jstl.version>
		<jackson.version>2.9.8</jackson.version>
		<commons-fileupload.version>1.3</commons-fileupload.version>
		<junit-platform.version>1.2.0</junit-platform.version>
		<junit-jupiter.version>5.2.0</junit-jupiter.version>
		<directory-maven-plugin.version>0.3.1</directory-maven-plugin.version>
		<maven-install-plugin.version>2.5.1</maven-install-plugin.version>
		<custom-pmd.version>0.0.1</custom-pmd.version>
		<gitflow-incremental-builder.version>3.8</gitflow-incremental-builder.version>
		<maven-jxr-plugin.version>2.3</maven-jxr-plugin.version>
		<!-- <maven-pmd-plugin.version>3.9.0</maven-pmd-plugin.version> -->
		<maven-pmd-plugin.version>3.8</maven-pmd-plugin.version>
		<lombok.version>1.16.12</lombok.version>
		<h2.version>1.4.197</h2.version>
	</properties>
=======
                <module>core-kotlin-2</module>

                <module>jenkins/plugins</module>
                <module>jhipster</module>
                <module>jws</module>

                <module>libraries</module> <!-- very long running -->

                <module>persistence-modules/hibernate5</module>
                <module>persistence-modules/java-jpa</module>
                <module>persistence-modules/java-jpa-2</module>
                <module>persistence-modules/java-mongodb</module>
                <module>persistence-modules/jnosql</module>

                <module>vaadin</module>
                <module>vavr</module>
            </modules>

        </profile>


    </profiles>

    <reporting>
        <plugins>
            <plugin>
                <groupId>org.apache.maven.plugins</groupId>
                <artifactId>maven-jxr-plugin</artifactId>
                <version>${maven-jxr-plugin.version}</version>
            </plugin>
        </plugins>
    </reporting>

    <properties>
        <project.build.sourceEncoding>UTF-8</project.build.sourceEncoding>
        <project.reporting.outputEncoding>UTF-8</project.reporting.outputEncoding>
        <gib.referenceBranch>refs/remotes/origin/master</gib.referenceBranch>
        <gib.skipTestsForUpstreamModules>true</gib.skipTestsForUpstreamModules>
        <gib.buildUpstream>false</gib.buildUpstream>
        <gib.failOnMissingGitDir>false</gib.failOnMissingGitDir>
        <gib.failOnError>false</gib.failOnError>
        <gib.enabled>false</gib.enabled>

        <junit.version>4.12</junit.version>
        <org.hamcrest.version>1.3</org.hamcrest.version>
        <mockito.version>2.21.0</mockito.version>

        <!-- logging -->
        <org.slf4j.version>1.7.21</org.slf4j.version>
        <logback.version>1.1.7</logback.version>

        <!-- plugins -->
        <!-- can't upgrade the plugin yet; as there is an issue with 2.22 no longer running all the tests-->
        <maven-surefire-plugin.version>2.21.0</maven-surefire-plugin.version>
        <maven-compiler-plugin.version>3.7.0</maven-compiler-plugin.version>
        <exec-maven-plugin.version>1.6.0</exec-maven-plugin.version>
        <java.version>1.8</java.version>
        <log4j.version>1.2.17</log4j.version>
        <moneta.version>1.1</moneta.version>
        <esapi.version>2.1.0.1</esapi.version>
        <jmh-core.version>1.19</jmh-core.version>
        <jmh-generator.version>1.19</jmh-generator.version>
        <hamcrest-all.version>1.3</hamcrest-all.version>
        <exec-maven-plugin.version>1.6.0</exec-maven-plugin.version>
        <maven-failsafe-plugin.version>2.21.0</maven-failsafe-plugin.version>
        <commons-io.version>2.5</commons-io.version>
        <commons-lang.version>2.6</commons-lang.version>
        <commons-lang3.version>3.5</commons-lang3.version>
        <commons-cli.version>1.4</commons-cli.version>
        <maven-war-plugin.version>3.0.0</maven-war-plugin.version>
        <javax.servlet-api.version>3.1.0</javax.servlet-api.version>
        <jstl-api.version>1.2</jstl-api.version>
        <javax.servlet.jsp-api.version>2.3.1</javax.servlet.jsp-api.version>
        <jackson-mapper-asl.version>1.9.13</jackson-mapper-asl.version>
        <jstl.version>1.2</jstl.version>
        <jackson.version>2.9.8</jackson.version>
        <commons-fileupload.version>1.3</commons-fileupload.version>
        <junit-platform.version>1.2.0</junit-platform.version>
        <junit-jupiter.version>5.2.0</junit-jupiter.version>
        <directory-maven-plugin.version>0.3.1</directory-maven-plugin.version>
        <maven-install-plugin.version>2.5.1</maven-install-plugin.version>
        <custom-pmd.version>0.0.1</custom-pmd.version>
        <gitflow-incremental-builder.version>3.8</gitflow-incremental-builder.version>
        <maven-jxr-plugin.version>2.3</maven-jxr-plugin.version>
        <!-- <maven-pmd-plugin.version>3.9.0</maven-pmd-plugin.version> -->
        <maven-pmd-plugin.version>3.8</maven-pmd-plugin.version>
        <lombok.version>1.16.12</lombok.version>
        <h2.version>1.4.197</h2.version>
    </properties>
>>>>>>> 699cc102

</project>
<|MERGE_RESOLUTION|>--- conflicted
+++ resolved
@@ -817,235 +817,6 @@
                 <module>spring-session</module>
                 <module>spring-shell</module>
 				<module>spring-sleuth</module>
-<<<<<<< HEAD
-				<module>spring-soap</module>
-				<module>spring-social-login</module>
-				<module>spring-spel</module>
-				<module>spring-state-machine</module>
-				<module>spring-static-resources</module>
-				<module>spring-swagger-codegen</module>
-
-				<module>spring-thymeleaf</module>
-
-				<module>spring-vault</module>
-				<module>spring-vertx</module>
-
-				<module>spring-webflux-amqp</module> <!-- long --> 
-
-				<module>spring-zuul</module>
-
-				<module>static-analysis</module>
-				<module>stripe</module>
-				<module>structurizr</module>
-				<module>struts-2</module>
-
-				<module>testing-modules</module>
-
-				<module>twilio</module>
-				<module>twitter4j</module>
-
-				<module>undertow</module>
-
-				<module>vertx</module>
-				<module>vertx-and-rxjava</module>
-				<module>video-tutorials</module>
-				<module>vraptor</module>
-
-				<module>wicket</module>
-
-				<module>xml</module>
-				<module>xstream</module>
-
-				<module>tensorflow-java</module>
-				<module>spring-boot-flowable</module>
-				<module>spring-security-kerberos</module>
-				
-				<module>spring-boot-nashorn</module>
-				<module>java-blockchain</module>
-
-			</modules>
-
-		</profile>
-
-		<profile>
-			<id>spring-context</id>
-			<build>
-				<plugins>
-
-					<plugin>
-						<groupId>org.apache.maven.plugins</groupId>
-						<artifactId>maven-surefire-plugin</artifactId>
-						<version>${maven-surefire-plugin.version}</version>
-						<configuration>
-							<forkCount>3</forkCount>
-							<reuseForks>true</reuseForks>
-							<includes>
-								<include>**/*SpringContextIntegrationTest.java</include>
-							</includes>
-						</configuration>
-					</plugin>
-
-				</plugins>
-			</build>
-
-			<modules>
-				<module>spring-5</module>
-				<module>spring-5-data-reactive</module>
-				<module>spring-5-reactive</module>
-				<module>spring-5-reactive-2</module>
-				<module>spring-5-reactive-client</module>
-				<module>spring-5-reactive-security</module>
-				<module>spring-5-security</module>
-				<module>spring-5-security-oauth</module>
-				<module>spring-5-security-cognito</module>
-				<module>spring-activiti</module>
-				<module>spring-akka</module>
-				<module>spring-aop</module>
-				<module>spring-apache-camel</module>
-				<module>spring-batch</module>
-				<module>spring-bom</module>
-				<module>spring-boot-admin</module>
-				<module>spring-boot-bootstrap</module>
-				<module>spring-boot-bootstrap</module>
-				<module>spring-boot-camel</module>
-				<module>spring-boot-client</module>
-				<module>spring-boot-custom-starter</module>
-				<module>spring-boot-di</module>
-		 		<module>greeter-spring-boot-autoconfigure</module>
-				<module>greeter-spring-boot-sample-app</module>
-				<module>spring-boot-jasypt</module>
-				<module>spring-boot-keycloak</module>
-				<module>spring-boot-mvc</module>
-				<module>spring-boot-property-exp</module>
-				<module>spring-boot-vue</module>
-				<module>spring-cloud</module>
-				<module>spring-cloud/spring-cloud-archaius/basic-config</module>
-				<module>spring-cloud/spring-cloud-archaius/extra-configs</module>
-				<module>spring-cloud/spring-cloud-bootstrap/config</module>
-				<module>spring-cloud/spring-cloud-contract</module>
-				<module>spring-cloud/spring-cloud-gateway</module>
-				<module>spring-cloud/spring-cloud-kubernetes/demo-backend</module>
-				<module>spring-cloud/spring-cloud-rest/spring-cloud-rest-config-server</module>
-				<module>spring-cloud/spring-cloud-ribbon-client                </module>
-				<module>spring-cloud/spring-cloud-security</module>
-				<module>spring-cloud/spring-cloud-stream/spring-cloud-stream-rabbit</module>
-				<module>spring-cloud/spring-cloud-task/springcloudtasksink</module>
-				<module>spring-cloud/spring-cloud-zookeeper                     </module>
-				<module>spring-cloud/spring-cloud-bus/spring-cloud-config-server</module>
-				<module>spring-cloud/spring-cloud-data-flow/log-sink</module>
-				<module>spring-cloud/spring-cloud-data-flow/time-processor</module>
-				<module>spring-cloud/spring-cloud-data-flow/time-source</module>
-				<module>spring-cucumber</module>
-				<module>spring-data-rest</module>
-				<module>spring-dispatcher-servlet</module>
-				<module>spring-drools</module>
-				<module>spring-di</module>
-				<module>spring-ehcache</module>
-				<module>spring-freemarker</module>
-				<module>spring-integration</module>
-				<module>spring-jenkins-pipeline</module>
-				<module>spring-jersey</module>
-				<module>spring-jinq</module>
-				<module>spring-jms</module>
-				<module>spring-kafka</module>
-				<module>spring-katharsis</module>
-				<module>spring-ldap</module>
-				<module>spring-mobile</module>
-				<module>spring-mockito</module>
-				<module>spring-mvc-forms-thymeleaf</module>
-				<module>spring-mvc-java</module>
-				<module>spring-mvc-velocity</module>
-				<module>spring-mvc-webflow</module>
-				<module>spring-protobuf</module>
-				<module>spring-quartz</module>
-				<module>remoting-hessian-burlap/spring-remoting-hessian-burlap-client</module>
-				<module>remoting-hessian-burlap/remoting-hessian-burlap-server</module>
-				<module>spring-reactor</module>
-				<module>spring-remoting/</module>
-				<module>spring-remoting/remoting-http/remoting-http-server</module>
-				<module>spring-remoting/remoting-jms/remoting-jms-client</module>
-				<module>spring-remoting/remoting-rmi/remoting-rmi-server</module>
-				<module>spring-rest</module>
-				<module>spring-rest-angular</module>
-				<module>spring-rest-compress</module>
-				<module>spring-rest-full</module>
-				<module>spring-rest-simple</module>
-				<module>spring-resttemplate</module>
-				<module>spring-security-acl</module>
-				<module>spring-security-angular</module>
-				<module>spring-security-cache-control</module>
-				<module>spring-security-core</module>
-				<module>spring-security-mvc-boot</module>
-				<module>spring-security-mvc-custom</module>
-				<module>spring-security-mvc-digest-auth</module>
-				<module>spring-security-mvc-ldap</module>
-				<module>spring-security-mvc-persisted-remember-me</module>
-				<module>spring-security-mvc</module>
-				<module>spring-security-mvc-socket</module>
-				<module>spring-security-rest</module>
-				<module>spring-security-sso</module>
-				<module>spring-security-thymeleaf/spring-security-thymeleaf-authentication</module>
-				<module>spring-security-thymeleaf/spring-security-thymeleaf-authorize</module>
-				<module>spring-security-thymeleaf/spring-security-thymeleaf-config</module>
-				<module>spring-security-x509</module>
-				<module>spring-session/spring-session-jdbc</module>
-				<module>spring-sleuth</module>
-				<module>spring-social-login</module>
-				<module>spring-spel</module>
-				<module>spring-state-machine</module>
-				<module>spring-swagger-codegen/spring-swagger-codegen-app</module>
-				<module>spring-thymeleaf</module>
-				<module>spring-vault</module>
-				<module>spring-vertx</module>
-				<module>spring-zuul/spring-zuul-foos-resource</module>
-
-				<module>spring-boot-flowable</module>
-				<module>spring-security-kerberos</module>
-				<module>spring-boot-nashorn</module>
-			</modules>
-
-		</profile>
-
-		<profile>
-			<id>default-heavy</id>
-			<build>
-				<plugins>
-
-					<plugin>
-						<groupId>org.apache.maven.plugins</groupId>
-						<artifactId>maven-surefire-plugin</artifactId>
-						<version>${maven-surefire-plugin.version}</version>
-						<configuration>
-							<forkCount>3</forkCount>
-							<reuseForks>true</reuseForks>
-							<includes>
-								<include>SpringContextTest</include>
-								<include>**/*UnitTest</include>
-							</includes>
-							<excludes>
-								<exclude>**/*IntegrationTest.java</exclude>
-								<exclude>**/*IntTest.java</exclude>
-								<exclude>**/*LongRunningUnitTest.java</exclude>
-								<exclude>**/*ManualTest.java</exclude>
-								<exclude>**/*JdbcTest.java</exclude>
-								<exclude>**/*LiveTest.java</exclude>
-							</excludes>
-						</configuration>
-					</plugin>
-
-				</plugins>
-			</build>
-
-			<modules>
-				<module>parent-boot-1</module>
-				<module>parent-boot-2</module>
-				<module>parent-spring-4</module>
-				<module>parent-spring-5</module>
-				<module>parent-java</module>
-				<module>parent-kotlin</module>
-
-				<module>core-java-modules/core-java-concurrency-advanced</module> <!-- very long running? -->
-=======
                 <module>spring-soap</module>
                 <module>spring-social-login</module>
                 <module>spring-spel</module>
@@ -1141,7 +912,6 @@
                 <module>spring-boot-di</module>
                 <module>greeter-spring-boot-autoconfigure</module>
                 <module>greeter-spring-boot-sample-app</module>
-                <module>persistence-modules/spring-boot-h2/spring-boot-h2-database</module>
                 <module>spring-boot-jasypt</module>
                 <module>spring-boot-keycloak</module>
                 <module>spring-boot-mvc</module>
@@ -1165,16 +935,12 @@
                 <module>spring-cloud/spring-cloud-data-flow/time-processor</module>
                 <module>spring-cloud/spring-cloud-data-flow/time-source</module>
                 <module>spring-cucumber</module>
-                <module>persistence-modules/spring-data-keyvalue</module>
                 <module>spring-data-rest</module>
                 <module>spring-dispatcher-servlet</module>
                 <module>spring-drools</module>
                 <module>spring-di</module>
                 <module>spring-ehcache</module>
                 <module>spring-freemarker</module>
-                <module>persistence-modules/spring-hibernate-3</module>
-                <module>persistence-modules/spring-hibernate4</module>
-                <module>persistence-modules/spring-mybatis</module>
                 <module>spring-integration</module>
                 <module>spring-jenkins-pipeline</module>
                 <module>spring-jersey</module>
@@ -1231,11 +997,6 @@
                 <module>spring-vault</module>
                 <module>spring-vertx</module>
                 <module>spring-zuul/spring-zuul-foos-resource</module>
-                <module>persistence-modules/hibernate-mapping</module>
-                <module>persistence-modules/spring-data-dynamodb</module>
-                <module>persistence-modules/spring-data-eclipselink</module>
-                <module>persistence-modules/spring-data-solr</module>
-                <module>persistence-modules/spring-hibernate-5</module>
 
                 <module>spring-boot-flowable</module>
                 <module>spring-security-kerberos</module>
@@ -1283,7 +1044,6 @@
                 <module>parent-kotlin</module>
 
                 <module>core-java-modules/core-java-concurrency-advanced</module> <!-- very long running? -->
->>>>>>> 699cc102
                 <module>core-java-modules/core-java-concurrency-advanced-2</module>
                 <module>core-java-modules/core-java-concurrency-advanced-3</module>
 				<module>core-kotlin</module> <!-- long running? -->
@@ -1858,99 +1618,7 @@
                 <module>core-java-modules/core-java-concurrency-advanced</module> <!-- very long running? -->
                 <module>core-java-modules/core-java-concurrency-advanced-2</module>
                 <module>core-java-modules/core-java-concurrency-advanced-3</module>
-				<module>core-kotlin</module> <!-- long running? -->
-<<<<<<< HEAD
-				<module>core-kotlin-2</module>
-
-				<module>jenkins/plugins</module>
-				<module>jhipster</module>
-				<module>jws</module>
-
-				<module>libraries</module> <!-- very long running -->
-
-				<module>persistence-modules/hibernate5</module>
-				<module>persistence-modules/hibernate-mapping</module>
-				<module>persistence-modules/java-jpa</module>
-				<module>persistence-modules/java-jpa-2</module>
-				<module>persistence-modules/java-mongodb</module>
-				<module>persistence-modules/jnosql</module>
-
-				<module>vaadin</module>
-				<module>vavr</module>
-			</modules>
-
-		</profile>
-
-
-	</profiles>
-
-	<reporting>
-		<plugins>
-			<plugin>
-				<groupId>org.apache.maven.plugins</groupId>
-				<artifactId>maven-jxr-plugin</artifactId>
-				<version>${maven-jxr-plugin.version}</version>
-			</plugin>
-		</plugins>
-	</reporting>
-
-	<properties>
-		<project.build.sourceEncoding>UTF-8</project.build.sourceEncoding>
-		<project.reporting.outputEncoding>UTF-8</project.reporting.outputEncoding>
-		<gib.referenceBranch>refs/remotes/origin/master</gib.referenceBranch>
-		<gib.skipTestsForUpstreamModules>true</gib.skipTestsForUpstreamModules>
-		<gib.buildUpstream>false</gib.buildUpstream>
-		<gib.failOnMissingGitDir>false</gib.failOnMissingGitDir>
-		<gib.failOnError>false</gib.failOnError>
-		<gib.enabled>false</gib.enabled>
-
-		<junit.version>4.12</junit.version>
-		<org.hamcrest.version>1.3</org.hamcrest.version>
-		<mockito.version>2.21.0</mockito.version>
-
-		<!-- logging -->
-		<org.slf4j.version>1.7.21</org.slf4j.version>
-		<logback.version>1.1.7</logback.version>
-
-		<!-- plugins -->
-		<!-- can't upgrade the plugin yet; as there is an issue with 2.22 no longer running all the tests-->
-		<maven-surefire-plugin.version>2.21.0</maven-surefire-plugin.version>
-		<maven-compiler-plugin.version>3.7.0</maven-compiler-plugin.version>
-		<exec-maven-plugin.version>1.6.0</exec-maven-plugin.version>
-		<java.version>1.8</java.version>
-		<log4j.version>1.2.17</log4j.version>
-		<moneta.version>1.1</moneta.version>
-		<esapi.version>2.1.0.1</esapi.version>
-		<jmh-core.version>1.19</jmh-core.version>
-		<jmh-generator.version>1.19</jmh-generator.version>
-		<hamcrest-all.version>1.3</hamcrest-all.version>
-		<exec-maven-plugin.version>1.6.0</exec-maven-plugin.version>
-		<maven-failsafe-plugin.version>2.21.0</maven-failsafe-plugin.version>
-		<commons-io.version>2.5</commons-io.version>
-		<commons-lang.version>2.6</commons-lang.version>
-		<commons-lang3.version>3.5</commons-lang3.version>
-		<commons-cli.version>1.4</commons-cli.version>
-		<maven-war-plugin.version>3.0.0</maven-war-plugin.version>
-		<javax.servlet-api.version>3.1.0</javax.servlet-api.version>
-		<jstl-api.version>1.2</jstl-api.version>
-		<javax.servlet.jsp-api.version>2.3.1</javax.servlet.jsp-api.version>
-		<jackson-mapper-asl.version>1.9.13</jackson-mapper-asl.version>
-		<jstl.version>1.2</jstl.version>
-		<jackson.version>2.9.8</jackson.version>
-		<commons-fileupload.version>1.3</commons-fileupload.version>
-		<junit-platform.version>1.2.0</junit-platform.version>
-		<junit-jupiter.version>5.2.0</junit-jupiter.version>
-		<directory-maven-plugin.version>0.3.1</directory-maven-plugin.version>
-		<maven-install-plugin.version>2.5.1</maven-install-plugin.version>
-		<custom-pmd.version>0.0.1</custom-pmd.version>
-		<gitflow-incremental-builder.version>3.8</gitflow-incremental-builder.version>
-		<maven-jxr-plugin.version>2.3</maven-jxr-plugin.version>
-		<!-- <maven-pmd-plugin.version>3.9.0</maven-pmd-plugin.version> -->
-		<maven-pmd-plugin.version>3.8</maven-pmd-plugin.version>
-		<lombok.version>1.16.12</lombok.version>
-		<h2.version>1.4.197</h2.version>
-	</properties>
-=======
+                <module>core-kotlin</module> <!-- long running? -->
                 <module>core-kotlin-2</module>
 
                 <module>jenkins/plugins</module>
@@ -1960,6 +1628,7 @@
                 <module>libraries</module> <!-- very long running -->
 
                 <module>persistence-modules/hibernate5</module>
+				        <module>persistence-modules/hibernate-mapping</module>
                 <module>persistence-modules/java-jpa</module>
                 <module>persistence-modules/java-jpa-2</module>
                 <module>persistence-modules/java-mongodb</module>
@@ -2040,6 +1709,5 @@
         <lombok.version>1.16.12</lombok.version>
         <h2.version>1.4.197</h2.version>
     </properties>
->>>>>>> 699cc102
 
 </project>
