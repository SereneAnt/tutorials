<?xml version="1.0" encoding="UTF-8"?>
<project xmlns="http://maven.apache.org/POM/4.0.0" xmlns:xsi="http://www.w3.org/2001/XMLSchema-instance" xsi:schemaLocation="http://maven.apache.org/POM/4.0.0 http://maven.apache.org/xsd/maven-4.0.0.xsd">
    <modelVersion>4.0.0</modelVersion>
    <groupId>com.baeldung</groupId>
    <artifactId>parent-modules</artifactId>
    <version>1.0.0-SNAPSHOT</version>

    <name>parent-modules</name>
    <packaging>pom</packaging>


    <properties>
        <project.build.sourceEncoding>UTF-8</project.build.sourceEncoding>
    </properties>

    <modules>
        <module>annotations</module>
        <module>apache-cxf</module>
        <module>apache-fop</module> <!-- TODO: has a compilation issue -->
        <module>assertj</module>
        <module>autovalue</module>

        <module>cdi</module>
        <!-- <module>core-java-9</module> -->
        <module>core-java</module>
        <module>couchbase-sdk</module>

        <module>deltaspike</module>
        <module>dozer</module>

        <module>feign</module>
        <module>flyway</module>

        <!-- <module>gatling</module> --> <!-- not meant to run as part of the standard build -->


        <module>gson</module>
        <module>guava</module>
        <module>guava18</module>
        <module>guava19</module>

        <module>handling-spring-static-resources</module>
        <module>hazelcast</module>
        <module>httpclient</module>
        <module>hystrix</module>

        <module>immutables</module>

        <module>jackson</module>
        <module>java-cassandra</module>
        <module>javaxval</module>
        <module>jee7</module>
        <module>jjwt</module>
        <module>jpa-storedprocedure</module>
        <module>jsf</module>       
        <module>json-path</module>
        <module>json</module>
        <module>junit5</module>
        
        <module>log4j</module>
        <module>lombok</module>

        <module>mapstruct</module>
        <module>mockito</module>
        <module>mocks</module>

        <module>orika</module>

        <module>patterns</module>

        <module>querydsl</module>

        <!-- <module>raml</module> -->
        <module>redis</module>        
        <module>rest-assured</module>
        <module>rest-testing</module>
        <module>resteasy</module>

        <module>selenium-junit-testng</module>
        <module>spring-akka</module>        
        <module>spring-all</module>
        <module>spring-apache-camel</module>
        <module>spring-autowire</module>
        <module>spring-batch</module>
        <module>spring-boot</module>
        <module>spring-cloud-data-flow</module>        
        <module>spring-cloud</module>
        <module>spring-core</module>
        <module>spring-cucumber</module>
        <module>spring-data-cassandra</module>
        <module>spring-data-couchbase-2</module>
        <module>spring-data-dynamodb</module>
        <module>spring-data-elasticsearch</module>
        <module>spring-data-mongodb</module>
        <module>spring-data-neo4j</module>
        <module>spring-data-redis</module>
        <module>spring-data-rest</module>
        <module>spring-dispatcher-servlet</module>
        <module>spring-exceptions</module>
        <module>spring-freemarker</module>
        <module>spring-hibernate3</module>
        <module>spring-hibernate4</module>
        <module>spring-integration</module>
        <module>spring-jms</module>
        <module>spring-jooq</module>
        <module>spring-jpa</module>
        <module>spring-katharsis</module>
        <module>spring-mockito</module>
        <module>spring-mvc-java</module>
        <module>spring-mvc-no-xml</module>
        <module>spring-mvc-tiles</module>
        <module>spring-mvc-velocity</module>
        <module>spring-mvc-web-vs-initializer</module>
        <module>spring-mvc-xml</module>
        <module>spring-openid</module>
        <module>spring-protobuf</module>
        <module>spring-quartz</module>
        <module>spring-rest-angular</module>
        <module>spring-rest-docs</module>
        <module>spring-rest</module>
        <module>spring-security-basic-auth</module>
        <module>spring-security-custom-permission</module>
        <module>spring-security-mvc-custom</module>
        <module>spring-security-mvc-digest-auth</module>
        <module>spring-security-mvc-ldap</module>
        <module>spring-security-mvc-login</module>
        <module>spring-security-mvc-persisted-remember-me</module>
        <module>spring-security-mvc-session</module>
        <module>spring-security-rest-basic-auth</module>
        <module>spring-security-rest-custom</module>
        <module>spring-security-rest-digest-auth</module>
        <module>spring-security-rest-full</module>
        <module>spring-security-rest</module>        
        <module>spring-security-x509</module>
        <module>spring-spel</module>
        <module>spring-thymeleaf</module>
        <module>spring-userservice</module>
        <module>spring-zuul</module>
<<<<<<< HEAD
        <module>spring-mvc-velocity</module>
        <module>spring-session</module>
=======
>>>>>>> c29601db

        <module>testing</module>

        <module>wicket</module>

        <module>xml</module>
        <module>xmlunit2</module>
        <module>xstream</module>
    <module>pdf</module>
  </modules>

</project><|MERGE_RESOLUTION|>--- conflicted
+++ resolved
@@ -52,11 +52,11 @@
         <module>jee7</module>
         <module>jjwt</module>
         <module>jpa-storedprocedure</module>
-        <module>jsf</module>       
+        <module>jsf</module>
         <module>json-path</module>
         <module>json</module>
         <module>junit5</module>
-        
+
         <module>log4j</module>
         <module>lombok</module>
 
@@ -71,19 +71,19 @@
         <module>querydsl</module>
 
         <!-- <module>raml</module> -->
-        <module>redis</module>        
+        <module>redis</module>
         <module>rest-assured</module>
         <module>rest-testing</module>
         <module>resteasy</module>
 
         <module>selenium-junit-testng</module>
-        <module>spring-akka</module>        
+        <module>spring-akka</module>
         <module>spring-all</module>
         <module>spring-apache-camel</module>
         <module>spring-autowire</module>
         <module>spring-batch</module>
         <module>spring-boot</module>
-        <module>spring-cloud-data-flow</module>        
+        <module>spring-cloud-data-flow</module>
         <module>spring-cloud</module>
         <module>spring-core</module>
         <module>spring-cucumber</module>
@@ -130,17 +130,13 @@
         <module>spring-security-rest-custom</module>
         <module>spring-security-rest-digest-auth</module>
         <module>spring-security-rest-full</module>
-        <module>spring-security-rest</module>        
+        <module>spring-security-rest</module>
         <module>spring-security-x509</module>
+        <module>spring-session</module>
         <module>spring-spel</module>
         <module>spring-thymeleaf</module>
         <module>spring-userservice</module>
         <module>spring-zuul</module>
-<<<<<<< HEAD
-        <module>spring-mvc-velocity</module>
-        <module>spring-session</module>
-=======
->>>>>>> c29601db
 
         <module>testing</module>
 
