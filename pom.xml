--- conflicted
+++ resolved
@@ -269,10 +269,7 @@
         <module>deeplearning4j</module>
         <module>lucene</module>
 		<module>vraptor</module>
-<<<<<<< HEAD
-=======
         <module>persistence-modules/java-cockroachdb</module>
->>>>>>> 477e8cfe
     </modules>
 
     <dependencies>
