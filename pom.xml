<?xml version="1.0" encoding="UTF-8"?>
<project xmlns="http://maven.apache.org/POM/4.0.0"
	xmlns:xsi="http://www.w3.org/2001/XMLSchema-instance"
	xsi:schemaLocation="http://maven.apache.org/POM/4.0.0 http://maven.apache.org/xsd/maven-4.0.0.xsd">
	<modelVersion>4.0.0</modelVersion>

	<groupId>com.baeldung</groupId>
	<artifactId>parent-modules</artifactId>
	<version>1.0.0-SNAPSHOT</version>
	<name>parent-modules</name>
	<packaging>pom</packaging>

	<dependencies>
		<!-- logging -->
		<dependency>
			<groupId>org.slf4j</groupId>
			<artifactId>slf4j-api</artifactId>
			<version>${org.slf4j.version}</version>
		</dependency>
		<dependency>
			<groupId>ch.qos.logback</groupId>
			<artifactId>logback-classic</artifactId>
			<version>${logback.version}</version>
		</dependency>
		<dependency>
			<groupId>ch.qos.logback</groupId>
			<artifactId>logback-core</artifactId>
			<version>${logback.version}</version>
		</dependency>
		<dependency>
			<groupId>org.slf4j</groupId>
			<artifactId>jcl-over-slf4j</artifactId>
			<version>${org.slf4j.version}</version>
		</dependency>

		<!-- test -->
		<dependency>
			<groupId>junit</groupId>
			<artifactId>junit</artifactId>
			<version>${junit.version}</version>
			<scope>test</scope>
		</dependency>
		<dependency>
			<groupId>org.junit.jupiter</groupId>
			<artifactId>junit-jupiter-engine</artifactId>
			<version>${junit-jupiter.version}</version>
			<scope>test</scope>
		</dependency>
		<dependency>
			<groupId>org.junit.jupiter</groupId>
			<artifactId>junit-jupiter-params</artifactId>
			<version>${junit-jupiter.version}</version>
			<scope>test</scope>
		</dependency>
		<dependency>
            <groupId>org.junit.jupiter</groupId>
            <artifactId>junit-jupiter-api</artifactId>
			<version>${junit-jupiter.version}</version>
			<scope>test</scope>
        </dependency>
		<dependency>
			<groupId>org.hamcrest</groupId>
			<artifactId>hamcrest-core</artifactId>
			<version>${org.hamcrest.version}</version>
			<scope>test</scope>
		</dependency>
		<dependency>
			<groupId>org.hamcrest</groupId>
			<artifactId>hamcrest-library</artifactId>
			<version>${org.hamcrest.version}</version>
			<scope>test</scope>
		</dependency>
		<dependency>
			<groupId>org.hamcrest</groupId>
			<artifactId>hamcrest-all</artifactId>
			<version>${org.hamcrest.version}</version>
			<scope>test</scope>
		</dependency>
		<dependency>
			<groupId>org.mockito</groupId>
			<artifactId>mockito-core</artifactId>
			<version>${mockito.version}</version>
			<scope>test</scope>
		</dependency>
		<dependency>
			<groupId>org.apache.maven.surefire</groupId>
			<artifactId>surefire-logger-api</artifactId>
			<version>${maven-surefire-plugin.version}</version>
			<!-- to get around bug https://github.com/junit-team/junit5/issues/801 -->
			<scope>test</scope>
			<optional>true</optional>
		</dependency>
	</dependencies>

	<build>
		<plugins>
			<plugin>
				<groupId>org.codehaus.mojo</groupId>
				<artifactId>exec-maven-plugin</artifactId>
				<version>${exec-maven-plugin.version}</version>
				<configuration>
					<executable>maven</executable>
				</configuration>
			</plugin>
			<plugin>
				<groupId>org.apache.maven.plugins</groupId>
				<artifactId>maven-surefire-plugin</artifactId>
				<version>${maven-surefire-plugin.version}</version>
				<configuration>
					<forkCount>3</forkCount>
					<reuseForks>true</reuseForks>
					<excludes>
						<exclude>**/*IntegrationTest.java</exclude>
						<exclude>**/*IntTest.java</exclude>
						<exclude>**/*LongRunningUnitTest.java</exclude>
						<exclude>**/*ManualTest.java</exclude>
						<exclude>**/JdbcTest.java</exclude>
						<exclude>**/*LiveTest.java</exclude>
					</excludes>
				</configuration>
				<dependencies>
	                <dependency>
	                    <groupId>org.junit.platform</groupId>
	                    <artifactId>junit-platform-surefire-provider</artifactId>
	                    <version>${junit-platform.version}</version>
	                </dependency>
	                <dependency>
	                    <groupId>org.junit.jupiter</groupId>
	                    <artifactId>junit-jupiter-engine</artifactId>
	                    <version>${junit-jupiter.version}</version>
	                </dependency>
					<dependency>
						<groupId>org.junit.vintage</groupId>
						<artifactId>junit-vintage-engine</artifactId>
  	                    <version>${junit-jupiter.version}</version>
					</dependency>
            	</dependencies>
			</plugin>
			<plugin>
				<groupId>org.apache.maven.plugins</groupId>
				<artifactId>maven-compiler-plugin</artifactId>
				<version>${maven-compiler-plugin.version}</version>
				<configuration>
					<source>${java.version}</source>
					<target>${java.version}</target>
				</configuration>
			</plugin>
			<plugin>
				<groupId>org.apache.maven.plugins</groupId>
				<artifactId>maven-pmd-plugin</artifactId>
				<version>${maven-pmd-plugin.version}</version>
				<dependencies>
					<dependency>
						<groupId>org.baeldung.pmd</groupId>
						<artifactId>custom-pmd</artifactId>
						<version>${custom-pmd.version}</version>
					</dependency>
				</dependencies>
				<configuration>
					<failurePriority>5</failurePriority>
					<aggregate>false</aggregate>
					<failOnViolation>true</failOnViolation>
					<verbose>true</verbose>
					<linkXRef>true</linkXRef>
					<includeTests>true</includeTests>
					<sourceEncoding>UTF-8</sourceEncoding>
					<targetJdk>${java.version}</targetJdk>
					<rulesets>
						<ruleset>${tutorialsproject.basedir}/baeldung-pmd-rules.xml</ruleset>
					</rulesets>
					<excludeRoots>
						<excludeRoot>target/generated-sources</excludeRoot>
					</excludeRoots>
				</configuration>
				<executions>
					<execution>
						<phase>compile</phase>
						<goals>
							<goal>check</goal>
						</goals>
					</execution>
				</executions>
			</plugin>
			<plugin>
				<groupId>org.commonjava.maven.plugins</groupId>
				<artifactId>directory-maven-plugin</artifactId>
				<version>${directory-maven-plugin.version}</version>
				<executions>
					<execution>
						<id>directories</id>
						<goals>
							<goal>directory-of</goal>
						</goals>
						<phase>validate</phase>
						<configuration>
							<property>tutorialsproject.basedir</property>
							<project>
								<groupId>com.baeldung</groupId>
								<artifactId>parent-modules</artifactId>
							</project>
						</configuration>
					</execution>
				</executions>
			</plugin>
			<plugin>
				<groupId>org.apache.maven.plugins</groupId>
				<artifactId>maven-install-plugin</artifactId>
				<version>${maven-install-plugin.version}</version>
				<configuration>
					<groupId>org.baeldung.pmd</groupId>
					<artifactId>custom-pmd</artifactId>
					<version>${custom-pmd.version}</version>
					<packaging>jar</packaging>
					<file>${tutorialsproject.basedir}/custom-pmd-${custom-pmd.version}.jar</file>
					<generatePom>true</generatePom>
				</configuration>
				<executions>
					<execution>
						<id>install-jar-lib</id>
						<goals>
							<goal>install-file</goal>
						</goals>
						<phase>validate</phase>
					</execution>
				</executions>
			</plugin>
			<plugin>
				<artifactId>maven-war-plugin</artifactId>
				<version>${maven-war-plugin.version}</version>
			</plugin>
		</plugins>
		<extensions>
			<extension>
				<groupId>com.vackosar.gitflowincrementalbuilder</groupId>
				<artifactId>gitflow-incremental-builder</artifactId>
				<version>${gitflow-incremental-builder.version}</version>
			</extension>
		</extensions>
		<pluginManagement>
			<plugins>
				<!--This plugin's configuration is used to store Eclipse m2e settings
					only. It has no influence on the Maven build itself. -->
				<plugin>
					<groupId>org.eclipse.m2e</groupId>
					<artifactId>lifecycle-mapping</artifactId>
					<version>1.0.0</version>
					<configuration>
						<lifecycleMappingMetadata>
							<pluginExecutions>
								<pluginExecution>
									<pluginExecutionFilter>
										<groupId>
											org.commonjava.maven.plugins
										</groupId>
										<artifactId>
											directory-maven-plugin
										</artifactId>
										<versionRange>
											[0.3.1,)
										</versionRange>
										<goals>
											<goal>directory-of</goal>
										</goals>
									</pluginExecutionFilter>
									<action>
										<ignore></ignore>
									</action>
								</pluginExecution>
								<pluginExecution>
									<pluginExecutionFilter>
										<groupId>
											org.apache.maven.plugins
										</groupId>
										<artifactId>
											maven-install-plugin
										</artifactId>
										<versionRange>
											[2.5.1,)
										</versionRange>
										<goals>
											<goal>install-file</goal>
										</goals>
									</pluginExecutionFilter>
									<action>
										<ignore></ignore>
									</action>
								</pluginExecution>
							</pluginExecutions>
						</lifecycleMappingMetadata>
					</configuration>
				</plugin>
			</plugins>
		</pluginManagement>
	</build>

	<profiles>

		<profile>
			<id>default-first</id>
			<build>
				<plugins>

					<plugin>
						<groupId>org.apache.maven.plugins</groupId>
						<artifactId>maven-surefire-plugin</artifactId>
						<version>${maven-surefire-plugin.version}</version>
						<configuration>
							<forkCount>3</forkCount>
							<reuseForks>true</reuseForks>
							<excludes>
								<exclude>**/*IntegrationTest.java</exclude>
								<exclude>**/*IntTest.java</exclude>
								<exclude>**/*LongRunningUnitTest.java</exclude>
								<exclude>**/*ManualTest.java</exclude>
								<exclude>**/JdbcTest.java</exclude>
								<exclude>**/*LiveTest.java</exclude>
							</excludes>
						</configuration>
					</plugin>

				</plugins>
			</build>

			<modules>
				<module>parent-boot-1</module>
<<<<<<< HEAD
				<module>parent-boot-2</module>
				<module>parent-spring-4</module>
				<module>parent-spring-5</module>
				<module>parent-java</module>
				<module>parent-kotlin</module>
				<module>asm</module>
				<module>atomix</module>
				<module>apache-cayenne</module>
				<module>aws</module>
				<module>aws-lambda</module>
				<module>akka-streams</module>
				<module>algorithms</module>
				<module>annotations</module>
				<module>apache-cxf</module>
				<module>apache-fop</module>
				<module>apache-geode</module>
				<module>apache-poi</module>
				<module>apache-tika</module>
				<module>apache-thrift</module>
				<module>apache-curator</module>
				<module>apache-zookeeper</module>
				<module>apache-opennlp</module>
				<module>autovalue</module>
				<module>axon</module>
				<module>azure</module>
				<module>bootique</module>
				<module>cdi</module>
				<module>java-strings</module>
				<!--<module>core-java-9</module> --> <!-- Commented because we have still not upgraded to java 9 -->
				<module>core-java</module>
				<module>core-java-collections</module>
				<module>java-collections-conversions</module>
				<module>java-collections-maps</module>
				<module>core-java-io</module>
				<module>core-java-8</module>
				<module>java-streams</module>
                <module>persistence-modules/core-java-persistence</module>
				<module>core-kotlin</module>
				<module>kotlin-libraries</module>
				<module>core-groovy</module>
				<module>core-java-concurrency</module>
				<module>core-java-concurrency-collections</module>
				<module>couchbase</module>
				<module>persistence-modules/deltaspike</module>
				<module>dozer</module>
				<module>ethereum</module>
				<module>ejb</module>
				<module>ejb/ejb-client</module>
				<module>feign</module>
				<module>flips</module>
				<module>testing-modules/gatling</module>
				<module>geotools</module>
				<module>testing-modules/groovy-spock</module>
				<module>google-cloud</module>
				<module>google-web-toolkit</module>
				<module>gson</module>
				<module>guava</module>
				<module>guava-collections</module>
				<module>guava-modules/guava-18</module>
				<module>guava-modules/guava-19</module>
				<module>guava-modules/guava-21</module>
				<module>guice</module>
				<module>disruptor</module>
				<module>spring-static-resources</module>
				<module>hazelcast</module>
				<module>hbase</module>
				<module>hibernate5</module>
				<module>httpclient</module>
				<module>hystrix</module>
				<module>image-processing</module>
				<module>immutables</module>
				<module>persistence-modules/influxdb</module>
				<module>jackson</module>
				<module>persistence-modules/java-cassandra</module>
				<module>vavr</module>
				<module>java-lite</module>
				<module>java-numbers</module>
				<module>java-rmi</module>
				<module>java-vavr-stream</module>
				<module>javax-servlets</module>
				<module>javaxval</module>
				<module>jaxb</module>
				<module>javafx</module>
				<module>jgroups</module>
				<module>jee-7</module>
				<module>jee-7-security</module>
				<module>jhipster</module>
				<module>jjwt</module>
				<module>jsf</module>
				<module>json-path</module>
				<module>json</module>
				<module>jsoup</module>
				<module>testing-modules/junit-5</module>
				<!-- <module>jws</module> --><!-- POM jar version repo download failure -->
				<module>libraries</module>
				<module>libraries-data</module>
				<module>libraries-security</module>
				<module>libraries-server</module>
				<module>linkrest</module>
				<module>logging-modules/log-mdc</module>
				<module>logging-modules/log4j</module>
				<module>logging-modules/log4j2</module>
				<module>logging-modules/logback</module>
				<module>lombok</module>
				<module>mapstruct</module>
				<module>metrics</module>
				<module>maven</module>
				<module>mesos-marathon</module>
				<module>msf4j</module>
				<module>testing-modules/mockito</module>
				<module>testing-modules/mockito-2</module>
				<module>testing-modules/mocks</module>
				<module>mustache</module>
				<module>mvn-wrapper</module>
				<module>noexception</module>
				<module>persistence-modules/orientdb</module>
				<module>osgi</module>
				<module>orika</module>
				<module>patterns</module>
				<module>pdf</module>
				<module>protobuffer</module>
				<module>persistence-modules/querydsl</module>
				<module>reactor-core</module>
				<module>persistence-modules/redis</module>
				<module>testing-modules/rest-assured</module>
				<module>testing-modules/rest-testing</module>
				<module>resteasy</module>
				<module>rxjava</module>
				<module>rxjava-2</module>
				<module>spring-swagger-codegen</module>
				<module>testing-modules/selenium-junit-testng</module>
				<module>persistence-modules/solr</module>
				<module>spark-java</module>
				<module>spring-4</module>
				<module>spring-5</module>
				<module>spring-5-data-reactive</module>
				<module>spring-5-reactive</module>
				<module>spring-5-reactive-security</module>
				<module>spring-5-reactive-client</module>
				<module>spring-5-mvc</module>
				<module>spring-5-security</module>
				<module>spring-activiti</module>
				<module>spring-akka</module>
				<module>spring-amqp</module>
				<module>spring-all</module>
				<module>spring-amqp-simple</module>
				<module>spring-apache-camel</module>
				<module>spring-batch</module>
				<module>spring-bom</module>
				<module>spring-boot</module>
				<module>spring-boot-client</module>
				<module>spring-boot-keycloak</module>
				<module>spring-boot-bootstrap</module>
				<module>spring-boot-admin</module>
				<module>spring-boot-camel</module>
				<module>spring-boot-ops</module>
				<module>persistence-modules/spring-boot-persistence</module>
				<module>spring-boot-security</module>
				<module>spring-boot-mvc</module>
                <module>spring-boot-vue</module>
				<module>spring-boot-logging-log4j2</module>
				<module>spring-boot-disable-console-logging</module>
				<module>spring-cloud-data-flow</module>
				<module>spring-cloud</module>
				<module>spring-cloud-bus</module>
				<module>spring-core</module>
				<module>spring-cucumber</module>
				<module>spring-ejb</module>
				<module>spring-aop</module>
				<module>persistence-modules/spring-data-cassandra</module>
				<module>spring-data-couchbase-2</module>
				<module>persistence-modules/spring-data-dynamodb</module>
				<module>persistence-modules/spring-data-elasticsearch</module>
				<module>persistence-modules/spring-data-jpa</module>
				<module>persistence-modules/spring-data-keyvalue</module>
				<module>persistence-modules/spring-data-mongodb</module>
				<module>persistence-modules/spring-data-neo4j</module>
				<module>persistence-modules/spring-data-redis</module>
				<module>spring-data-rest</module>
				<module>persistence-modules/spring-data-solr</module>
				<module>spring-dispatcher-servlet</module>
				<module>spring-exceptions</module>
				<module>spring-freemarker</module>
				<module>persistence-modules/spring-hibernate-3</module>
				<module>persistence-modules/spring-hibernate4</module>
				<module>persistence-modules/spring-hibernate-5</module>
				<module>persistence-modules/spring-data-eclipselink</module>
				<module>spring-integration</module>
				<module>spring-jenkins-pipeline</module>
				<module>spring-jersey</module>
				<module>jmeter</module>
				<module>spring-jms</module>
				<module>spring-jooq</module>
				<module>persistence-modules/spring-jpa</module>
				<module>spring-kafka</module>
				<module>spring-katharsis</module>
				<module>spring-ldap</module>
				<module>spring-mockito</module>
				<module>spring-mvc-forms-jsp</module>
				<module>spring-mvc-forms-thymeleaf</module>
				<module>spring-mvc-java</module>
				<module>spring-mvc-velocity</module>
				<module>spring-mvc-webflow</module>
				<module>spring-mvc-xml</module>
				<module>spring-mvc-kotlin</module>
				<module>spring-protobuf</module>
				<module>spring-quartz</module>
				<module>spring-rest-angular</module>
				<module>spring-rest-full</module>
				<module>spring-rest-query-language</module>
				<!-- <module>spring-rest</module> --> <!-- temporarily disabled -->
				<!-- <module>spring-rest-simple</module> --> <!-- temporarily disabled -->
				<module>spring-resttemplate</module>
=======
                <module>parent-boot-2</module>
                <module>parent-spring-4</module>
                <module>parent-spring-5</module>
                <module>parent-java</module>
                <module>parent-kotlin</module>
                
                <module>akka-streams</module>
                <module>algorithms-genetic</module>
                <module>algorithms-miscellaneous-1</module>
                <module>algorithms-miscellaneous-2</module>
                <module>algorithms-sorting</module>
                <module>animal-sniffer-mvn-plugin</module>
                <module>annotations</module>
                <module>antlr</module>
                <module>apache-avro</module>
                <module>apache-bval</module>
                <module>apache-curator</module>
                <module>apache-cxf</module>
                <module>apache-fop</module>
                <module>apache-geode</module>
                <module>apache-meecrowave</module>
                <module>apache-opennlp</module>
                <module>apache-poi</module>
                <module>apache-pulsar</module>
                <module>apache-shiro</module>
                <module>apache-solrj</module>
                <module>apache-spark</module>
                <module>apache-thrift</module>
                <module>apache-tika</module>
                <module>apache-velocity</module>
                <module>apache-zookeeper</module>
                <module>asciidoctor</module>
                <module>asm</module>
                <module>atomix</module>
                <module>autovalue</module>
                <module>aws</module>
                <module>aws-lambda</module>
                <module>axon</module>
                <module>azure</module>

                <module>bootique</module>

                <module>cas/cas-secured-app</module>
                <module>cas/cas-server</module>
                <module>cdi</module>
                <module>checker-plugin</module>
                <module>core-groovy</module>
                <!-- <module>core-java-10</module> --> <!-- We haven't upgraded to java 10. Fixing in BAEL-10841 -->
                <!-- <module>core-java-11</module> --> <!-- We haven't upgraded to java 11. Fixing in BAEL-10841 --> 
                <module>core-java-8</module>
                <!--<module>core-java-9</module> --> <!-- We haven't upgraded to java 9. Fixing in BAEL-10841 -->
                <module>core-java-arrays</module>
                <module>core-java-collections</module>
                <module>core-java-concurrency-collections</module>
                <module>core-java-io</module>
                <module>core-java-lang</module>
				<module>core-java-networking</module>
                <module>core-java-sun</module>
                <module>core-scala</module>
                <module>couchbase</module>
                <module>custom-pmd</module>
                                
                <module>dagger</module>
                <module>data-structures</module>
                <module>ddd</module>
                <module>deeplearning4j</module>
                <module>disruptor</module>
                <module>dozer</module>
                <module>drools</module>
                <module>dubbo</module>             
                
                <module>ethereum</module>
                
                <module>feign</module>
                <module>flyway-cdi-extension</module>
                
                <!-- <module>geotools</module> --> <!-- Hangs the build. Fixing in BAEL-10943 -->
                <module>google-cloud</module>
                <module>google-web-toolkit</module>
                <!-- <module>gradle</module> --> <!-- Not a maven project -->
                <!-- <module>grails</module> --> <!-- Not a maven project -->
                <module>graphql/graphql-java</module>
                <module>grpc</module>
                <module>gson</module>
                <module>guava</module>
                <module>guava-collections</module>
                <module>guava-modules/guava-18</module>
                <module>guava-modules/guava-19</module>
                <module>guava-modules/guava-21</module>
                <!-- <module>guest</module> --> <!-- not to be built as its for guest articles  -->
                <module>guice</module>
                
                <module>hazelcast</module>
                <module>helidon</module>
                <module>httpclient</module>
                <module>hystrix</module>
                
                <module>image-processing</module>
                <module>immutables</module>

                <module>jackson</module>
                <module>java-collections-conversions</module>
                <module>java-collections-maps</module>
                <!-- <module>java-dates</module> --> <!-- We haven't upgraded to java 9. Fixing in BAEL-10841 -->
                <module>java-ee-8-security-api</module>
                <module>java-lite</module>
                <module>java-numbers</module>
                <module>java-rmi</module>
                <module>java-spi</module>
                <module>java-streams</module>
                <module>java-strings</module>
                <module>java-vavr-stream</module>
                <module>java-websocket</module>
                <module>javafx</module>
                <module>javax-servlets</module>
                <module>javaxval</module>
                <module>jaxb</module>
                <!-- JIRA-10842
                <module>jee-7</module> -->
                <module>jee-7-security</module>
                <module>jersey</module>
                <module>JGit</module>
                <module>jgroups</module>
                <module>jib</module>
                <module>jjwt</module>
                <module>jmeter</module>
                <module>jmh</module>
                <module>jni</module>
                <module>jooby</module>
                <module>jsf</module>
                <module>json</module>
                <module>json-path</module>
                <module>jsoup</module>
                <module>jta</module>

                <!-- <module>kotlin-js</module> --> <!-- Not a maven project -->
                <module>kotlin-libraries</module>
                
                <!-- <module>lagom</module> --> <!-- Not a maven project -->
                <module>libraries-data</module>
                <module>libraries-apache-commons</module>
                <module>libraries-security</module>
                <module>libraries-server</module>
                <module>linkrest</module>
                <module>logging-modules/log4j</module>
                <module>logging-modules/log4j2</module>
                <module>logging-modules/logback</module>
                <module>logging-modules/log-mdc</module>
                <module>lombok</module>
                <module>lucene</module>

                <module>mapstruct</module>
                <module>maven</module>
                <module>maven-archetype</module>
                <!-- <module>maven-polyglot/maven-polyglot-json-app</module> --> <!-- Not a maven project -->
                <module>maven-polyglot/maven-polyglot-json-extension</module>
                <!-- <module>maven-polyglot/maven-polyglot-yml-app</module> --> <!-- Not a maven project -->
                <module>mesos-marathon</module>
                <module>metrics</module>
                <!-- <module>micronaut</module> --> <!-- Fixing in BAEL-10877 -->
                <module>microprofile</module>
                <module>msf4j</module>
                <!-- <module>muleesb</module> --> <!-- Fixing in BAEL-10878 -->
                <module>mustache</module>
                <module>mvn-wrapper</module>
                <module>mybatis</module>
                
                <module>noexception</module>
                
                <module>optaplanner</module>
                <module>orika</module>
                <module>osgi</module>

                <module>patterns</module>
                <module>pdf</module>
                <module>performance-tests</module>
                <!-- <module>play-framework</module> --> <!-- Not a maven project -->
                <module>protobuffer</module>
                
                <module>persistence-modules/activejdbc</module>
                <module>persistence-modules/apache-cayenne</module>
                <module>persistence-modules/core-java-persistence</module>
                <module>persistence-modules/deltaspike</module>
                <module>persistence-modules/flyway</module>
                <module>persistence-modules/hbase</module>
                <module>persistence-modules/hibernate5</module>
				<module>persistence-modules/hibernate-ogm</module>
                <module>persistence-modules/influxdb</module>
                <module>persistence-modules/java-cassandra</module>
                <module>persistence-modules/java-cockroachdb</module>
                <module>persistence-modules/java-jdbi</module>
                <module>persistence-modules/java-jpa</module>
                <module>persistence-modules/jnosql</module>
                <module>persistence-modules/liquibase</module>
                <module>persistence-modules/orientdb</module>
                <module>persistence-modules/querydsl</module>
                <module>persistence-modules/redis</module>
                <module>persistence-modules/solr</module>
                <module>persistence-modules/spring-boot-h2/spring-boot-h2-database</module>
                <module>persistence-modules/spring-boot-persistence</module>
                <module>persistence-modules/spring-boot-persistence-mongodb</module>
                <module>persistence-modules/spring-data-cassandra</module>
                <module>persistence-modules/spring-data-cassandra-reactive</module>
                <module>persistence-modules/spring-data-couchbase-2</module>
                <module>persistence-modules/spring-data-dynamodb</module>
                <module>persistence-modules/spring-data-eclipselink</module>
                <!-- <module>persistence-modules/spring-data-elasticsearch</module> --> <!-- Fixing in BAEL-10995 -->
                <module>persistence-modules/spring-data-gemfire</module>
                <module>persistence-modules/spring-data-jpa</module>
                <module>persistence-modules/spring-data-keyvalue</module>
                <module>persistence-modules/spring-data-mongodb</module> <!-- long -->
                <module>persistence-modules/spring-data-neo4j</module>
                <module>persistence-modules/spring-data-redis</module>
                <module>persistence-modules/spring-data-solr</module>
                <module>persistence-modules/spring-hibernate-3</module>
                <module>persistence-modules/spring-hibernate-5</module>
                <module>persistence-modules/spring-hibernate4</module>
                <module>persistence-modules/spring-jpa</module>
                                
                <module>rabbitmq</module>
                <!-- <module>raml</module> --> <!-- Not a maven project -->
                <module>ratpack</module>
                <module>reactor-core</module>
                <module>rest-with-spark-java</module>
                <module>resteasy</module>
                <!-- <module>restx</module> --> <!-- Tests failing. Fixing in BAEL-10944 -->
                <!-- <module>rmi</module> --> <!-- Not a maven project -->
                <module>rule-engines/easy-rules</module>
                <module>rule-engines/openl-tablets</module>
                <module>rule-engines/rulebook</module>
				<module>rsocket</module>
                <module>rxjava</module>
                <module>rxjava-2</module>                                
                                                 
>>>>>>> bd32693a
			</modules>

		</profile>
		
        <profile>
            <id>default-second</id>
            <build>
                <plugins>

                    <plugin>
                        <groupId>org.apache.maven.plugins</groupId>
                        <artifactId>maven-surefire-plugin</artifactId>
                        <version>${maven-surefire-plugin.version}</version>
                        <configuration>
                            <forkCount>3</forkCount>
                            <reuseForks>true</reuseForks>
                            <excludes>
                                <exclude>**/*IntegrationTest.java</exclude>
                                <exclude>**/*IntTest.java</exclude>
                                <exclude>**/*LongRunningUnitTest.java</exclude>
                                <exclude>**/*ManualTest.java</exclude>
                                <exclude>**/JdbcTest.java</exclude>
                                <exclude>**/*LiveTest.java</exclude>
                            </excludes>
                        </configuration>
                    </plugin>

                </plugins>
            </build>

            <modules>
                <module>parent-boot-1</module>
                <module>parent-boot-2</module>
                <module>parent-spring-4</module>
                <module>parent-spring-5</module>
                <module>parent-java</module>
                <module>parent-kotlin</module>
                
                <module>spring-session</module>
                <module>spring-sleuth</module>
                <module>spring-social-login</module>
                <module>spring-spel</module>
                <module>spring-state-machine</module>
                <module>spring-thymeleaf</module>
                <module>spring-userservice</module>
                <module>spring-zuul</module>
                <module>spring-remoting</module>
                <module>spring-reactor</module>
                <module>spring-vertx</module>
                <module>spring-jinq</module>
                <module>spring-rest-embedded-tomcat</module>
                <module>testing-modules/testing</module>
                <module>testing-modules/testng</module>
                <module>video-tutorials</module>
                <module>xml</module>
                <module>xmlunit-2</module>
                <module>struts-2</module>
                <module>apache-velocity</module>
                <module>apache-solrj</module>
                <module>rabbitmq</module>
                <module>vertx</module>
                <module>persistence-modules/spring-data-gemfire</module>
                <module>mybatis</module>
                <module>spring-drools</module>
                <module>drools</module>
                <module>persistence-modules/liquibase</module>
                <module>spring-boot-property-exp</module>
                <module>testing-modules/mockserver</module>
                <module>testing-modules/test-containers</module>
                <module>undertow</module>
                <module>vaadin</module>
                <module>vertx-and-rxjava</module>
                <module>saas</module>
                <module>deeplearning4j</module>
                <module>lucene</module>
                <module>vraptor</module>
                <module>persistence-modules/java-cockroachdb</module>
                <module>spring-security-thymeleaf</module>
                <module>persistence-modules/java-jdbi</module>
                <module>jersey</module>
                <module>java-spi</module>
                <module>performance-tests</module>
                <module>twilio</module>
                <module>spring-boot-ctx-fluent</module>
                <module>java-ee-8-security-api</module>
                <module>spring-webflux-amqp</module>
                <module>antlr</module>
                <module>maven-archetype</module>
                <module>optaplanner</module>
                <module>apache-meecrowave</module>
                <module>spring-reactive-kotlin</module>
                <module>jnosql</module>
                <module>spring-boot-angular-ecommerce</module>
                <module>cdi-portable-extension</module>             
                <module>jta</module>
                <!--<module>java-dates</module> --> <!-- Commented because we have still not upgraded to java 9 -->
                <module>java-websocket</module>
                <module>activejdbc</module>
                <module>animal-sniffer-mvn-plugin</module>
                <module>apache-avro</module>
                <module>apache-bval</module>
                <module>apache-shiro</module>
                <module>apache-spark</module>
                <module>asciidoctor</module>
                <module>checker-plugin</module>
                <!-- <module>core-java-10</module> --><!-- Not upgraded to java 10 -->
                <!-- <module>core-java-11</module> --><!-- Not upgraded to java 11 -->
                <module>core-java-sun</module>
                <module>custom-pmd</module>
                <module>dagger</module>
                <module>data-structures</module>
                <module>dubbo</module>
                <module>flyway</module>
                <!-- <module>grpc</module> --><!-- protobuf-maven-plugin filecopy failure -->
                <!-- <module>JGit</module> --><!-- Unit test failure -->
                <module>jni</module>
                <module>jooby</module>
                <!-- <module>micronaut</module> --><!-- Not upgraded to java 9 -->
                <!-- <module>microprofile</module> --><!-- Takes too much time : Downloads 93 MBs zip and .. -->
                <!-- <module>muleesb</module> --><!-- load main class org.mule.munit.remote.RemoteRunner -->
                <module>ratpack</module>
                <module>rest-with-spark-java</module>
                <module>spring-boot-autoconfiguration</module>
                <module>spring-boot-custom-starter</module>
                <module>spring-boot-jasypt</module>
                <module>spring-custom-aop</module>
                <module>spring-data-rest-querydsl</module>
                <module>spring-groovy</module>
                <module>spring-mobile</module>
                <module>spring-mustache</module>
                <module>spring-mvc-simple</module>
                <module>spring-mybatis</module>
                <module>spring-rest-hal-browser</module>
                <module>spring-rest-shell</module>
<<<<<<< HEAD
                <module>spring-rest-template</module>
=======
                <module>spring-rest-simple</module>
                <module>spring-resttemplate</module>
>>>>>>> bd32693a
                <module>spring-roo</module>
                <module>spring-security-stormpath</module>
                <module>sse-jaxrs</module>
                <module>static-analysis</module>
                <module>stripe</module>
                <!-- <module>structurizr</module> --><!-- Artiifact not found -->
                <module>Twitter4J</module>
                <module>wicket</module>
                <module>xstream</module>
                <module>cas/cas-secured-app</module>
                <module>cas/cas-server</module>
                <!-- <module>graphql/graphql-java</module> --><!-- Wrong parent -->
                <!-- <module>guest/deep-jsf</module> --><!-- guest post on different site -->
                <!-- <module>guest/junit5-example</module> --><!-- guest post on different site - Compilation failure -->
                <!-- <module>guest/log4j2-example</module> --><!-- guest post on different site -->
                <!-- <module>guest/logback-example</module> --><!-- guest post on different site -->
                <!-- <module>guest/memory-leaks</module> --><!-- guest post on different site -->
                <!-- <module>guest/remote-debugging</module> --><!-- guest post on different site -->
                <!-- <module>guest/spring-boot-app</module> --><!-- guest post on different site -->
                <!-- <module>guest/spring-mvc</module> --><!-- guest post on different site -->
                <!-- <module>guest/spring-security</module> --><!-- guest post on different site -->
                <!-- <module>guest/thread-pools</module> --><!-- guest post on different site -->
                <!-- <module>guest/tomcat-app</module> --><!-- guest post on different site -->
                <!-- <module>jenkins/hello-world</module> --> <!-- disabled in the default profile -->
                <!-- <module>rule-engines/easy-rules</module> --><!-- Wrong Parent -->
                <!-- <module>rule-engines/openl-tablets</module> --><!-- Wrong Parent -->
                <!-- <module>rule-engines/rulebook</module> --><!-- Wrong Parent -->
                <module>spring-boot-custom-starter/greeter</module>
                <module>spring-boot-h2/spring-boot-h2-database</module>
                <!--module>spring-boot-h2/spring-boot-h2-remote-app</module-->
                <!-- <module>guest\webservices\rest-client</module> --><!-- guest post on different site -->
                <!-- <module>guest\webservices\rest-server</module> --><!-- guest post on different site -->
                <!-- <module>guest\webservices\spring-rest-service</module> --><!-- guest post on different site -->
                <module>flyway-cdi-extension</module>
                
                <module>spring-security-acl</module>
                <module>spring-security-cache-control</module>
                <module>spring-security-client/spring-security-jsp-authentication</module>
                <module>spring-security-client/spring-security-jsp-authorize</module>
                <module>spring-security-client/spring-security-jsp-config</module>
                <module>spring-security-client/spring-security-mvc</module>
                <module>spring-security-client/spring-security-thymeleaf-authentication</module>
                <module>spring-security-client/spring-security-thymeleaf-authorize</module>
                <module>spring-security-client/spring-security-thymeleaf-config</module>
                <module>spring-security-core</module>
                <module>spring-security-mvc-boot</module>
                <module>spring-security-mvc-custom</module>
                <module>spring-security-mvc-digest-auth</module>
                <module>spring-security-mvc-ldap</module>
                <module>spring-security-mvc-login</module>
                <module>spring-security-mvc-persisted-remember-me</module>
                <module>spring-security-mvc-session</module>
                <module>spring-security-mvc-socket</module>
                <module>spring-security-openid</module>
                <!--<module>spring-security-react</module> -->
                <module>spring-security-rest-basic-auth</module>
                <module>spring-security-rest-custom</module>
                <module>spring-security-rest</module>
                <module>spring-security-sso</module>
                <module>spring-security-x509</module>                   
            </modules>

        </profile>
        
		<profile>
			<id>spring-context</id>
			<build>
				<plugins>

					<plugin>
						<groupId>org.apache.maven.plugins</groupId>
						<artifactId>maven-surefire-plugin</artifactId>
						<version>${maven-surefire-plugin.version}</version>
						<configuration>
							<forkCount>3</forkCount>
							<reuseForks>true</reuseForks>
							<includes>
								<include>**/*SpringContextIntegrationTest.java</include>
							</includes>
						</configuration>
					</plugin>

				</plugins>
			</build>

			<modules>
				<module>spring-5</module>
				<module>spring-5-data-reactive</module>
				<module>spring-5-reactive</module>
				<module>spring-5-reactive-client</module>
				<module>spring-5-reactive-security</module>
				<module>spring-5-security</module>
				<module>spring-activiti</module>
				<module>spring-akka</module>
				<module>spring-all</module>
				<module>spring-aop</module>
				<module>spring-apache-camel</module>
				<module>spring-batch</module>
				<module>spring-bom</module>
				<module>spring-boot-admin/spring-boot-admin-client</module>
				<module>spring-boot-admin/spring-boot-admin-server</module>
				<module>spring-boot-bootstrap</module>
				<module>spring-boot-bootstrap</module>
				<module>spring-boot-camel</module>
				<module>spring-boot-client</module>
				<module>spring-boot-custom-starter</module>
				<module>greeter-spring-boot-autoconfigure</module>
				<module>greeter-spring-boot-sample-app</module>
				<module>spring-boot-h2/spring-boot-h2-database</module>
				<module>spring-boot-jasypt</module>
				<module>spring-boot-keycloak</module>
				<module>spring-boot-mvc</module>
				<module>spring-boot-property-exp/property-exp-custom-config</module>
				<module>spring-boot-property-exp/property-exp-default-config</module>
				<module>spring-boot-vue</module>
				<module>spring-cloud</module>
				<module>spring-cloud/spring-cloud-archaius/basic-config</module>
				<module>spring-cloud/spring-cloud-archaius/extra-configs</module>
				<module>spring-cloud/spring-cloud-bootstrap/config</module>
				<module>spring-cloud/spring-cloud-contract/spring-cloud-contract-consumer</module>
				<module>spring-cloud/spring-cloud-contract/spring-cloud-contract-producer</module>
				<module>spring-cloud/spring-cloud-gateway</module>
				<module>spring-cloud/spring-cloud-kubernetes/demo-backend</module>
				<module>spring-cloud/spring-cloud-rest/spring-cloud-rest-config-server</module>
				<module>spring-cloud/spring-cloud-ribbon-client                </module>
				<module>spring-cloud/spring-cloud-security/auth-client</module>
				<module>spring-cloud/spring-cloud-security/auth-resource</module>
				<module>spring-cloud/spring-cloud-security/auth-server</module>
				<module>spring-cloud/spring-cloud-stream/spring-cloud-stream-rabbit</module>
				<module>spring-cloud/spring-cloud-task/springcloudtasksink</module>
				<module>spring-cloud/spring-cloud-zookeeper                     </module>
				<module>spring-cloud/spring-cloud-bus/spring-cloud-config-server</module>
				<module>spring-cloud/spring-cloud-data-flow/log-sink</module>
				<module>spring-cloud/spring-cloud-data-flow/time-processor</module>
				<module>spring-cloud/spring-cloud-data-flow/time-source</module>
				<module>spring-cucumber</module>
				<module>persistence-modules/spring-data-keyvalue</module>
				<module>spring-data-rest</module>
				<module>spring-dispatcher-servlet</module>
				<module>spring-drools</module>
				<module>spring-freemarker</module>
				<module>persistence-modules/spring-hibernate-3</module>
				<module>persistence-modules/spring-hibernate4</module>
				<module>spring-integration</module>
				<module>spring-jenkins-pipeline</module>
				<module>spring-jersey</module>
				<module>spring-jinq</module>
				<module>spring-jms</module>
				<module>spring-kafka</module>
				<module>spring-katharsis</module>
				<module>spring-ldap</module>
				<module>spring-mobile</module>
				<module>spring-mockito</module>
				<module>spring-mvc-forms-thymeleaf</module>
				<module>spring-mvc-java</module>
				<module>spring-mvc-velocity</module>
				<module>spring-mvc-webflow</module>
				<module>spring-protobuf</module>
				<module>spring-quartz</module>
				<module>remoting-hessian-burlap/spring-remoting-hessian-burlap-client</module>
				<module>remoting-hessian-burlap/remoting-hessian-burlap-server</module>
				<module>spring-reactor</module>
				<module>spring-remoting/</module>
				<module>spring-remoting/remoting-http/remoting-http-server</module>
				<module>spring-remoting/remoting-jms/remoting-jms-client</module>
				<module>spring-remoting/remoting-rmi/remoting-rmi-server</module>
				<module>spring-rest</module>
				<module>spring-rest-angular</module>
				<module>spring-rest-embedded-tomcat</module>
				<module>spring-rest-full</module>
				<module>spring-rest-simple</module>
				<module>spring-resttemplate</module>
				<module>spring-security-acl</module>
				<module>spring-security-angular</module>
				<module>spring-security-cache-control</module>
				<module>spring-security-client/spring-security-jsp-authentication</module>
				<module>spring-security-client/spring-security-jsp-authorize</module>
				<module>spring-security-client/spring-security-jsp-config</module>
				<module>spring-security-client/spring-security-mvc</module>
				<module>spring-security-client/spring-security-thymeleaf-authentication</module>
				<module>spring-security-client/spring-security-thymeleaf-authorize</module>
				<module>spring-security-client/spring-security-thymeleaf-config</module>
				<module>spring-security-core</module>
				<module>spring-security-mvc-boot</module>
				<module>spring-security-mvc-custom</module>
				<module>spring-security-mvc-digest-auth</module>
				<module>spring-security-mvc-ldap</module>
				<module>spring-security-mvc-persisted-remember-me</module>
				<module>spring-security-mvc-session</module>
				<module>spring-security-mvc-socket</module>
				<module>spring-security-rest</module>
				<module>spring-security-sso/spring-security-sso-auth-server</module>
				<module>spring-security-sso/spring-security-sso-ui</module>
				<module>spring-security-sso/spring-security-sso-ui-2</module>
				<module>spring-security-thymeleaf/spring-security-thymeleaf-authentication</module>
				<module>spring-security-thymeleaf/spring-security-thymeleaf-authorize</module>
				<module>spring-security-thymeleaf/spring-security-thymeleaf-config</module>
				<module>spring-security-x509/spring-security-x509-basic-auth</module>
				<module>spring-security-x509/spring-security-x509-client-auth</module>
				<module>spring-session/spring-session-jdbc</module>
				<module>spring-sleuth</module>
				<module>spring-social-login</module>
				<module>spring-spel</module>
				<module>spring-state-machine</module>
				<module>spring-swagger-codegen/spring-swagger-codegen-app</module>
				<module>spring-thymeleaf</module>
				<module>spring-userservice</module>
				<module>spring-vault                                   </module>
				<module>spring-vertx</module>
				<module>spring-zuul/spring-zuul-foos-resource</module>
				<module>persistence-modules/spring-data-dynamodb</module>
				<module>persistence-modules/spring-data-eclipselink</module>
				<module>persistence-modules/spring-data-solr</module>
				<module>persistence-modules/spring-hibernate-5</module>
			</modules>

		</profile>

		<profile>
			<id>integration</id>
			<build>
				<plugins>
					<plugin>
						<groupId>org.apache.maven.plugins</groupId>
						<artifactId>maven-surefire-plugin</artifactId>
						<executions>
							<execution>
								<phase>integration-test</phase>
								<goals>
									<goal>test</goal>
								</goals>
								<configuration>
									<excludes>
										<exclude>**/*ManualTest.java</exclude>
										<exclude>**/*LiveTest.java</exclude>
									</excludes>
									<includes>
										<include>**/*IntegrationTest.java</include>
										<include>**/*IntTest.java</include>
									</includes>
								</configuration>
							</execution>
						</executions>
						<configuration>
							<systemPropertyVariables>
								<test.mime>json</test.mime>
							</systemPropertyVariables>
						</configuration>
					</plugin>
				</plugins>
			</build>

			<modules>

				<module>parent-boot-1</module>
				<module>parent-boot-2</module>
				<module>parent-spring-4</module>
				<module>parent-spring-5</module>
				<module>parent-java</module>
				<module>parent-kotlin</module>
				<!-- <module>core-java-9</module> --> <!-- Commented because we have still not upgraded to java 9 -->

<<<<<<< HEAD
				<!-- <module>asm</module> <module>atomix</module> <module>apache-cayenne</module>
					<module>aws</module> <module>aws-lambda</module> <module>akka-streams</module>
					<module>algorithms</module> <module>annotations</module> <module>apache-cxf</module>
					<module>apache-fop</module> <module>apache-poi</module> <module>apache-tika</module>
					<module>apache-thrift</module> <module>apache-curator</module> <module>apache-zookeeper</module>
					<module>apache-opennlp</module> <module>autovalue</module> <module>axon</module>
					<module>azure</module> <module>bootique</module> <module>cdi</module> <module>core-java</module>
					<module>core-java-collections</module> <module>core-java-io</module> <module>core-java-8</module>
					<module>core-kotlin</module> <module>core-groovy</module> <module>core-java-concurrency</module>
					<module>couchbase</module> <module>persistence-modules/deltaspike</module> <module>dozer</module>
					<module>ethereum</module> <module>ejb</module> <module>feign</module> <module>flips</module>
					<module>geotools</module> <module>testing-modules/groovy-spock</module> <module>testing-modules/gatling</module>
					<module>google-cloud</module> <module>google-web-toolkit</module> <module>gson</module>
					<module>guava</module> <module>guava-modules/guava-18</module> <module>guava-modules/guava-19</module>
					<module>guava-modules/guava-21</module> <module>guice</module> <module>disruptor</module>
					<module>spring-static-resources</module> <module>hazelcast</module> <module>hbase</module>
					<module>hibernate5</module> <module>httpclient</module> <module>hystrix</module>
					<module>image-processing</module> <module>immutables</module> <module>persistence-modules/influxdb</module>
					<module>jackson</module> <module>persistence-modules/java-cassandra</module>
					<module>vavr</module> <module>java-lite</module> <module>java-numbers</module>
					<module>java-rmi</module> <module>java-vavr-stream</module> <module>javax-servlets</module>
					<module>javaxval</module> <module>jaxb</module> <module>javafx</module> <module>jgroups</module>
					<module>jee-7</module> <module>jhipster/jhipster-monolithic</module> <module>jjwt</module>
					<module>jpa-storedprocedure</module> <module>jsf</module> <module>json-path</module>
					<module>json</module> <module>jsoup</module> <module>testing-modules/junit-5</module>
					<module>jws</module> <module>libraries-data</module> <module>linkrest</module>
					<module>logging-modules/log-mdc</module> <module>logging-modules/log4j</module>
					<module>logging-modules/log4j2</module> <module>logging-modules/logback</module>
					<module>lombok</module> <module>mapstruct</module> <module>metrics</module>
					<module>maven</module> <module>mesos-marathon</module> <module>msf4j</module> -->

				<!-- group 1 - OK, 27min, 7911Kb log, 8 failusres -->
=======
            <modules>
                <module>parent-boot-1</module>
                <module>parent-boot-2</module>
                <module>parent-spring-4</module>
                <module>parent-spring-5</module>
                <module>parent-java</module>
                <module>parent-kotlin</module>
                
                <module>core-java</module>                
                <module>core-java-concurrency</module> <!-- very long running? -->
                <module>core-kotlin</module> <!-- long running? -->

                <module>jenkins/hello-world</module>
                <module>jhipster</module>
                <module>jws</module>
>>>>>>> bd32693a

				<!-- group 2 -->

<<<<<<< HEAD
				<!-- -->
				<module>testing-modules/mockito</module>
				<module>testing-modules/mockito-2</module>
				<module>testing-modules/mocks</module>
				<module>mustache</module>
				<module>mvn-wrapper</module>
				<module>noexception</module>
				<module>persistence-modules/orientdb</module>
				<module>osgi</module>
				<module>orika</module>
				<module>patterns</module>
				<module>pdf</module>
				<module>protobuffer</module>
				<module>persistence-modules/querydsl</module>
				<module>reactor-core</module>
				<module>persistence-modules/redis</module>
				<module>testing-modules/rest-assured</module>
				<module>testing-modules/rest-testing</module>
				<module>resteasy</module>
				<module>rxjava</module>
				<module>rxjava-2</module>
				<module>spring-swagger-codegen</module>
				<module>testing-modules/selenium-junit-testng</module>
				<module>persistence-modules/solr</module>
				<module>spark-java</module>
				<module>spring-4</module>
				<module>spring-5</module>
				<module>spring-5-data-reactive</module>
				<module>spring-5-reactive</module>
				<module>spring-5-reactive-security</module>
				<module>spring-5-reactive-client</module>
				<module>spring-5-mvc</module>
				<module>spring-5-security</module>
				<module>spring-activiti</module>
				<module>spring-akka</module>
				<module>spring-amqp</module>
				<module>spring-all</module>
				<module>spring-amqp-simple</module>
				<module>spring-apache-camel</module>
				<module>spring-batch</module>
				<module>jmh</module>
=======
                <module>persistence-modules/hibernate5</module>
                <module>persistence-modules/java-jpa</module>
                <module>persistence-modules/java-mongodb</module>
                <module>persistence-modules/jnosql</module>             
>>>>>>> bd32693a

				<!-- group 2 - Pass, 11-16 min, 42 test failures, 4,020 KB -->

				<!-- group 3.1 -->

<<<<<<< HEAD
				<module>spring-bom</module>
				<module>spring-boot</module>
				<module>spring-boot-client</module>
				<module>spring-boot-keycloak</module>
				<module>spring-boot-bootstrap</module>
				<module>spring-boot-admin</module>
				<module>spring-boot-camel</module>
				<module>spring-boot-ops</module>
				<module>persistence-modules/spring-boot-persistence</module>
				<module>spring-boot-security</module>
				<module>spring-boot-mvc</module>
				<module>spring-boot-logging-log4j2</module>
				<module>spring-boot-disable-console-logging</module>
				<module>spring-cloud-data-flow</module>
				<module>spring-cloud</module>
				<module>spring-cloud-bus</module>
				<module>spring-core</module>
				<module>spring-cucumber</module>
				<module>spring-ejb</module>
				<module>spring-aop</module>
				<module>persistence-modules/spring-data-cassandra</module>
				<module>spring-data-couchbase-2</module>
				<module>persistence-modules/spring-data-dynamodb</module>
				<module>persistence-modules/spring-data-elasticsearch</module>
				<module>persistence-modules/spring-data-keyvalue</module>
				<module>persistence-modules/spring-data-mongodb</module>
				<module>persistence-modules/spring-data-jpa</module>
				<module>persistence-modules/spring-data-neo4j</module>
				<module>persistence-modules/spring-data-redis</module>
				<module>spring-data-rest</module>
=======
            <modules>
                <module>parent-boot-1</module>
                <module>parent-boot-2</module>
                <module>parent-spring-4</module>
                <module>parent-spring-5</module>
                <module>parent-java</module>
                <module>parent-kotlin</module>
                
                <module>akka-streams</module>
                <module>algorithms-genetic</module>
                <module>algorithms-miscellaneous-1</module>
                <module>algorithms-miscellaneous-2</module>
                <module>algorithms-sorting</module>
                <module>animal-sniffer-mvn-plugin</module>
                <module>annotations</module>
                <module>antlr</module>
                <module>apache-avro</module>
                <module>apache-bval</module>
                <module>apache-curator</module>
                <module>apache-cxf</module>
                <module>apache-fop</module>
                <module>apache-geode</module>
                <module>apache-meecrowave</module>
                <module>apache-opennlp</module>
                <module>apache-poi</module>
                <module>apache-pulsar</module>
                <module>apache-shiro</module>
                <module>apache-solrj</module>
                <module>apache-spark</module>
                <module>apache-thrift</module>
                <module>apache-tika</module>
                <module>apache-velocity</module>
                <module>apache-zookeeper</module>
                <module>asciidoctor</module>
                <module>asm</module>
                <module>atomix</module>
                <module>autovalue</module>
                <module>aws</module>
                <module>aws-lambda</module>
                <module>axon</module>
                <module>azure</module>
>>>>>>> bd32693a

				<!-- group 3.1 - Pass, 23 min, 35 failed tests, 7,942 KB -->

<<<<<<< HEAD
				<!-- group 3.2 -->

				<!-- -->
				<module>persistence-modules/spring-data-solr</module>
				<module>spring-dispatcher-servlet</module>
				<module>spring-exceptions</module>
				<module>spring-freemarker</module>
				<module>persistence-modules/spring-hibernate-3</module>
				<module>persistence-modules/spring-hibernate4</module>
				<module>persistence-modules/spring-hibernate-5</module>
				<module>persistence-modules/spring-data-eclipselink</module>
				<module>spring-integration</module>
				<module>spring-jenkins-pipeline</module>
				<module>spring-jersey</module>
				<module>spring-jms</module>
				<module>spring-jooq</module>
				<module>persistence-modules/spring-jpa</module>
				<module>spring-kafka</module>
				<module>spring-katharsis</module>
				<module>spring-ldap</module>
				<module>spring-mockito</module>
				<module>spring-mvc-forms-jsp</module>
				<module>spring-mvc-forms-thymeleaf</module>
				<module>spring-mvc-java</module>
				<module>spring-mvc-velocity</module>
				<module>spring-mvc-webflow</module>
				<module>spring-mvc-xml</module>
				<module>spring-mvc-kotlin</module>
				<module>spring-protobuf</module>
				<module>spring-quartz</module>
				<module>spring-rest-angular</module>
				<module>spring-rest-full</module>
				<module>spring-rest-query-language</module>
				<module>spring-rest</module>
				<module>spring-resttemplate</module>
				<module>spring-rest-simple</module>
                <module>spring-reactive-kotlin</module>

=======
                <module>cas/cas-secured-app</module>
                <module>cas/cas-server</module>
                <module>cdi</module>
                <module>checker-plugin</module>
                <module>core-groovy</module>
                <!-- <module>core-java-10</module> --> <!-- We haven't upgraded to java 10. Fixing in BAEL-10841 -->
                <!-- <module>core-java-11</module> --> <!-- We haven't upgraded to java 11. Fixing in BAEL-10841 --> 
                <module>core-java-8</module>
                <!--<module>core-java-9</module> --> <!-- We haven't upgraded to java 9. Fixing in BAEL-10841 -->
                <module>core-java-arrays</module>
                <module>core-java-collections</module>
                <module>core-java-concurrency-collections</module>
                <module>core-java-io</module>
                <module>core-java-lang</module>
                <module>core-java-networking</module>
                <module>core-java-sun</module>
                <module>core-scala</module>
                <module>couchbase</module>
                <module>custom-pmd</module>
                                
                <module>dagger</module>
                <module>data-structures</module>
                <module>ddd</module>
                <module>deeplearning4j</module>
                <module>disruptor</module>
                <module>dozer</module>
                <module>drools</module>
                <module>dubbo</module>             
                
                <module>ethereum</module>
                
                <module>feign</module>
                <module>flyway-cdi-extension</module>
                
                <!-- <module>geotools</module> --> <!-- Hangs the build. Fixing in BAEL-10943 -->
                <module>google-cloud</module>
                <module>google-web-toolkit</module>
                <!-- <module>gradle</module> --> <!-- Not a maven project -->
                <!-- <module>grails</module> --> <!-- Not a maven project -->
                <module>graphql/graphql-java</module>
                <module>grpc</module>
                <module>gson</module>
                <module>guava</module>
                <module>guava-collections</module>
                <module>guava-modules/guava-18</module>
                <module>guava-modules/guava-19</module>
                <module>guava-modules/guava-21</module>
                <!-- <module>guest</module> --> <!-- not to be built as its for guest articles  -->
                <module>guice</module>
                
                <module>hazelcast</module>
                <module>helidon</module>
                <module>httpclient</module>
                <module>hystrix</module>
                
                <module>image-processing</module>
                <module>immutables</module>

                <module>jackson</module>
                <module>java-collections-conversions</module>
                <module>java-collections-maps</module>
                <!-- <module>java-dates</module> --> <!-- We haven't upgraded to java 9. Fixing in BAEL-10841 -->
                <module>java-ee-8-security-api</module>
                <module>java-lite</module>
                <module>java-numbers</module>
                <module>java-rmi</module>
                <module>java-spi</module>
                <module>java-streams</module>
                <module>java-strings</module>
                <module>java-vavr-stream</module>
                <module>java-websocket</module>
                <module>javafx</module>
                <module>javax-servlets</module>
                <module>javaxval</module>
                <module>jaxb</module>
                <!-- JIRA-10842
                <module>jee-7</module> -->
                <module>jee-7-security</module>
                <module>jersey</module>
                <module>JGit</module>
                <module>jgroups</module>
                <module>jib</module>
                <module>jjwt</module>
                <module>jmeter</module>
                <module>jmh</module>
                <module>jni</module>
                <module>jooby</module>
                <module>jsf</module>
                <module>json</module>
                <module>json-path</module>
                <module>jsoup</module>
                <module>jta</module>

                <!-- <module>kotlin-js</module> --> <!-- Not a maven project -->
                <module>kotlin-libraries</module>
                
                <!-- <module>lagom</module> --> <!-- Not a maven project -->
                <module>libraries-data</module>
                <module>libraries-apache-commons</module>
                <module>libraries-security</module>
                <module>libraries-server</module>
                <module>linkrest</module>
                <module>logging-modules/log4j</module>
                <module>logging-modules/log4j2</module>
                <module>logging-modules/logback</module>
                <module>logging-modules/log-mdc</module>
                <module>lombok</module>
                <module>lucene</module>
>>>>>>> bd32693a

				<!-- group 3.2 - Pass, 8 minutes, 1 failed test, 2,294 KB log -->
				<!-- group 3 - Pass, 25 minutes, 36 failed tests, 10,163 KB log -->
				<!-- group 3 - Pass, 23 minutes, 31 failed tests, 8,693 KB log -->
				<!-- group 2+3 - Fail, 12 minutes, 44 failed tests -->

				<!-- group 4 -->

				<!-- <module>spring-security-acl</module> <module>spring-security-cache-control</module>
					<module>spring-security-client/spring-security-jsp-authentication</module>
					<module>spring-security-client/spring-security-jsp-authorize</module> <module>spring-security-client/spring-security-jsp-config</module>
					<module>spring-security-client/spring-security-mvc</module> <module>spring-security-client/spring-security-thymeleaf-authentication</module>
					<module>spring-security-client/spring-security-thymeleaf-authorize</module>
					<module>spring-security-client/spring-security-thymeleaf-config</module>
					<module>spring-security-core</module> <module>spring-security-mvc-boot</module>
					<module>spring-security-mvc-custom</module> <module>spring-security-mvc-digest-auth</module>
					<module>spring-security-mvc-ldap</module> <module>spring-security-mvc-login</module>
					<module>spring-security-mvc-persisted-remember-me</module> <module>spring-security-mvc-session</module>
					<module>spring-security-mvc-socket</module> <module>spring-security-openid</module>
					<module>spring-security-react</module> <module>spring-security-rest-basic-auth</module>
					<module>spring-security-rest-custom</module> <module>spring-security-rest</module>
					<module>spring-security-sso</module> <module>spring-security-x509</module>
					<module>spring-session</module> <module>spring-sleuth</module> <module>spring-social-login</module>
					<module>spring-spel</module> <module>spring-state-machine</module> <module>spring-thymeleaf</module>
					<module>spring-userservice</module> <module>spring-zuul</module> <module>spring-reactor</module>
					<module>spring-vertx</module> <module>spring-jinq</module> <module>spring-rest-embedded-tomcat</module>
					<module>testing-modules/testing</module> <module>testing-modules/testng</module>
					<module>video-tutorials</module> <module>xml</module> <module>xmlunit-2</module>
					<module>struts-2</module> <module>apache-velocity</module> <module>apache-solrj</module>
					<module>rabbitmq</module> <module>vertx</module> <module>persistence-modules/spring-data-gemfire</module>
					<module>mybatis</module> <module>spring-drools</module> <module>drools</module>
					<module>persistence-modules/liquibase</module> <module>spring-boot-property-exp</module>
					<module>testing-modules/mockserver</module> <module>testing-modules/test-containers</module>
					<module>undertow</module> <module>vertx-and-rxjava</module> <module>saas</module>
					<module>deeplearning4j</module> <module>lucene</module> <module>vraptor</module>
					<module>persistence-modules/java-cockroachdb</module> <module>spring-security-thymeleaf</module>
					<module>persistence-modules/java-jdbi</module> <module>jersey</module> <module>java-spi</module>
					<module>performance-tests</module> <module>twilio</module> <module>spring-boot-ctx-fluent</module>
					<module>java-ee-8-security-api</module> <module>spring-webflux-amqp</module>
					<module>antlr</module> <module>maven-archetype</module> <module>apache-meecrowave</module> -->

				<!-- group 4 - OK, 12 min, 3,961 KB log, 12 failed tests -->

				<!-- <module>libraries</module> <module>jmeter</module> -->
				<!--<module>java-dates</module> --> <!-- Commented because we have still not upgraded to java 9 -->
				<module>java-websocket</module>
				<module>activejdbc</module>
				<module>animal-sniffer-mvn-plugin</module>
				<module>apache-avro</module>
				<module>apache-bval</module>
				<module>apache-shiro</module>
				<module>apache-spark</module>
				<module>asciidoctor</module>
				<module>checker-plugin</module>
				<!-- <module>core-java-10</module> --><!-- Not upgraded to java 10 -->
				<!-- <module>core-java-11</module> --><!-- Not upgraded to java 11 -->
				<module>core-java-sun</module>
				<module>custom-pmd</module>
				<module>dagger</module>
				<module>data-structures</module>
				<module>dubbo</module>
				<module>flyway</module>
				<!-- <module>grpc</module> --><!-- protobuf-maven-plugin filecopy failure -->
				<!-- <module>JGit</module> --><!-- Unit test failure -->
				<module>jni</module>
				<module>jooby</module>
				<!-- <module>micronaut</module> --><!-- Not upgraded to java 9 -->
				<!-- <module>microprofile</module> --><!-- Takes too much time : Downloads 93 MBs zip and .. -->
				<!-- <module>muleesb</module> --><!-- load main class org.mule.munit.remote.RemoteRunner -->
				<module>ratpack</module>
				<module>rest-with-spark-java</module>
				<module>spring-boot-autoconfiguration</module>
				<module>spring-boot-custom-starter</module>
				<module>spring-boot-jasypt</module>
				<module>spring-custom-aop</module>
				<module>spring-data-rest-querydsl</module>
				<module>spring-groovy</module>
				<module>spring-mobile</module>
				<module>spring-mustache</module>
				<module>spring-mvc-simple</module>
				<module>spring-mybatis</module>
				<module>spring-rest-hal-browser</module>
				<module>spring-rest-shell</module>
				<module>spring-rest-template</module>
				<module>spring-roo</module>
				<module>spring-security-stormpath</module>
				<module>sse-jaxrs</module>
				<module>static-analysis</module>
				<module>stripe</module>
				<!-- <module>structurizr</module> --><!-- Artiifact not found -->
				<!-- <module>Twitter4J</module> --><!-- Test failure -->
				<module>wicket</module>
				<module>xstream</module>
				<module>cas/cas-secured-app</module>
				<!-- <module>cas/cas-server</module> --><!-- Takes too much time -->
				<!-- <module>graphql/graphql-java</module> --><!-- Wrong parent -->
				<!-- <module>guest/deep-jsf</module> --><!-- guest post on different site -->
				<!-- <module>guest/junit5-example</module> --><!-- guest post on different site - Compilation failure -->
				<!-- <module>guest/log4j2-example</module> --><!-- guest post on different site -->
				<!-- <module>guest/logback-example</module> --><!-- guest post on different site -->
				<!-- <module>guest/memory-leaks</module> --><!-- guest post on different site -->
				<!-- <module>guest/remote-debugging</module> --><!-- guest post on different site -->
				<!-- <module>guest/spring-boot-app</module> --><!-- guest post on different site -->
				<!-- <module>guest/spring-mvc</module> --><!-- guest post on different site -->
				<!-- <module>guest/spring-security</module> --><!-- guest post on different site -->
				<!-- <module>guest/thread-pools</module> --><!-- guest post on different site -->
				<!-- <module>guest/tomcat-app</module> --><!-- guest post on different site -->
				<module>jenkins/hello-world</module>
				<!-- <module>rule-engines/easy-rules</module> --><!-- Wrong Parent -->
				<!-- <module>rule-engines/openl-tablets</module> --><!-- Wrong Parent -->
				<!-- <module>rule-engines/rulebook</module> --><!-- Wrong Parent -->
				<module>spring-boot-custom-starter/greeter</module>
				<module>spring-boot-h2/spring-boot-h2-database</module>
				<!--module>spring-boot-h2/spring-boot-h2-remote-app</module-->
				<!-- <module>guest\webservices\rest-client</module> --><!-- guest post on different site -->
				<!-- <module>guest\webservices\rest-server</module> --><!-- guest post on different site -->
				<!-- <module>guest\webservices\spring-rest-service</module> --><!-- guest post on different site -->
			</modules>

		</profile>

		<profile>
			<id>integration-lite</id>

			<build>
				<plugins>
					<plugin>
						<groupId>org.apache.maven.plugins</groupId>
						<artifactId>maven-surefire-plugin</artifactId>
						<executions>
							<execution>
								<phase>integration-test</phase>
								<goals>
									<goal>test</goal>
								</goals>
								<configuration>
									<excludes>
										<exclude>**/*ManualTest.java</exclude>
										<exclude>**/*LiveTest.java</exclude>
									</excludes>
									<includes>
										<include>**/*IntegrationTest.java</include>
										<include>**/*IntTest.java</include>
									</includes>
								</configuration>
							</execution>
						</executions>
						<configuration>
							<systemPropertyVariables>
								<test.mime>json</test.mime>
							</systemPropertyVariables>
						</configuration>
					</plugin>
				</plugins>
			</build>

			<modules>
				<module>parent-boot-1</module>
				<module>parent-boot-2</module>
				<module>parent-spring-4</module>
				<module>parent-spring-5</module>
				<module>parent-java</module>
				<module>parent-kotlin</module>
				<module>asm</module>
				<module>atomix</module>
				<module>apache-cayenne</module>
				<module>aws</module>
				<module>aws-lambda</module>
				<module>akka-streams</module>
				<module>akka-http</module>
				<module>algorithms</module>
				<module>annotations</module>
				<module>apache-cxf</module>
				<module>apache-fop</module>
				<module>apache-poi</module>
				<module>apache-tika</module>
				<module>apache-thrift</module>
				<module>apache-curator</module>
				<module>apache-zookeeper</module>
				<module>apache-opennlp</module>
				<module>autovalue</module>
				<module>axon</module>
				<module>azure</module>
				<module>bootique</module>
				<module>cdi</module>
				<module>java-strings</module>
				<!--<module>core-java-9</module> --> <!-- Commented because we have still not upgraded to java 9 -->
				<module>core-java-collections</module>
				<module>java-collections-conversions</module>
				<module>java-collections-maps</module>
				<module>core-java-io</module>
				<module>core-java-8</module>
				<module>java-streams</module>
				<module>core-groovy</module>

				<module>couchbase</module>
				<module>persistence-modules/deltaspike</module>
				<module>dozer</module>
				<module>ethereum</module>
				<module>feign</module>
				<module>flips</module>
				<module>testing-modules/groovy-spock</module>
				<module>google-cloud</module>
				<module>gson</module>
				<module>guava</module>
				<module>guava-collections</module>
				<module>guava-modules/guava-18</module>
				<module>guava-modules/guava-19</module>
				<module>guava-modules/guava-21</module>
				<module>guice</module>
				<module>disruptor</module>
				<module>spring-static-resources</module>
				<module>hazelcast</module>
				<module>hbase</module>

				<module>hystrix</module>
				<module>image-processing</module>
				<module>immutables</module>
				<module>persistence-modules/influxdb</module>
				<module>jackson</module>
				<module>vavr</module>
				<module>java-lite</module>
				<module>java-numbers</module>
				<module>java-rmi</module>
				<module>java-vavr-stream</module>
				<module>javax-servlets</module>
				<module>javaxval</module>
				<module>jaxb</module>
				<module>javafx</module>
				<module>jgroups</module>
				<module>jee-7</module>
				<module>jee-7-security</module>
				<module>jjwt</module>
				<module>jsf</module>
				<module>json-path</module>
				<module>json</module>
				<module>jsoup</module>
				<module>jta</module>
				<module>testing-modules/junit-5</module>
				<module>testing-modules/junit5-migration</module>
				<module>jws</module>
				<module>libraries-data</module>
				<module>linkrest</module>
				<module>logging-modules/log-mdc</module>
				<module>logging-modules/log4j</module>

				<module>logging-modules/logback</module>
				<module>lombok</module>
				<module>mapstruct</module>

				<module>maven</module>
				<module>mesos-marathon</module>
				<module>msf4j</module>
				<module>testing-modules/mockito</module>
				<module>testing-modules/mockito-2</module>
				<module>testing-modules/mocks</module>
				<module>mustache</module>
				<module>mvn-wrapper</module>
				<module>noexception</module>
				<module>persistence-modules/orientdb</module>
				<module>osgi</module>
				<module>orika</module>
				<module>patterns</module>
				<module>pdf</module>
				<module>protobuffer</module>
				<module>persistence-modules/querydsl</module>
				<module>reactor-core</module>
				<module>persistence-modules/redis</module>
				<module>testing-modules/rest-assured</module>
				<module>testing-modules/rest-testing</module>
				<module>resteasy</module>
				<module>rxjava</module>
				<module>rxjava-2</module>
				<module>spring-swagger-codegen</module>
				<module>testing-modules/selenium-junit-testng</module>
				<module>persistence-modules/solr</module>
				<module>spark-java</module>
				<module>spring-4</module>
				<module>spring-5-data-reactive</module>
				<module>spring-5-reactive</module>
				<module>spring-5-reactive-security</module>
				<module>spring-5-reactive-client</module>
				<module>spring-5-mvc</module>
				<module>spring-5-security</module>
				<module>spring-activiti</module>
				<module>spring-akka</module>
				<module>spring-amqp</module>
				<module>spring-all</module>
				<module>spring-amqp-simple</module>
				<module>spring-apache-camel</module>
				<module>spring-batch</module>
				<module>spring-bom</module>
				<module>spring-boot-keycloak</module>
				<module>spring-boot-bootstrap</module>
				<module>spring-boot-admin</module>
				<module>spring-boot-camel</module>
				<module>persistence-modules/spring-boot-persistence</module>
				<module>spring-boot-security</module>
				<module>spring-boot-mvc</module>
				<module>spring-boot-logging-log4j2</module>
				<module>spring-boot-disable-console-logging</module>
				<module>spring-cloud-data-flow</module>
				<module>spring-cloud</module>
				<module>spring-cloud-bus</module>
				<module>spring-core</module>
				<module>spring-cucumber</module>
				<module>spring-ejb</module>
				<module>spring-aop</module>

				<module>persistence-modules/spring-data-dynamodb</module>
				<module>persistence-modules/spring-data-keyvalue</module>
				<module>persistence-modules/spring-data-mongodb</module>
				<module>persistence-modules/spring-data-neo4j</module>

				<module>spring-data-rest</module>
				<module>persistence-modules/spring-data-solr</module>
				<module>spring-dispatcher-servlet</module>
				<module>spring-exceptions</module>
				<module>spring-freemarker</module>
				<module>persistence-modules/spring-hibernate-3</module>

				<module>persistence-modules/spring-hibernate-5</module>
				<module>persistence-modules/spring-data-eclipselink</module>
				<module>spring-integration</module>
				<module>spring-jenkins-pipeline</module>
				<module>spring-jersey</module>

				<module>spring-jms</module>
				<module>spring-jooq</module>
				<module>persistence-modules/spring-jpa</module>
				<module>spring-kafka</module>
				<module>spring-katharsis</module>
				<module>spring-ldap</module>
				<module>spring-mockito</module>
				<module>spring-mvc-forms-jsp</module>
				<module>spring-mvc-forms-thymeleaf</module>
				<module>spring-mvc-java</module>
				<module>spring-mvc-velocity</module>
				<module>spring-mvc-webflow</module>
				<module>spring-mvc-xml</module>
				<module>spring-mvc-kotlin</module>
				<module>spring-protobuf</module>
				<module>spring-quartz</module>
				<module>spring-rest-angular</module>
				<module>spring-rest-full</module>
				<module>spring-rest-query-language</module>
				<module>spring-rest</module>
				<module>spring-resttemplate</module>
				<module>spring-rest-simple</module>
				<module>spring-security-acl</module>
				<module>spring-security-cache-control</module>
				<module>spring-security-client/spring-security-jsp-authentication</module>
				<module>spring-security-client/spring-security-jsp-authorize</module>
				<module>spring-security-client/spring-security-jsp-config</module>
				<module>spring-security-client/spring-security-mvc</module>
				<module>spring-security-client/spring-security-thymeleaf-authentication</module>
				<module>spring-security-client/spring-security-thymeleaf-authorize</module>
				<module>spring-security-client/spring-security-thymeleaf-config</module>
				<module>spring-security-core</module>
				<module>spring-security-mvc-boot</module>
				<module>spring-security-mvc-digest-auth</module>
				<module>spring-security-mvc-ldap</module>
				<module>spring-security-mvc-login</module>
				<module>spring-security-mvc-persisted-remember-me</module>
				<module>spring-security-mvc-session</module>
				<module>spring-security-mvc-socket</module>
				<module>spring-security-openid</module>
				<!--<module>spring-security-react</module> -->
				<module>spring-security-rest-basic-auth</module>
				<module>spring-security-rest-custom</module>
				<module>spring-security-rest</module>
				<module>spring-security-sso</module>
				<module>spring-security-x509</module>
				<module>spring-session</module>
				<module>spring-sleuth</module>
				<module>spring-social-login</module>
				<module>spring-spel</module>
				<module>spring-state-machine</module>
				<module>spring-thymeleaf</module>
				<module>spring-userservice</module>
				<module>spring-zuul</module>
				<module>spring-remoting</module>
				<module>spring-reactor</module>
				<module>spring-vertx</module>
				<module>spring-vault</module>
				<module>spring-jinq</module>
				<module>spring-rest-embedded-tomcat</module>
				<module>testing-modules/testing</module>
				<module>testing-modules/testng</module>
				<module>video-tutorials</module>

				<module>xmlunit-2</module>
				<module>struts-2</module>
				<module>apache-velocity</module>
				<module>apache-solrj</module>
				<module>rabbitmq</module>

				<module>persistence-modules/spring-data-gemfire</module>
				<module>mybatis</module>
				<module>spring-drools</module>
				<module>drools</module>
				<module>persistence-modules/liquibase</module>
				<module>spring-boot-property-exp</module>
				<module>testing-modules/mockserver</module>
				<module>testing-modules/test-containers</module>
				<module>undertow</module>
				<module>vaadin</module>
				<module>vertx-and-rxjava</module>
				<module>saas</module>
				<module>deeplearning4j</module>
				<module>lucene</module>
				<module>vraptor</module>
				<module>persistence-modules/java-cockroachdb</module>
				<module>spring-security-thymeleaf</module>
				<module>persistence-modules/java-jdbi</module>
				<module>jersey</module>
				<module>java-spi</module>
				<module>performance-tests</module>
				<module>twilio</module>
				<module>spring-boot-ctx-fluent</module>
				<module>java-ee-8-security-api</module>
				<module>spring-webflux-amqp</module>
				<module>antlr</module>
				<module>maven-archetype</module>
				<module>apache-meecrowave</module>

                <module>persistence-modules/spring-hibernate4</module>
                <module>xml</module>
                <module>vertx</module>
                <module>metrics</module>
                <module>httpclient</module>

<<<<<<< HEAD
                <!-- problematic -->
                <!--
                <module>ejb</module>
                <module>persistence-modules/java-cassandra</module>
                <module>persistence-modules/spring-data-cassandra</module>
                <module>logging-modules/log4j2</module>
                <module>spring-data-couchbase-2</module>
                <module>persistence-modules/spring-data-redis</module>
=======
                <module>patterns</module>
                <module>pdf</module>
                <module>performance-tests</module>
                <!-- <module>play-framework</module> --> <!-- Not a maven project -->
                <module>protobuffer</module>
                
                <module>persistence-modules/activejdbc</module>
                <module>persistence-modules/apache-cayenne</module>
                <module>persistence-modules/core-java-persistence</module>
                <module>persistence-modules/deltaspike</module>
                <module>persistence-modules/flyway</module>
                <module>persistence-modules/hbase</module>
                <module>persistence-modules/hibernate5</module>
				<module>persistence-modules/hibernate-ogm</module>
                <module>persistence-modules/influxdb</module>
                <module>persistence-modules/java-cassandra</module>
                <module>persistence-modules/java-cockroachdb</module>
                <module>persistence-modules/java-jdbi</module>
                <module>persistence-modules/java-jpa</module>
                <module>persistence-modules/jnosql</module>
                <module>persistence-modules/liquibase</module>
                <module>persistence-modules/orientdb</module>
                <module>persistence-modules/querydsl</module>
                <module>persistence-modules/redis</module>
                <module>persistence-modules/solr</module>
                <module>persistence-modules/spring-boot-h2/spring-boot-h2-database</module>
                <module>persistence-modules/spring-boot-persistence</module>
                <module>persistence-modules/spring-boot-persistence-mongodb</module>
                <module>persistence-modules/spring-data-cassandra</module>
                <module>persistence-modules/spring-data-cassandra-reactive</module>
                <module>persistence-modules/spring-data-couchbase-2</module>
                <module>persistence-modules/spring-data-dynamodb</module>
                <module>persistence-modules/spring-data-eclipselink</module>
                <!-- <module>persistence-modules/spring-data-elasticsearch</module> --> <!-- Fixing in BAEL-10995 -->
                <module>persistence-modules/spring-data-gemfire</module>
                <module>persistence-modules/spring-data-jpa</module>
                <module>persistence-modules/spring-data-keyvalue</module>
                <module>persistence-modules/spring-data-mongodb</module> <!-- long -->
                <module>persistence-modules/spring-data-neo4j</module>
                <module>persistence-modules/spring-data-redis</module>
                <module>persistence-modules/spring-data-solr</module>
                <module>persistence-modules/spring-hibernate-3</module>
                <module>persistence-modules/spring-hibernate-5</module>
                <module>persistence-modules/spring-hibernate4</module>
                <module>persistence-modules/spring-jpa</module>
                                
                <module>rabbitmq</module>
                <!-- <module>raml</module> --> <!-- Not a maven project -->
                <module>ratpack</module>
                <module>reactor-core</module>
                <module>rest-with-spark-java</module>
                <module>resteasy</module>
                <!-- <module>restx</module> --> <!-- Tests failing. Fixing in BAEL-10944 -->
                <!-- <module>rmi</module> --> <!-- Not a maven project -->
                <module>rule-engines/easy-rules</module>
                <module>rule-engines/openl-tablets</module>
                <module>rule-engines/rulebook</module>
                <module>rsocket</module>
                <module>rxjava</module>
                <module>rxjava-2</module>                                
                                                 
             </modules>

        </profile>
>>>>>>> bd32693a

                <module>jmeter</module>
				-->

<<<<<<< HEAD
				<!-- heavy -->
				<!--
				<module>libraries</module>
				<module>geotools</module>
				<module>jhipster/jhipster-monolithic</module>
				<module>testing-modules/gatling</module>
				<module>spring-boot</module>
				<module>spring-boot-ops</module>
				<module>spring-5</module>
				<module>core-kotlin</module>
				<module>core-java</module>
				<module>google-web-toolkit</module>
=======
            <modules>
                <module>parent-boot-1</module>
                <module>parent-boot-2</module>
                <module>parent-spring-4</module>
                <module>parent-spring-5</module>
                <module>parent-java</module>
                <module>parent-kotlin</module>
                
                <module>saas</module>
                <module>spark-java</module>
                
                <module>spring-4</module>
                
                <module>spring-5</module>
                <module>spring-5-mvc</module>
                <module>spring-5-reactive</module>
                <module>spring-5-reactive-client</module>
                <module>spring-5-reactive-oauth</module>
                <module>spring-5-reactive-security</module>
                <module>spring-5-security</module>
                <module>spring-5-security-oauth</module>
                
                <module>spring-activiti</module>
                <module>spring-akka</module>
                <module>spring-all</module>
                <module>spring-amqp</module>
                <module>spring-aop</module>
                <module>spring-apache-camel</module>
                <module>spring-batch</module>
                <module>spring-bom</module>
                
                <module>spring-boot</module>
                <module>spring-boot-admin</module>
                <module>spring-boot-angular-ecommerce</module>
                <module>spring-boot-autoconfiguration</module>
                <module>spring-boot-bootstrap</module>
                <module>spring-boot-camel</module>
                <!-- <module>spring-boot-cli</module> --> <!-- Not a maven project -->
                <module>spring-boot-client</module>
                <module>spring-boot-crud</module>
                <module>spring-boot-ctx-fluent</module>
                <module>spring-boot-custom-starter</module>
                <module>spring-boot-disable-console-logging</module>
                <!-- <module>spring-boot-gradle</module> --> <!-- Not a maven project -->
                <module>spring-boot-jasypt</module>
                <module>spring-boot-keycloak</module>
                <module>spring-boot-logging-log4j2</module>
                <module>spring-boot-mvc</module>
                <module>spring-boot-ops</module>
                <module>spring-boot-property-exp</module>
                <module>spring-boot-security</module>
                <module>spring-boot-vue</module>
                
                <module>spring-cloud</module>
                <module>spring-cloud-bus</module>
                <!-- <module>spring-cloud-cli</module> --> <!-- Not a maven project -->
                <module>spring-cloud-data-flow</module>
                
                <module>spring-core</module>
                <module>spring-cucumber</module>
                
                <module>spring-data-rest</module>
                <module>spring-data-rest-querydsl</module>
                <module>spring-dispatcher-servlet</module>
                <module>spring-drools</module>
                
                <module>spring-ejb</module>
                <module>spring-exceptions</module>
                
                <module>spring-freemarker</module>
                
                <module>spring-groovy</module>
                
                <module>spring-integration</module>
                
                <module>spring-jenkins-pipeline</module>
                <module>spring-jersey</module>
                <module>spring-jinq</module>
                <module>spring-jms</module>
                <module>spring-jooq</module>
                
                <module>spring-kafka</module>
                <module>spring-katharsis</module>
                
                <module>spring-ldap</module>
                
                <module>spring-mobile</module>
                <module>spring-mockito</module>
                <module>spring-mustache</module>
                <module>spring-mvc-forms-jsp</module>
                <module>spring-mvc-forms-thymeleaf</module>
                <module>spring-mvc-java</module>
                <module>spring-mvc-kotlin</module>
                <module>spring-mvc-simple</module>
                <module>spring-mvc-velocity</module>
                <module>spring-mvc-webflow</module>
                <module>spring-mvc-xml</module>
                <module>spring-mybatis</module>
                
                <module>spring-protobuf</module>
                
                <module>spring-quartz</module>
                
                <module>spring-reactive-kotlin</module>
                <module>spring-reactor</module>
                <module>spring-remoting</module>
                <module>spring-rest</module>
                <module>spring-rest-angular</module>
                <module>spring-rest-embedded-tomcat</module>
                <module>spring-rest-full</module>
                <module>spring-rest-hal-browser</module>
                <module>spring-rest-query-language</module>
                <module>spring-rest-shell</module>
                <module>spring-rest-simple</module>
                <module>spring-resttemplate</module>
                <module>spring-roo</module>
                
                <module>spring-security-acl</module>
                <module>spring-security-angular/server</module>
                <module>spring-security-cache-control</module>
                
                <module>spring-security-client/spring-security-jsp-authentication</module>
                <module>spring-security-client/spring-security-jsp-authorize</module>
                <module>spring-security-client/spring-security-jsp-config</module>
                <module>spring-security-client/spring-security-mvc</module>
                <module>spring-security-client/spring-security-thymeleaf-authentication</module>
                <module>spring-security-client/spring-security-thymeleaf-authorize</module>
                <module>spring-security-client/spring-security-thymeleaf-config</module>
                
                <module>spring-security-core</module>
                <module>spring-security-mvc-boot</module>
>>>>>>> bd32693a
                <module>spring-security-mvc-custom</module>
                <module>core-java-concurrency</module>
				-->

                <!-- 30:32 min -->
			</modules>

		</profile>

        <profile>
            <id>integration-heavy</id>

            <build>
                <plugins>
                    <plugin>
                        <groupId>org.apache.maven.plugins</groupId>
                        <artifactId>maven-surefire-plugin</artifactId>
                        <executions>
                            <execution>
                                <phase>integration-test</phase>
                                <goals>
                                    <goal>test</goal>
                                </goals>
                                <configuration>
                                    <excludes>
                                        <exclude>**/*ManualTest.java</exclude>
                                        <exclude>**/*LiveTest.java</exclude>
                                    </excludes>
                                    <includes>
                                        <include>**/*IntegrationTest.java</include>
                                        <include>**/*IntTest.java</include>
                                    </includes>
                                </configuration>
                            </execution>
                        </executions>
                        <configuration>
                            <systemPropertyVariables>
                                <test.mime>json</test.mime>
                            </systemPropertyVariables>
                        </configuration>
                    </plugin>
                </plugins>
            </build>

            <modules>
                <module>parent-boot-1</module>
                <module>parent-boot-2</module>
                <module>parent-spring-4</module>
                <module>parent-spring-5</module>
                <module>parent-java</module>
<<<<<<< HEAD
				<module>parent-kotlin</module>
                <module>libraries</module>
                <module>geotools</module>
                <module>jhipster</module>
                <module>testing-modules/gatling</module>
                <module>spring-boot</module>
                <module>spring-boot-ops</module>
                <module>spring-5</module>
                <module>core-kotlin</module>
				<module>kotlin-libraries</module>
                <module>core-java</module>
                <module>google-web-toolkit</module>
                <module>spring-security-mvc-custom</module>
                <module>hibernate5</module>
                <module>persistence-modules/spring-data-elasticsearch</module>
                <module>core-java-concurrency</module>
				<module>core-java-concurrency-collections</module>
=======
                <module>parent-kotlin</module>
                
                <module>core-java</module>                
                <module>core-java-concurrency</module> <!-- very long running? -->
                <module>core-kotlin</module> <!-- long running? -->

                <module>jenkins/hello-world</module>
                <module>jhipster</module>
                <module>jws</module>

                <module>libraries</module> <!-- very long running -->

                <module>persistence-modules/hibernate5</module>
                <module>persistence-modules/java-jpa</module>
                <module>persistence-modules/java-mongodb</module>
                <module>persistence-modules/jnosql</module>             

                <module>spring-5-data-reactive</module> <!-- very long running. Fixing in BAEL-10891  -->
                <module>spring-amqp-simple</module> <!-- very long running. Fixing in BAEL-10891 -->
                
                <module>vaadin</module>            
>>>>>>> bd32693a
            </modules>

        </profile>


	</profiles>

	<reporting>
		<plugins>
			<plugin>
				<groupId>org.apache.maven.plugins</groupId>
				<artifactId>maven-jxr-plugin</artifactId>
				<version>${maven-jxr-plugin.version}</version>
			</plugin>
		</plugins>
	</reporting>

	<properties>
		<project.build.sourceEncoding>UTF-8</project.build.sourceEncoding>
		<project.reporting.outputEncoding>UTF-8</project.reporting.outputEncoding>
		<gib.referenceBranch>refs/heads/master</gib.referenceBranch>
		<gib.skipTestsForNotImpactedModules>true</gib.skipTestsForNotImpactedModules>
		<gib.failOnMissingGitDir>false</gib.failOnMissingGitDir>
		<gib.failOnError>false</gib.failOnError>
		<!-- <gib.enabled>false</gib.enabled> -->
		<junit.version>4.12</junit.version>
		<org.hamcrest.version>1.3</org.hamcrest.version>
		<mockito.version>2.21.0</mockito.version>
		<!-- logging -->
		<org.slf4j.version>1.7.21</org.slf4j.version>
		<logback.version>1.1.7</logback.version>
		<!-- plugins -->
		<maven-surefire-plugin.version>2.21.0</maven-surefire-plugin.version>
		<maven-compiler-plugin.version>3.7.0</maven-compiler-plugin.version>
		<exec-maven-plugin.version>1.6.0</exec-maven-plugin.version>
		<java.version>1.8</java.version>
		<log4j.version>1.2.17</log4j.version>
		<moneta.version>1.1</moneta.version>
		<esapi.version>2.1.0.1</esapi.version>
		<jmh-core.version>1.19</jmh-core.version>
		<jmh-generator.version>1.19</jmh-generator.version>
		<hamcrest-all.version>1.3</hamcrest-all.version>
		<exec-maven-plugin.version>1.6.0</exec-maven-plugin.version>
		<maven-failsafe-plugin.version>2.19.1</maven-failsafe-plugin.version>
		<commons-io.version>2.5</commons-io.version>
		<commons-cli.version>1.4</commons-cli.version>
		<maven-war-plugin.version>3.0.0</maven-war-plugin.version>
		<javax.servlet-api.version>3.1.0</javax.servlet-api.version>
		<jstl-api.version>1.2</jstl-api.version>
		<javax.servlet.jsp-api.version>2.3.1</javax.servlet.jsp-api.version>
		<jackson-mapper-asl.version>1.9.13</jackson-mapper-asl.version>
		<jstl.version>1.2</jstl.version>
		<jackson-databind.version>2.5.0</jackson-databind.version>
		<commons-fileupload.version>1.3</commons-fileupload.version>
		<junit-platform.version>1.2.0</junit-platform.version>
		<junit-jupiter.version>5.2.0</junit-jupiter.version>
		<directory-maven-plugin.version>0.3.1</directory-maven-plugin.version>
		<maven-install-plugin.version>2.5.1</maven-install-plugin.version>
		<custom-pmd.version>0.0.1</custom-pmd.version>
		<gitflow-incremental-builder.version>3.4</gitflow-incremental-builder.version>
		<maven-jxr-plugin.version>2.3</maven-jxr-plugin.version>
		<!-- <maven-pmd-plugin.version>3.9.0</maven-pmd-plugin.version> -->
		<maven-pmd-plugin.version>3.8</maven-pmd-plugin.version>
	</properties>
</project><|MERGE_RESOLUTION|>--- conflicted
+++ resolved
@@ -323,221 +323,6 @@
 
 			<modules>
 				<module>parent-boot-1</module>
-<<<<<<< HEAD
-				<module>parent-boot-2</module>
-				<module>parent-spring-4</module>
-				<module>parent-spring-5</module>
-				<module>parent-java</module>
-				<module>parent-kotlin</module>
-				<module>asm</module>
-				<module>atomix</module>
-				<module>apache-cayenne</module>
-				<module>aws</module>
-				<module>aws-lambda</module>
-				<module>akka-streams</module>
-				<module>algorithms</module>
-				<module>annotations</module>
-				<module>apache-cxf</module>
-				<module>apache-fop</module>
-				<module>apache-geode</module>
-				<module>apache-poi</module>
-				<module>apache-tika</module>
-				<module>apache-thrift</module>
-				<module>apache-curator</module>
-				<module>apache-zookeeper</module>
-				<module>apache-opennlp</module>
-				<module>autovalue</module>
-				<module>axon</module>
-				<module>azure</module>
-				<module>bootique</module>
-				<module>cdi</module>
-				<module>java-strings</module>
-				<!--<module>core-java-9</module> --> <!-- Commented because we have still not upgraded to java 9 -->
-				<module>core-java</module>
-				<module>core-java-collections</module>
-				<module>java-collections-conversions</module>
-				<module>java-collections-maps</module>
-				<module>core-java-io</module>
-				<module>core-java-8</module>
-				<module>java-streams</module>
-                <module>persistence-modules/core-java-persistence</module>
-				<module>core-kotlin</module>
-				<module>kotlin-libraries</module>
-				<module>core-groovy</module>
-				<module>core-java-concurrency</module>
-				<module>core-java-concurrency-collections</module>
-				<module>couchbase</module>
-				<module>persistence-modules/deltaspike</module>
-				<module>dozer</module>
-				<module>ethereum</module>
-				<module>ejb</module>
-				<module>ejb/ejb-client</module>
-				<module>feign</module>
-				<module>flips</module>
-				<module>testing-modules/gatling</module>
-				<module>geotools</module>
-				<module>testing-modules/groovy-spock</module>
-				<module>google-cloud</module>
-				<module>google-web-toolkit</module>
-				<module>gson</module>
-				<module>guava</module>
-				<module>guava-collections</module>
-				<module>guava-modules/guava-18</module>
-				<module>guava-modules/guava-19</module>
-				<module>guava-modules/guava-21</module>
-				<module>guice</module>
-				<module>disruptor</module>
-				<module>spring-static-resources</module>
-				<module>hazelcast</module>
-				<module>hbase</module>
-				<module>hibernate5</module>
-				<module>httpclient</module>
-				<module>hystrix</module>
-				<module>image-processing</module>
-				<module>immutables</module>
-				<module>persistence-modules/influxdb</module>
-				<module>jackson</module>
-				<module>persistence-modules/java-cassandra</module>
-				<module>vavr</module>
-				<module>java-lite</module>
-				<module>java-numbers</module>
-				<module>java-rmi</module>
-				<module>java-vavr-stream</module>
-				<module>javax-servlets</module>
-				<module>javaxval</module>
-				<module>jaxb</module>
-				<module>javafx</module>
-				<module>jgroups</module>
-				<module>jee-7</module>
-				<module>jee-7-security</module>
-				<module>jhipster</module>
-				<module>jjwt</module>
-				<module>jsf</module>
-				<module>json-path</module>
-				<module>json</module>
-				<module>jsoup</module>
-				<module>testing-modules/junit-5</module>
-				<!-- <module>jws</module> --><!-- POM jar version repo download failure -->
-				<module>libraries</module>
-				<module>libraries-data</module>
-				<module>libraries-security</module>
-				<module>libraries-server</module>
-				<module>linkrest</module>
-				<module>logging-modules/log-mdc</module>
-				<module>logging-modules/log4j</module>
-				<module>logging-modules/log4j2</module>
-				<module>logging-modules/logback</module>
-				<module>lombok</module>
-				<module>mapstruct</module>
-				<module>metrics</module>
-				<module>maven</module>
-				<module>mesos-marathon</module>
-				<module>msf4j</module>
-				<module>testing-modules/mockito</module>
-				<module>testing-modules/mockito-2</module>
-				<module>testing-modules/mocks</module>
-				<module>mustache</module>
-				<module>mvn-wrapper</module>
-				<module>noexception</module>
-				<module>persistence-modules/orientdb</module>
-				<module>osgi</module>
-				<module>orika</module>
-				<module>patterns</module>
-				<module>pdf</module>
-				<module>protobuffer</module>
-				<module>persistence-modules/querydsl</module>
-				<module>reactor-core</module>
-				<module>persistence-modules/redis</module>
-				<module>testing-modules/rest-assured</module>
-				<module>testing-modules/rest-testing</module>
-				<module>resteasy</module>
-				<module>rxjava</module>
-				<module>rxjava-2</module>
-				<module>spring-swagger-codegen</module>
-				<module>testing-modules/selenium-junit-testng</module>
-				<module>persistence-modules/solr</module>
-				<module>spark-java</module>
-				<module>spring-4</module>
-				<module>spring-5</module>
-				<module>spring-5-data-reactive</module>
-				<module>spring-5-reactive</module>
-				<module>spring-5-reactive-security</module>
-				<module>spring-5-reactive-client</module>
-				<module>spring-5-mvc</module>
-				<module>spring-5-security</module>
-				<module>spring-activiti</module>
-				<module>spring-akka</module>
-				<module>spring-amqp</module>
-				<module>spring-all</module>
-				<module>spring-amqp-simple</module>
-				<module>spring-apache-camel</module>
-				<module>spring-batch</module>
-				<module>spring-bom</module>
-				<module>spring-boot</module>
-				<module>spring-boot-client</module>
-				<module>spring-boot-keycloak</module>
-				<module>spring-boot-bootstrap</module>
-				<module>spring-boot-admin</module>
-				<module>spring-boot-camel</module>
-				<module>spring-boot-ops</module>
-				<module>persistence-modules/spring-boot-persistence</module>
-				<module>spring-boot-security</module>
-				<module>spring-boot-mvc</module>
-                <module>spring-boot-vue</module>
-				<module>spring-boot-logging-log4j2</module>
-				<module>spring-boot-disable-console-logging</module>
-				<module>spring-cloud-data-flow</module>
-				<module>spring-cloud</module>
-				<module>spring-cloud-bus</module>
-				<module>spring-core</module>
-				<module>spring-cucumber</module>
-				<module>spring-ejb</module>
-				<module>spring-aop</module>
-				<module>persistence-modules/spring-data-cassandra</module>
-				<module>spring-data-couchbase-2</module>
-				<module>persistence-modules/spring-data-dynamodb</module>
-				<module>persistence-modules/spring-data-elasticsearch</module>
-				<module>persistence-modules/spring-data-jpa</module>
-				<module>persistence-modules/spring-data-keyvalue</module>
-				<module>persistence-modules/spring-data-mongodb</module>
-				<module>persistence-modules/spring-data-neo4j</module>
-				<module>persistence-modules/spring-data-redis</module>
-				<module>spring-data-rest</module>
-				<module>persistence-modules/spring-data-solr</module>
-				<module>spring-dispatcher-servlet</module>
-				<module>spring-exceptions</module>
-				<module>spring-freemarker</module>
-				<module>persistence-modules/spring-hibernate-3</module>
-				<module>persistence-modules/spring-hibernate4</module>
-				<module>persistence-modules/spring-hibernate-5</module>
-				<module>persistence-modules/spring-data-eclipselink</module>
-				<module>spring-integration</module>
-				<module>spring-jenkins-pipeline</module>
-				<module>spring-jersey</module>
-				<module>jmeter</module>
-				<module>spring-jms</module>
-				<module>spring-jooq</module>
-				<module>persistence-modules/spring-jpa</module>
-				<module>spring-kafka</module>
-				<module>spring-katharsis</module>
-				<module>spring-ldap</module>
-				<module>spring-mockito</module>
-				<module>spring-mvc-forms-jsp</module>
-				<module>spring-mvc-forms-thymeleaf</module>
-				<module>spring-mvc-java</module>
-				<module>spring-mvc-velocity</module>
-				<module>spring-mvc-webflow</module>
-				<module>spring-mvc-xml</module>
-				<module>spring-mvc-kotlin</module>
-				<module>spring-protobuf</module>
-				<module>spring-quartz</module>
-				<module>spring-rest-angular</module>
-				<module>spring-rest-full</module>
-				<module>spring-rest-query-language</module>
-				<!-- <module>spring-rest</module> --> <!-- temporarily disabled -->
-				<!-- <module>spring-rest-simple</module> --> <!-- temporarily disabled -->
-				<module>spring-resttemplate</module>
-=======
                 <module>parent-boot-2</module>
                 <module>parent-spring-4</module>
                 <module>parent-spring-5</module>
@@ -772,7 +557,6 @@
                 <module>rxjava</module>
                 <module>rxjava-2</module>                                
                                                  
->>>>>>> bd32693a
 			</modules>
 
 		</profile>
@@ -794,7 +578,7 @@
                                 <exclude>**/*IntTest.java</exclude>
                                 <exclude>**/*LongRunningUnitTest.java</exclude>
                                 <exclude>**/*ManualTest.java</exclude>
-                                <exclude>**/JdbcTest.java</exclude>
+                                <exclude>**/*JdbcTest.java</exclude>
                                 <exclude>**/*LiveTest.java</exclude>
                             </excludes>
                         </configuration>
@@ -811,145 +595,119 @@
                 <module>parent-java</module>
                 <module>parent-kotlin</module>
                 
-                <module>spring-session</module>
-                <module>spring-sleuth</module>
-                <module>spring-social-login</module>
-                <module>spring-spel</module>
-                <module>spring-state-machine</module>
-                <module>spring-thymeleaf</module>
-                <module>spring-userservice</module>
-                <module>spring-zuul</module>
+                <module>saas</module>
+                <module>spark-java</module>
+                
+                <module>spring-4</module>
+                
+                <module>spring-5</module>
+                <module>spring-5-mvc</module>
+                <module>spring-5-reactive</module>
+                <module>spring-5-reactive-client</module>
+                <module>spring-5-reactive-oauth</module>
+                <module>spring-5-reactive-security</module>
+                <module>spring-5-security</module>
+                <module>spring-5-security-oauth</module>
+                
+                <module>spring-activiti</module>
+                <module>spring-akka</module>
+                <module>spring-all</module>
+                <module>spring-amqp</module>
+                <module>spring-aop</module>
+                <module>spring-apache-camel</module>
+                <module>spring-batch</module>
+                <module>spring-bom</module>
+                
+                <module>spring-boot</module>
+                <module>spring-boot-admin</module>
+                <module>spring-boot-angular-ecommerce</module>
+                <module>spring-boot-autoconfiguration</module>
+                <module>spring-boot-bootstrap</module>
+                <module>spring-boot-camel</module>
+                <!-- <module>spring-boot-cli</module> --> <!-- Not a maven project -->
+                <module>spring-boot-client</module>
+                <module>spring-boot-crud</module>
+                <module>spring-boot-ctx-fluent</module>
+                <module>spring-boot-custom-starter</module>
+                <module>spring-boot-disable-console-logging</module>
+                <!-- <module>spring-boot-gradle</module> --> <!-- Not a maven project -->
+                <module>spring-boot-jasypt</module>
+                <module>spring-boot-keycloak</module>
+                <module>spring-boot-logging-log4j2</module>
+                <module>spring-boot-mvc</module>
+                <module>spring-boot-ops</module>
+                <module>spring-boot-property-exp</module>
+                <module>spring-boot-security</module>
+                <module>spring-boot-vue</module>
+                
+                <module>spring-cloud</module>
+                <module>spring-cloud-bus</module>
+                <!-- <module>spring-cloud-cli</module> --> <!-- Not a maven project -->
+                <module>spring-cloud-data-flow</module>
+                
+                <module>spring-core</module>
+                <module>spring-cucumber</module>
+                
+                <module>spring-data-rest</module>
+                <module>spring-data-rest-querydsl</module>
+                <module>spring-dispatcher-servlet</module>
+                <module>spring-drools</module>
+                
+                <module>spring-ejb</module>
+                <module>spring-exceptions</module>
+                
+                <module>spring-freemarker</module>
+                
+                <module>spring-groovy</module>
+                
+                <module>spring-integration</module>
+                
+                <module>spring-jenkins-pipeline</module>
+                <module>spring-jersey</module>
+                <module>spring-jinq</module>
+                <module>spring-jms</module>
+                <module>spring-jooq</module>
+                
+                <module>spring-kafka</module>
+                <module>spring-katharsis</module>
+                
+                <module>spring-ldap</module>
+                
+                <module>spring-mobile</module>
+                <module>spring-mockito</module>
+                <module>spring-mustache</module>
+                <module>spring-mvc-forms-jsp</module>
+                <module>spring-mvc-forms-thymeleaf</module>
+                <module>spring-mvc-java</module>
+                <module>spring-mvc-kotlin</module>
+                <module>spring-mvc-simple</module>
+                <module>spring-mvc-velocity</module>
+                <module>spring-mvc-webflow</module>
+                <module>spring-mvc-xml</module>
+                <module>spring-mybatis</module>
+                
+                <module>spring-protobuf</module>
+                
+                <module>spring-quartz</module>
+                
+                <module>spring-reactive-kotlin</module>
+                <module>spring-reactor</module>
                 <module>spring-remoting</module>
-                <module>spring-reactor</module>
-                <module>spring-vertx</module>
-                <module>spring-jinq</module>
+                <module>spring-rest</module>
+                <module>spring-rest-angular</module>
                 <module>spring-rest-embedded-tomcat</module>
-                <module>testing-modules/testing</module>
-                <module>testing-modules/testng</module>
-                <module>video-tutorials</module>
-                <module>xml</module>
-                <module>xmlunit-2</module>
-                <module>struts-2</module>
-                <module>apache-velocity</module>
-                <module>apache-solrj</module>
-                <module>rabbitmq</module>
-                <module>vertx</module>
-                <module>persistence-modules/spring-data-gemfire</module>
-                <module>mybatis</module>
-                <module>spring-drools</module>
-                <module>drools</module>
-                <module>persistence-modules/liquibase</module>
-                <module>spring-boot-property-exp</module>
-                <module>testing-modules/mockserver</module>
-                <module>testing-modules/test-containers</module>
-                <module>undertow</module>
-                <module>vaadin</module>
-                <module>vertx-and-rxjava</module>
-                <module>saas</module>
-                <module>deeplearning4j</module>
-                <module>lucene</module>
-                <module>vraptor</module>
-                <module>persistence-modules/java-cockroachdb</module>
-                <module>spring-security-thymeleaf</module>
-                <module>persistence-modules/java-jdbi</module>
-                <module>jersey</module>
-                <module>java-spi</module>
-                <module>performance-tests</module>
-                <module>twilio</module>
-                <module>spring-boot-ctx-fluent</module>
-                <module>java-ee-8-security-api</module>
-                <module>spring-webflux-amqp</module>
-                <module>antlr</module>
-                <module>maven-archetype</module>
-                <module>optaplanner</module>
-                <module>apache-meecrowave</module>
-                <module>spring-reactive-kotlin</module>
-                <module>jnosql</module>
-                <module>spring-boot-angular-ecommerce</module>
-                <module>cdi-portable-extension</module>             
-                <module>jta</module>
-                <!--<module>java-dates</module> --> <!-- Commented because we have still not upgraded to java 9 -->
-                <module>java-websocket</module>
-                <module>activejdbc</module>
-                <module>animal-sniffer-mvn-plugin</module>
-                <module>apache-avro</module>
-                <module>apache-bval</module>
-                <module>apache-shiro</module>
-                <module>apache-spark</module>
-                <module>asciidoctor</module>
-                <module>checker-plugin</module>
-                <!-- <module>core-java-10</module> --><!-- Not upgraded to java 10 -->
-                <!-- <module>core-java-11</module> --><!-- Not upgraded to java 11 -->
-                <module>core-java-sun</module>
-                <module>custom-pmd</module>
-                <module>dagger</module>
-                <module>data-structures</module>
-                <module>dubbo</module>
-                <module>flyway</module>
-                <!-- <module>grpc</module> --><!-- protobuf-maven-plugin filecopy failure -->
-                <!-- <module>JGit</module> --><!-- Unit test failure -->
-                <module>jni</module>
-                <module>jooby</module>
-                <!-- <module>micronaut</module> --><!-- Not upgraded to java 9 -->
-                <!-- <module>microprofile</module> --><!-- Takes too much time : Downloads 93 MBs zip and .. -->
-                <!-- <module>muleesb</module> --><!-- load main class org.mule.munit.remote.RemoteRunner -->
-                <module>ratpack</module>
-                <module>rest-with-spark-java</module>
-                <module>spring-boot-autoconfiguration</module>
-                <module>spring-boot-custom-starter</module>
-                <module>spring-boot-jasypt</module>
-                <module>spring-custom-aop</module>
-                <module>spring-data-rest-querydsl</module>
-                <module>spring-groovy</module>
-                <module>spring-mobile</module>
-                <module>spring-mustache</module>
-                <module>spring-mvc-simple</module>
-                <module>spring-mybatis</module>
+                <module>spring-rest-full</module>
                 <module>spring-rest-hal-browser</module>
+                <module>spring-rest-query-language</module>
                 <module>spring-rest-shell</module>
-<<<<<<< HEAD
-                <module>spring-rest-template</module>
-=======
                 <module>spring-rest-simple</module>
                 <module>spring-resttemplate</module>
->>>>>>> bd32693a
                 <module>spring-roo</module>
-                <module>spring-security-stormpath</module>
-                <module>sse-jaxrs</module>
-                <module>static-analysis</module>
-                <module>stripe</module>
-                <!-- <module>structurizr</module> --><!-- Artiifact not found -->
-                <module>Twitter4J</module>
-                <module>wicket</module>
-                <module>xstream</module>
-                <module>cas/cas-secured-app</module>
-                <module>cas/cas-server</module>
-                <!-- <module>graphql/graphql-java</module> --><!-- Wrong parent -->
-                <!-- <module>guest/deep-jsf</module> --><!-- guest post on different site -->
-                <!-- <module>guest/junit5-example</module> --><!-- guest post on different site - Compilation failure -->
-                <!-- <module>guest/log4j2-example</module> --><!-- guest post on different site -->
-                <!-- <module>guest/logback-example</module> --><!-- guest post on different site -->
-                <!-- <module>guest/memory-leaks</module> --><!-- guest post on different site -->
-                <!-- <module>guest/remote-debugging</module> --><!-- guest post on different site -->
-                <!-- <module>guest/spring-boot-app</module> --><!-- guest post on different site -->
-                <!-- <module>guest/spring-mvc</module> --><!-- guest post on different site -->
-                <!-- <module>guest/spring-security</module> --><!-- guest post on different site -->
-                <!-- <module>guest/thread-pools</module> --><!-- guest post on different site -->
-                <!-- <module>guest/tomcat-app</module> --><!-- guest post on different site -->
-                <!-- <module>jenkins/hello-world</module> --> <!-- disabled in the default profile -->
-                <!-- <module>rule-engines/easy-rules</module> --><!-- Wrong Parent -->
-                <!-- <module>rule-engines/openl-tablets</module> --><!-- Wrong Parent -->
-                <!-- <module>rule-engines/rulebook</module> --><!-- Wrong Parent -->
-                <module>spring-boot-custom-starter/greeter</module>
-                <module>spring-boot-h2/spring-boot-h2-database</module>
-                <!--module>spring-boot-h2/spring-boot-h2-remote-app</module-->
-                <!-- <module>guest\webservices\rest-client</module> --><!-- guest post on different site -->
-                <!-- <module>guest\webservices\rest-server</module> --><!-- guest post on different site -->
-                <!-- <module>guest\webservices\spring-rest-service</module> --><!-- guest post on different site -->
-                <module>flyway-cdi-extension</module>
                 
                 <module>spring-security-acl</module>
+                <module>spring-security-angular/server</module>
                 <module>spring-security-cache-control</module>
+                
                 <module>spring-security-client/spring-security-jsp-authentication</module>
                 <module>spring-security-client/spring-security-jsp-authorize</module>
                 <module>spring-security-client/spring-security-jsp-config</module>
@@ -957,6 +715,7 @@
                 <module>spring-security-client/spring-security-thymeleaf-authentication</module>
                 <module>spring-security-client/spring-security-thymeleaf-authorize</module>
                 <module>spring-security-client/spring-security-thymeleaf-config</module>
+                
                 <module>spring-security-core</module>
                 <module>spring-security-mvc-boot</module>
                 <module>spring-security-mvc-custom</module>
@@ -967,12 +726,75 @@
                 <module>spring-security-mvc-session</module>
                 <module>spring-security-mvc-socket</module>
                 <module>spring-security-openid</module>
-                <!--<module>spring-security-react</module> -->
+                <!--<module>spring-security-react</module> --> <!-- fails on Travis, fails intermittently on the new Jenkins (01.12.2018) BAEL-10834 -->
+                <module>spring-security-rest</module>
                 <module>spring-security-rest-basic-auth</module>
                 <module>spring-security-rest-custom</module>
-                <module>spring-security-rest</module>
                 <module>spring-security-sso</module>
-                <module>spring-security-x509</module>                   
+                <module>spring-security-stormpath</module>
+                <module>spring-security-thymeleaf</module>
+                <module>spring-security-x509</module>
+                <module>spring-session</module>
+                <module>spring-sleuth</module>
+                <module>spring-social-login</module>
+                <module>spring-spel</module>
+                <module>spring-state-machine</module>
+                <module>spring-static-resources</module>
+                <module>spring-swagger-codegen</module>
+                
+                <module>spring-thymeleaf</module>
+                
+                <module>spring-userservice</module>
+                
+                <module>spring-vault</module>
+                <module>spring-vertx</module>
+                
+                <module>spring-webflux-amqp</module> <!-- long -->
+                
+                <module>spring-zuul</module>
+                
+                <module>sse-jaxrs</module>
+                <module>static-analysis</module>
+                <module>stripe</module>
+                <module>structurizr</module>
+                <module>struts-2</module>
+                
+                <module>testing-modules/gatling</module>
+                <module>testing-modules/groovy-spock</module>
+                <module>testing-modules/junit-5</module>
+                <module>testing-modules/junit5-migration</module>
+                <module>testing-modules/load-testing-comparison</module>
+                <module>testing-modules/mockito</module>
+                <module>testing-modules/mockito-2</module>
+                <module>testing-modules/mocks</module>
+                <module>testing-modules/mockserver</module>
+                <module>testing-modules/parallel-tests-junit</module>
+                <module>testing-modules/rest-assured</module>
+                <module>testing-modules/rest-testing</module>
+                <!-- <module>testing-modules/runjunitfromjava</module> --> <!-- Not a maven project -->
+                <module>testing-modules/selenium-junit-testng</module>
+                <module>testing-modules/spring-testing</module>
+                <module>testing-modules/test-containers</module>
+                <module>testing-modules/testing</module>
+                <module>testing-modules/testng</module>
+                                
+                <module>twilio</module>
+                <module>Twitter4J</module>
+                
+                <module>undertow</module>
+                
+                <module>vavr</module>
+                <module>vertx</module>
+                <module>vertx-and-rxjava</module>
+                <module>video-tutorials</module>
+                <module>vraptor</module>
+                
+                <module>wicket</module>
+                
+                <module>xml</module>
+                <module>xmlunit-2</module>
+                <module>xstream</module>
+                
             </modules>
 
         </profile>
@@ -1005,6 +827,7 @@
 				<module>spring-5-reactive-client</module>
 				<module>spring-5-reactive-security</module>
 				<module>spring-5-security</module>
+				<module>spring-5-security-oauth</module>
 				<module>spring-activiti</module>
 				<module>spring-akka</module>
 				<module>spring-all</module>
@@ -1021,7 +844,7 @@
 				<module>spring-boot-custom-starter</module>
 				<module>greeter-spring-boot-autoconfigure</module>
 				<module>greeter-spring-boot-sample-app</module>
-				<module>spring-boot-h2/spring-boot-h2-database</module>
+				<module>persistence-modules/spring-boot-h2/spring-boot-h2-database</module>
 				<module>spring-boot-jasypt</module>
 				<module>spring-boot-keycloak</module>
 				<module>spring-boot-mvc</module>
@@ -1120,7 +943,7 @@
 				<module>spring-swagger-codegen/spring-swagger-codegen-app</module>
 				<module>spring-thymeleaf</module>
 				<module>spring-userservice</module>
-				<module>spring-vault                                   </module>
+				<module>spring-vault</module>
 				<module>spring-vertx</module>
 				<module>spring-zuul/spring-zuul-foos-resource</module>
 				<module>persistence-modules/spring-data-dynamodb</module>
@@ -1131,84 +954,32 @@
 
 		</profile>
 
-		<profile>
-			<id>integration</id>
-			<build>
-				<plugins>
-					<plugin>
-						<groupId>org.apache.maven.plugins</groupId>
-						<artifactId>maven-surefire-plugin</artifactId>
-						<executions>
-							<execution>
-								<phase>integration-test</phase>
-								<goals>
-									<goal>test</goal>
-								</goals>
-								<configuration>
-									<excludes>
-										<exclude>**/*ManualTest.java</exclude>
-										<exclude>**/*LiveTest.java</exclude>
-									</excludes>
-									<includes>
-										<include>**/*IntegrationTest.java</include>
-										<include>**/*IntTest.java</include>
-									</includes>
-								</configuration>
-							</execution>
-						</executions>
-						<configuration>
-							<systemPropertyVariables>
-								<test.mime>json</test.mime>
-							</systemPropertyVariables>
-						</configuration>
-					</plugin>
-				</plugins>
-			</build>
-
-			<modules>
-
-				<module>parent-boot-1</module>
-				<module>parent-boot-2</module>
-				<module>parent-spring-4</module>
-				<module>parent-spring-5</module>
-				<module>parent-java</module>
-				<module>parent-kotlin</module>
-				<!-- <module>core-java-9</module> --> <!-- Commented because we have still not upgraded to java 9 -->
-
-<<<<<<< HEAD
-				<!-- <module>asm</module> <module>atomix</module> <module>apache-cayenne</module>
-					<module>aws</module> <module>aws-lambda</module> <module>akka-streams</module>
-					<module>algorithms</module> <module>annotations</module> <module>apache-cxf</module>
-					<module>apache-fop</module> <module>apache-poi</module> <module>apache-tika</module>
-					<module>apache-thrift</module> <module>apache-curator</module> <module>apache-zookeeper</module>
-					<module>apache-opennlp</module> <module>autovalue</module> <module>axon</module>
-					<module>azure</module> <module>bootique</module> <module>cdi</module> <module>core-java</module>
-					<module>core-java-collections</module> <module>core-java-io</module> <module>core-java-8</module>
-					<module>core-kotlin</module> <module>core-groovy</module> <module>core-java-concurrency</module>
-					<module>couchbase</module> <module>persistence-modules/deltaspike</module> <module>dozer</module>
-					<module>ethereum</module> <module>ejb</module> <module>feign</module> <module>flips</module>
-					<module>geotools</module> <module>testing-modules/groovy-spock</module> <module>testing-modules/gatling</module>
-					<module>google-cloud</module> <module>google-web-toolkit</module> <module>gson</module>
-					<module>guava</module> <module>guava-modules/guava-18</module> <module>guava-modules/guava-19</module>
-					<module>guava-modules/guava-21</module> <module>guice</module> <module>disruptor</module>
-					<module>spring-static-resources</module> <module>hazelcast</module> <module>hbase</module>
-					<module>hibernate5</module> <module>httpclient</module> <module>hystrix</module>
-					<module>image-processing</module> <module>immutables</module> <module>persistence-modules/influxdb</module>
-					<module>jackson</module> <module>persistence-modules/java-cassandra</module>
-					<module>vavr</module> <module>java-lite</module> <module>java-numbers</module>
-					<module>java-rmi</module> <module>java-vavr-stream</module> <module>javax-servlets</module>
-					<module>javaxval</module> <module>jaxb</module> <module>javafx</module> <module>jgroups</module>
-					<module>jee-7</module> <module>jhipster/jhipster-monolithic</module> <module>jjwt</module>
-					<module>jpa-storedprocedure</module> <module>jsf</module> <module>json-path</module>
-					<module>json</module> <module>jsoup</module> <module>testing-modules/junit-5</module>
-					<module>jws</module> <module>libraries-data</module> <module>linkrest</module>
-					<module>logging-modules/log-mdc</module> <module>logging-modules/log4j</module>
-					<module>logging-modules/log4j2</module> <module>logging-modules/logback</module>
-					<module>lombok</module> <module>mapstruct</module> <module>metrics</module>
-					<module>maven</module> <module>mesos-marathon</module> <module>msf4j</module> -->
-
-				<!-- group 1 - OK, 27min, 7911Kb log, 8 failusres -->
-=======
+        <profile>
+            <id>default-heavy</id>
+            <build>
+                <plugins>
+
+                    <plugin>
+                        <groupId>org.apache.maven.plugins</groupId>
+                        <artifactId>maven-surefire-plugin</artifactId>
+                        <version>${maven-surefire-plugin.version}</version>
+                        <configuration>
+                            <forkCount>3</forkCount>
+                            <reuseForks>true</reuseForks>
+                            <excludes>
+                                <exclude>**/*IntegrationTest.java</exclude>
+                                <exclude>**/*IntTest.java</exclude>
+                                <exclude>**/*LongRunningUnitTest.java</exclude>
+                                <exclude>**/*ManualTest.java</exclude>
+                                <exclude>**/*JdbcTest.java</exclude>
+                                <exclude>**/*LiveTest.java</exclude>
+                            </excludes>
+                        </configuration>
+                    </plugin>
+
+                </plugins>
+            </build>
+
             <modules>
                 <module>parent-boot-1</module>
                 <module>parent-boot-2</module>
@@ -1224,95 +995,43 @@
                 <module>jenkins/hello-world</module>
                 <module>jhipster</module>
                 <module>jws</module>
->>>>>>> bd32693a
-
-				<!-- group 2 -->
-
-<<<<<<< HEAD
-				<!-- -->
-				<module>testing-modules/mockito</module>
-				<module>testing-modules/mockito-2</module>
-				<module>testing-modules/mocks</module>
-				<module>mustache</module>
-				<module>mvn-wrapper</module>
-				<module>noexception</module>
-				<module>persistence-modules/orientdb</module>
-				<module>osgi</module>
-				<module>orika</module>
-				<module>patterns</module>
-				<module>pdf</module>
-				<module>protobuffer</module>
-				<module>persistence-modules/querydsl</module>
-				<module>reactor-core</module>
-				<module>persistence-modules/redis</module>
-				<module>testing-modules/rest-assured</module>
-				<module>testing-modules/rest-testing</module>
-				<module>resteasy</module>
-				<module>rxjava</module>
-				<module>rxjava-2</module>
-				<module>spring-swagger-codegen</module>
-				<module>testing-modules/selenium-junit-testng</module>
-				<module>persistence-modules/solr</module>
-				<module>spark-java</module>
-				<module>spring-4</module>
-				<module>spring-5</module>
-				<module>spring-5-data-reactive</module>
-				<module>spring-5-reactive</module>
-				<module>spring-5-reactive-security</module>
-				<module>spring-5-reactive-client</module>
-				<module>spring-5-mvc</module>
-				<module>spring-5-security</module>
-				<module>spring-activiti</module>
-				<module>spring-akka</module>
-				<module>spring-amqp</module>
-				<module>spring-all</module>
-				<module>spring-amqp-simple</module>
-				<module>spring-apache-camel</module>
-				<module>spring-batch</module>
-				<module>jmh</module>
-=======
+
+                <module>libraries</module> <!-- very long running -->
+
                 <module>persistence-modules/hibernate5</module>
                 <module>persistence-modules/java-jpa</module>
                 <module>persistence-modules/java-mongodb</module>
                 <module>persistence-modules/jnosql</module>             
->>>>>>> bd32693a
-
-				<!-- group 2 - Pass, 11-16 min, 42 test failures, 4,020 KB -->
-
-				<!-- group 3.1 -->
-
-<<<<<<< HEAD
-				<module>spring-bom</module>
-				<module>spring-boot</module>
-				<module>spring-boot-client</module>
-				<module>spring-boot-keycloak</module>
-				<module>spring-boot-bootstrap</module>
-				<module>spring-boot-admin</module>
-				<module>spring-boot-camel</module>
-				<module>spring-boot-ops</module>
-				<module>persistence-modules/spring-boot-persistence</module>
-				<module>spring-boot-security</module>
-				<module>spring-boot-mvc</module>
-				<module>spring-boot-logging-log4j2</module>
-				<module>spring-boot-disable-console-logging</module>
-				<module>spring-cloud-data-flow</module>
-				<module>spring-cloud</module>
-				<module>spring-cloud-bus</module>
-				<module>spring-core</module>
-				<module>spring-cucumber</module>
-				<module>spring-ejb</module>
-				<module>spring-aop</module>
-				<module>persistence-modules/spring-data-cassandra</module>
-				<module>spring-data-couchbase-2</module>
-				<module>persistence-modules/spring-data-dynamodb</module>
-				<module>persistence-modules/spring-data-elasticsearch</module>
-				<module>persistence-modules/spring-data-keyvalue</module>
-				<module>persistence-modules/spring-data-mongodb</module>
-				<module>persistence-modules/spring-data-jpa</module>
-				<module>persistence-modules/spring-data-neo4j</module>
-				<module>persistence-modules/spring-data-redis</module>
-				<module>spring-data-rest</module>
-=======
+
+                <module>spring-5-data-reactive</module> <!-- very long running. Fixing in BAEL-10891  -->
+                <module>spring-amqp-simple</module> <!-- very long running. Fixing in BAEL-10891 -->
+                
+                <module>vaadin</module>            
+            </modules>
+        </profile>
+        
+        <profile>
+            <id>integration-lite-first</id>
+
+            <build>
+                <plugins>
+                    <plugin>
+                        <groupId>org.apache.maven.plugins</groupId>
+                        <artifactId>maven-surefire-plugin</artifactId>
+                        <configuration>
+                            <excludes>
+                                <exclude>**/*ManualTest.java</exclude>
+                                <exclude>**/*LiveTest.java</exclude>
+                            </excludes>
+                            <includes>
+                                <include>**/*IntegrationTest.java</include>
+                                <include>**/*IntTest.java</include>
+                            </includes>
+                        </configuration>
+                    </plugin>
+                </plugins>
+            </build>
+
             <modules>
                 <module>parent-boot-1</module>
                 <module>parent-boot-2</module>
@@ -1354,50 +1073,9 @@
                 <module>aws-lambda</module>
                 <module>axon</module>
                 <module>azure</module>
->>>>>>> bd32693a
-
-				<!-- group 3.1 - Pass, 23 min, 35 failed tests, 7,942 KB -->
-
-<<<<<<< HEAD
-				<!-- group 3.2 -->
-
-				<!-- -->
-				<module>persistence-modules/spring-data-solr</module>
-				<module>spring-dispatcher-servlet</module>
-				<module>spring-exceptions</module>
-				<module>spring-freemarker</module>
-				<module>persistence-modules/spring-hibernate-3</module>
-				<module>persistence-modules/spring-hibernate4</module>
-				<module>persistence-modules/spring-hibernate-5</module>
-				<module>persistence-modules/spring-data-eclipselink</module>
-				<module>spring-integration</module>
-				<module>spring-jenkins-pipeline</module>
-				<module>spring-jersey</module>
-				<module>spring-jms</module>
-				<module>spring-jooq</module>
-				<module>persistence-modules/spring-jpa</module>
-				<module>spring-kafka</module>
-				<module>spring-katharsis</module>
-				<module>spring-ldap</module>
-				<module>spring-mockito</module>
-				<module>spring-mvc-forms-jsp</module>
-				<module>spring-mvc-forms-thymeleaf</module>
-				<module>spring-mvc-java</module>
-				<module>spring-mvc-velocity</module>
-				<module>spring-mvc-webflow</module>
-				<module>spring-mvc-xml</module>
-				<module>spring-mvc-kotlin</module>
-				<module>spring-protobuf</module>
-				<module>spring-quartz</module>
-				<module>spring-rest-angular</module>
-				<module>spring-rest-full</module>
-				<module>spring-rest-query-language</module>
-				<module>spring-rest</module>
-				<module>spring-resttemplate</module>
-				<module>spring-rest-simple</module>
-                <module>spring-reactive-kotlin</module>
-
-=======
+
+                <module>bootique</module>
+
                 <module>cas/cas-secured-app</module>
                 <module>cas/cas-server</module>
                 <module>cdi</module>
@@ -1506,449 +1184,29 @@
                 <module>logging-modules/log-mdc</module>
                 <module>lombok</module>
                 <module>lucene</module>
->>>>>>> bd32693a
-
-				<!-- group 3.2 - Pass, 8 minutes, 1 failed test, 2,294 KB log -->
-				<!-- group 3 - Pass, 25 minutes, 36 failed tests, 10,163 KB log -->
-				<!-- group 3 - Pass, 23 minutes, 31 failed tests, 8,693 KB log -->
-				<!-- group 2+3 - Fail, 12 minutes, 44 failed tests -->
-
-				<!-- group 4 -->
-
-				<!-- <module>spring-security-acl</module> <module>spring-security-cache-control</module>
-					<module>spring-security-client/spring-security-jsp-authentication</module>
-					<module>spring-security-client/spring-security-jsp-authorize</module> <module>spring-security-client/spring-security-jsp-config</module>
-					<module>spring-security-client/spring-security-mvc</module> <module>spring-security-client/spring-security-thymeleaf-authentication</module>
-					<module>spring-security-client/spring-security-thymeleaf-authorize</module>
-					<module>spring-security-client/spring-security-thymeleaf-config</module>
-					<module>spring-security-core</module> <module>spring-security-mvc-boot</module>
-					<module>spring-security-mvc-custom</module> <module>spring-security-mvc-digest-auth</module>
-					<module>spring-security-mvc-ldap</module> <module>spring-security-mvc-login</module>
-					<module>spring-security-mvc-persisted-remember-me</module> <module>spring-security-mvc-session</module>
-					<module>spring-security-mvc-socket</module> <module>spring-security-openid</module>
-					<module>spring-security-react</module> <module>spring-security-rest-basic-auth</module>
-					<module>spring-security-rest-custom</module> <module>spring-security-rest</module>
-					<module>spring-security-sso</module> <module>spring-security-x509</module>
-					<module>spring-session</module> <module>spring-sleuth</module> <module>spring-social-login</module>
-					<module>spring-spel</module> <module>spring-state-machine</module> <module>spring-thymeleaf</module>
-					<module>spring-userservice</module> <module>spring-zuul</module> <module>spring-reactor</module>
-					<module>spring-vertx</module> <module>spring-jinq</module> <module>spring-rest-embedded-tomcat</module>
-					<module>testing-modules/testing</module> <module>testing-modules/testng</module>
-					<module>video-tutorials</module> <module>xml</module> <module>xmlunit-2</module>
-					<module>struts-2</module> <module>apache-velocity</module> <module>apache-solrj</module>
-					<module>rabbitmq</module> <module>vertx</module> <module>persistence-modules/spring-data-gemfire</module>
-					<module>mybatis</module> <module>spring-drools</module> <module>drools</module>
-					<module>persistence-modules/liquibase</module> <module>spring-boot-property-exp</module>
-					<module>testing-modules/mockserver</module> <module>testing-modules/test-containers</module>
-					<module>undertow</module> <module>vertx-and-rxjava</module> <module>saas</module>
-					<module>deeplearning4j</module> <module>lucene</module> <module>vraptor</module>
-					<module>persistence-modules/java-cockroachdb</module> <module>spring-security-thymeleaf</module>
-					<module>persistence-modules/java-jdbi</module> <module>jersey</module> <module>java-spi</module>
-					<module>performance-tests</module> <module>twilio</module> <module>spring-boot-ctx-fluent</module>
-					<module>java-ee-8-security-api</module> <module>spring-webflux-amqp</module>
-					<module>antlr</module> <module>maven-archetype</module> <module>apache-meecrowave</module> -->
-
-				<!-- group 4 - OK, 12 min, 3,961 KB log, 12 failed tests -->
-
-				<!-- <module>libraries</module> <module>jmeter</module> -->
-				<!--<module>java-dates</module> --> <!-- Commented because we have still not upgraded to java 9 -->
-				<module>java-websocket</module>
-				<module>activejdbc</module>
-				<module>animal-sniffer-mvn-plugin</module>
-				<module>apache-avro</module>
-				<module>apache-bval</module>
-				<module>apache-shiro</module>
-				<module>apache-spark</module>
-				<module>asciidoctor</module>
-				<module>checker-plugin</module>
-				<!-- <module>core-java-10</module> --><!-- Not upgraded to java 10 -->
-				<!-- <module>core-java-11</module> --><!-- Not upgraded to java 11 -->
-				<module>core-java-sun</module>
-				<module>custom-pmd</module>
-				<module>dagger</module>
-				<module>data-structures</module>
-				<module>dubbo</module>
-				<module>flyway</module>
-				<!-- <module>grpc</module> --><!-- protobuf-maven-plugin filecopy failure -->
-				<!-- <module>JGit</module> --><!-- Unit test failure -->
-				<module>jni</module>
-				<module>jooby</module>
-				<!-- <module>micronaut</module> --><!-- Not upgraded to java 9 -->
-				<!-- <module>microprofile</module> --><!-- Takes too much time : Downloads 93 MBs zip and .. -->
-				<!-- <module>muleesb</module> --><!-- load main class org.mule.munit.remote.RemoteRunner -->
-				<module>ratpack</module>
-				<module>rest-with-spark-java</module>
-				<module>spring-boot-autoconfiguration</module>
-				<module>spring-boot-custom-starter</module>
-				<module>spring-boot-jasypt</module>
-				<module>spring-custom-aop</module>
-				<module>spring-data-rest-querydsl</module>
-				<module>spring-groovy</module>
-				<module>spring-mobile</module>
-				<module>spring-mustache</module>
-				<module>spring-mvc-simple</module>
-				<module>spring-mybatis</module>
-				<module>spring-rest-hal-browser</module>
-				<module>spring-rest-shell</module>
-				<module>spring-rest-template</module>
-				<module>spring-roo</module>
-				<module>spring-security-stormpath</module>
-				<module>sse-jaxrs</module>
-				<module>static-analysis</module>
-				<module>stripe</module>
-				<!-- <module>structurizr</module> --><!-- Artiifact not found -->
-				<!-- <module>Twitter4J</module> --><!-- Test failure -->
-				<module>wicket</module>
-				<module>xstream</module>
-				<module>cas/cas-secured-app</module>
-				<!-- <module>cas/cas-server</module> --><!-- Takes too much time -->
-				<!-- <module>graphql/graphql-java</module> --><!-- Wrong parent -->
-				<!-- <module>guest/deep-jsf</module> --><!-- guest post on different site -->
-				<!-- <module>guest/junit5-example</module> --><!-- guest post on different site - Compilation failure -->
-				<!-- <module>guest/log4j2-example</module> --><!-- guest post on different site -->
-				<!-- <module>guest/logback-example</module> --><!-- guest post on different site -->
-				<!-- <module>guest/memory-leaks</module> --><!-- guest post on different site -->
-				<!-- <module>guest/remote-debugging</module> --><!-- guest post on different site -->
-				<!-- <module>guest/spring-boot-app</module> --><!-- guest post on different site -->
-				<!-- <module>guest/spring-mvc</module> --><!-- guest post on different site -->
-				<!-- <module>guest/spring-security</module> --><!-- guest post on different site -->
-				<!-- <module>guest/thread-pools</module> --><!-- guest post on different site -->
-				<!-- <module>guest/tomcat-app</module> --><!-- guest post on different site -->
-				<module>jenkins/hello-world</module>
-				<!-- <module>rule-engines/easy-rules</module> --><!-- Wrong Parent -->
-				<!-- <module>rule-engines/openl-tablets</module> --><!-- Wrong Parent -->
-				<!-- <module>rule-engines/rulebook</module> --><!-- Wrong Parent -->
-				<module>spring-boot-custom-starter/greeter</module>
-				<module>spring-boot-h2/spring-boot-h2-database</module>
-				<!--module>spring-boot-h2/spring-boot-h2-remote-app</module-->
-				<!-- <module>guest\webservices\rest-client</module> --><!-- guest post on different site -->
-				<!-- <module>guest\webservices\rest-server</module> --><!-- guest post on different site -->
-				<!-- <module>guest\webservices\spring-rest-service</module> --><!-- guest post on different site -->
-			</modules>
-
-		</profile>
-
-		<profile>
-			<id>integration-lite</id>
-
-			<build>
-				<plugins>
-					<plugin>
-						<groupId>org.apache.maven.plugins</groupId>
-						<artifactId>maven-surefire-plugin</artifactId>
-						<executions>
-							<execution>
-								<phase>integration-test</phase>
-								<goals>
-									<goal>test</goal>
-								</goals>
-								<configuration>
-									<excludes>
-										<exclude>**/*ManualTest.java</exclude>
-										<exclude>**/*LiveTest.java</exclude>
-									</excludes>
-									<includes>
-										<include>**/*IntegrationTest.java</include>
-										<include>**/*IntTest.java</include>
-									</includes>
-								</configuration>
-							</execution>
-						</executions>
-						<configuration>
-							<systemPropertyVariables>
-								<test.mime>json</test.mime>
-							</systemPropertyVariables>
-						</configuration>
-					</plugin>
-				</plugins>
-			</build>
-
-			<modules>
-				<module>parent-boot-1</module>
-				<module>parent-boot-2</module>
-				<module>parent-spring-4</module>
-				<module>parent-spring-5</module>
-				<module>parent-java</module>
-				<module>parent-kotlin</module>
-				<module>asm</module>
-				<module>atomix</module>
-				<module>apache-cayenne</module>
-				<module>aws</module>
-				<module>aws-lambda</module>
-				<module>akka-streams</module>
-				<module>akka-http</module>
-				<module>algorithms</module>
-				<module>annotations</module>
-				<module>apache-cxf</module>
-				<module>apache-fop</module>
-				<module>apache-poi</module>
-				<module>apache-tika</module>
-				<module>apache-thrift</module>
-				<module>apache-curator</module>
-				<module>apache-zookeeper</module>
-				<module>apache-opennlp</module>
-				<module>autovalue</module>
-				<module>axon</module>
-				<module>azure</module>
-				<module>bootique</module>
-				<module>cdi</module>
-				<module>java-strings</module>
-				<!--<module>core-java-9</module> --> <!-- Commented because we have still not upgraded to java 9 -->
-				<module>core-java-collections</module>
-				<module>java-collections-conversions</module>
-				<module>java-collections-maps</module>
-				<module>core-java-io</module>
-				<module>core-java-8</module>
-				<module>java-streams</module>
-				<module>core-groovy</module>
-
-				<module>couchbase</module>
-				<module>persistence-modules/deltaspike</module>
-				<module>dozer</module>
-				<module>ethereum</module>
-				<module>feign</module>
-				<module>flips</module>
-				<module>testing-modules/groovy-spock</module>
-				<module>google-cloud</module>
-				<module>gson</module>
-				<module>guava</module>
-				<module>guava-collections</module>
-				<module>guava-modules/guava-18</module>
-				<module>guava-modules/guava-19</module>
-				<module>guava-modules/guava-21</module>
-				<module>guice</module>
-				<module>disruptor</module>
-				<module>spring-static-resources</module>
-				<module>hazelcast</module>
-				<module>hbase</module>
-
-				<module>hystrix</module>
-				<module>image-processing</module>
-				<module>immutables</module>
-				<module>persistence-modules/influxdb</module>
-				<module>jackson</module>
-				<module>vavr</module>
-				<module>java-lite</module>
-				<module>java-numbers</module>
-				<module>java-rmi</module>
-				<module>java-vavr-stream</module>
-				<module>javax-servlets</module>
-				<module>javaxval</module>
-				<module>jaxb</module>
-				<module>javafx</module>
-				<module>jgroups</module>
-				<module>jee-7</module>
-				<module>jee-7-security</module>
-				<module>jjwt</module>
-				<module>jsf</module>
-				<module>json-path</module>
-				<module>json</module>
-				<module>jsoup</module>
-				<module>jta</module>
-				<module>testing-modules/junit-5</module>
-				<module>testing-modules/junit5-migration</module>
-				<module>jws</module>
-				<module>libraries-data</module>
-				<module>linkrest</module>
-				<module>logging-modules/log-mdc</module>
-				<module>logging-modules/log4j</module>
-
-				<module>logging-modules/logback</module>
-				<module>lombok</module>
-				<module>mapstruct</module>
-
-				<module>maven</module>
-				<module>mesos-marathon</module>
-				<module>msf4j</module>
-				<module>testing-modules/mockito</module>
-				<module>testing-modules/mockito-2</module>
-				<module>testing-modules/mocks</module>
-				<module>mustache</module>
-				<module>mvn-wrapper</module>
-				<module>noexception</module>
-				<module>persistence-modules/orientdb</module>
-				<module>osgi</module>
-				<module>orika</module>
-				<module>patterns</module>
-				<module>pdf</module>
-				<module>protobuffer</module>
-				<module>persistence-modules/querydsl</module>
-				<module>reactor-core</module>
-				<module>persistence-modules/redis</module>
-				<module>testing-modules/rest-assured</module>
-				<module>testing-modules/rest-testing</module>
-				<module>resteasy</module>
-				<module>rxjava</module>
-				<module>rxjava-2</module>
-				<module>spring-swagger-codegen</module>
-				<module>testing-modules/selenium-junit-testng</module>
-				<module>persistence-modules/solr</module>
-				<module>spark-java</module>
-				<module>spring-4</module>
-				<module>spring-5-data-reactive</module>
-				<module>spring-5-reactive</module>
-				<module>spring-5-reactive-security</module>
-				<module>spring-5-reactive-client</module>
-				<module>spring-5-mvc</module>
-				<module>spring-5-security</module>
-				<module>spring-activiti</module>
-				<module>spring-akka</module>
-				<module>spring-amqp</module>
-				<module>spring-all</module>
-				<module>spring-amqp-simple</module>
-				<module>spring-apache-camel</module>
-				<module>spring-batch</module>
-				<module>spring-bom</module>
-				<module>spring-boot-keycloak</module>
-				<module>spring-boot-bootstrap</module>
-				<module>spring-boot-admin</module>
-				<module>spring-boot-camel</module>
-				<module>persistence-modules/spring-boot-persistence</module>
-				<module>spring-boot-security</module>
-				<module>spring-boot-mvc</module>
-				<module>spring-boot-logging-log4j2</module>
-				<module>spring-boot-disable-console-logging</module>
-				<module>spring-cloud-data-flow</module>
-				<module>spring-cloud</module>
-				<module>spring-cloud-bus</module>
-				<module>spring-core</module>
-				<module>spring-cucumber</module>
-				<module>spring-ejb</module>
-				<module>spring-aop</module>
-
-				<module>persistence-modules/spring-data-dynamodb</module>
-				<module>persistence-modules/spring-data-keyvalue</module>
-				<module>persistence-modules/spring-data-mongodb</module>
-				<module>persistence-modules/spring-data-neo4j</module>
-
-				<module>spring-data-rest</module>
-				<module>persistence-modules/spring-data-solr</module>
-				<module>spring-dispatcher-servlet</module>
-				<module>spring-exceptions</module>
-				<module>spring-freemarker</module>
-				<module>persistence-modules/spring-hibernate-3</module>
-
-				<module>persistence-modules/spring-hibernate-5</module>
-				<module>persistence-modules/spring-data-eclipselink</module>
-				<module>spring-integration</module>
-				<module>spring-jenkins-pipeline</module>
-				<module>spring-jersey</module>
-
-				<module>spring-jms</module>
-				<module>spring-jooq</module>
-				<module>persistence-modules/spring-jpa</module>
-				<module>spring-kafka</module>
-				<module>spring-katharsis</module>
-				<module>spring-ldap</module>
-				<module>spring-mockito</module>
-				<module>spring-mvc-forms-jsp</module>
-				<module>spring-mvc-forms-thymeleaf</module>
-				<module>spring-mvc-java</module>
-				<module>spring-mvc-velocity</module>
-				<module>spring-mvc-webflow</module>
-				<module>spring-mvc-xml</module>
-				<module>spring-mvc-kotlin</module>
-				<module>spring-protobuf</module>
-				<module>spring-quartz</module>
-				<module>spring-rest-angular</module>
-				<module>spring-rest-full</module>
-				<module>spring-rest-query-language</module>
-				<module>spring-rest</module>
-				<module>spring-resttemplate</module>
-				<module>spring-rest-simple</module>
-				<module>spring-security-acl</module>
-				<module>spring-security-cache-control</module>
-				<module>spring-security-client/spring-security-jsp-authentication</module>
-				<module>spring-security-client/spring-security-jsp-authorize</module>
-				<module>spring-security-client/spring-security-jsp-config</module>
-				<module>spring-security-client/spring-security-mvc</module>
-				<module>spring-security-client/spring-security-thymeleaf-authentication</module>
-				<module>spring-security-client/spring-security-thymeleaf-authorize</module>
-				<module>spring-security-client/spring-security-thymeleaf-config</module>
-				<module>spring-security-core</module>
-				<module>spring-security-mvc-boot</module>
-				<module>spring-security-mvc-digest-auth</module>
-				<module>spring-security-mvc-ldap</module>
-				<module>spring-security-mvc-login</module>
-				<module>spring-security-mvc-persisted-remember-me</module>
-				<module>spring-security-mvc-session</module>
-				<module>spring-security-mvc-socket</module>
-				<module>spring-security-openid</module>
-				<!--<module>spring-security-react</module> -->
-				<module>spring-security-rest-basic-auth</module>
-				<module>spring-security-rest-custom</module>
-				<module>spring-security-rest</module>
-				<module>spring-security-sso</module>
-				<module>spring-security-x509</module>
-				<module>spring-session</module>
-				<module>spring-sleuth</module>
-				<module>spring-social-login</module>
-				<module>spring-spel</module>
-				<module>spring-state-machine</module>
-				<module>spring-thymeleaf</module>
-				<module>spring-userservice</module>
-				<module>spring-zuul</module>
-				<module>spring-remoting</module>
-				<module>spring-reactor</module>
-				<module>spring-vertx</module>
-				<module>spring-vault</module>
-				<module>spring-jinq</module>
-				<module>spring-rest-embedded-tomcat</module>
-				<module>testing-modules/testing</module>
-				<module>testing-modules/testng</module>
-				<module>video-tutorials</module>
-
-				<module>xmlunit-2</module>
-				<module>struts-2</module>
-				<module>apache-velocity</module>
-				<module>apache-solrj</module>
-				<module>rabbitmq</module>
-
-				<module>persistence-modules/spring-data-gemfire</module>
-				<module>mybatis</module>
-				<module>spring-drools</module>
-				<module>drools</module>
-				<module>persistence-modules/liquibase</module>
-				<module>spring-boot-property-exp</module>
-				<module>testing-modules/mockserver</module>
-				<module>testing-modules/test-containers</module>
-				<module>undertow</module>
-				<module>vaadin</module>
-				<module>vertx-and-rxjava</module>
-				<module>saas</module>
-				<module>deeplearning4j</module>
-				<module>lucene</module>
-				<module>vraptor</module>
-				<module>persistence-modules/java-cockroachdb</module>
-				<module>spring-security-thymeleaf</module>
-				<module>persistence-modules/java-jdbi</module>
-				<module>jersey</module>
-				<module>java-spi</module>
-				<module>performance-tests</module>
-				<module>twilio</module>
-				<module>spring-boot-ctx-fluent</module>
-				<module>java-ee-8-security-api</module>
-				<module>spring-webflux-amqp</module>
-				<module>antlr</module>
-				<module>maven-archetype</module>
-				<module>apache-meecrowave</module>
-
-                <module>persistence-modules/spring-hibernate4</module>
-                <module>xml</module>
-                <module>vertx</module>
+
+                <module>mapstruct</module>
+                <module>maven</module>
+                <module>maven-archetype</module>
+                <!-- <module>maven-polyglot/maven-polyglot-json-app</module> --> <!-- Not a maven project -->
+                <module>maven-polyglot/maven-polyglot-json-extension</module>
+                <!-- <module>maven-polyglot/maven-polyglot-yml-app</module> --> <!-- Not a maven project -->
+                <module>mesos-marathon</module>
                 <module>metrics</module>
-                <module>httpclient</module>
-
-<<<<<<< HEAD
-                <!-- problematic -->
-                <!--
-                <module>ejb</module>
-                <module>persistence-modules/java-cassandra</module>
-                <module>persistence-modules/spring-data-cassandra</module>
-                <module>logging-modules/log4j2</module>
-                <module>spring-data-couchbase-2</module>
-                <module>persistence-modules/spring-data-redis</module>
-=======
+                <!-- <module>micronaut</module> --> <!-- Fixing in BAEL-10877 -->
+                <module>microprofile</module>
+                <module>msf4j</module>
+                <!-- <module>muleesb</module> --> <!-- Fixing in BAEL-10878 -->
+                <module>mustache</module>
+                <module>mvn-wrapper</module>
+                <module>mybatis</module>
+                
+                <module>noexception</module>
+                
+                <module>optaplanner</module>
+                <module>orika</module>
+                <module>osgi</module>
+
                 <module>patterns</module>
                 <module>pdf</module>
                 <module>performance-tests</module>
@@ -2013,25 +1271,29 @@
              </modules>
 
         </profile>
->>>>>>> bd32693a
-
-                <module>jmeter</module>
-				-->
-
-<<<<<<< HEAD
-				<!-- heavy -->
-				<!--
-				<module>libraries</module>
-				<module>geotools</module>
-				<module>jhipster/jhipster-monolithic</module>
-				<module>testing-modules/gatling</module>
-				<module>spring-boot</module>
-				<module>spring-boot-ops</module>
-				<module>spring-5</module>
-				<module>core-kotlin</module>
-				<module>core-java</module>
-				<module>google-web-toolkit</module>
-=======
+
+        <profile>
+            <id>integration-lite-second</id>
+
+            <build>
+                <plugins>
+                    <plugin>
+                        <groupId>org.apache.maven.plugins</groupId>
+                        <artifactId>maven-surefire-plugin</artifactId>
+                        <configuration>
+                            <excludes>
+                                <exclude>**/*ManualTest.java</exclude>
+                                <exclude>**/*LiveTest.java</exclude>
+                            </excludes>
+                            <includes>
+                                <include>**/*IntegrationTest.java</include>
+                                <include>**/*IntTest.java</include>
+                            </includes>
+                        </configuration>
+                    </plugin>
+                </plugins>
+            </build>
+
             <modules>
                 <module>parent-boot-1</module>
                 <module>parent-boot-2</module>
@@ -2163,15 +1425,86 @@
                 
                 <module>spring-security-core</module>
                 <module>spring-security-mvc-boot</module>
->>>>>>> bd32693a
                 <module>spring-security-mvc-custom</module>
-                <module>core-java-concurrency</module>
-				-->
-
-                <!-- 30:32 min -->
-			</modules>
-
-		</profile>
+                <module>spring-security-mvc-digest-auth</module>
+                <module>spring-security-mvc-ldap</module>
+                <module>spring-security-mvc-login</module>
+                <module>spring-security-mvc-persisted-remember-me</module>
+                <module>spring-security-mvc-session</module>
+                <module>spring-security-mvc-socket</module>
+                <module>spring-security-openid</module>
+                <!--<module>spring-security-react</module> --> <!-- fails on Travis, fails intermittently on the new Jenkins (01.12.2018) BAEL-10834 -->
+                <module>spring-security-rest</module>
+                <module>spring-security-rest-basic-auth</module>
+                <module>spring-security-rest-custom</module>
+                <module>spring-security-sso</module>
+                <module>spring-security-stormpath</module>
+                <module>spring-security-thymeleaf</module>
+                <module>spring-security-x509</module>
+                <module>spring-session</module>
+                <module>spring-sleuth</module>
+                <module>spring-social-login</module>
+                <module>spring-spel</module>
+                <module>spring-state-machine</module>
+                <module>spring-static-resources</module>
+                <module>spring-swagger-codegen</module>
+                
+                <module>spring-thymeleaf</module>
+                
+                <module>spring-userservice</module>
+                
+                <module>spring-vault</module>
+                <module>spring-vertx</module>
+                
+                <module>spring-webflux-amqp</module> <!-- long -->
+                
+                <module>spring-zuul</module>
+                
+                <module>sse-jaxrs</module>
+                <module>static-analysis</module>
+                <module>stripe</module>
+                <module>structurizr</module>
+                <module>struts-2</module>
+                
+                <module>testing-modules/gatling</module>
+                <module>testing-modules/groovy-spock</module>
+                <module>testing-modules/junit-5</module>
+                <module>testing-modules/junit5-migration</module>
+                <module>testing-modules/load-testing-comparison</module>
+                <module>testing-modules/mockito</module>
+                <module>testing-modules/mockito-2</module>
+                <module>testing-modules/mocks</module>
+                <module>testing-modules/mockserver</module>
+                <module>testing-modules/parallel-tests-junit</module>
+                <module>testing-modules/rest-assured</module>
+                <module>testing-modules/rest-testing</module>
+                <!-- <module>testing-modules/runjunitfromjava</module> --> <!-- Not a maven project -->
+                <module>testing-modules/selenium-junit-testng</module>
+                <module>testing-modules/spring-testing</module>
+                <module>testing-modules/test-containers</module>
+                <module>testing-modules/testing</module>
+                <module>testing-modules/testng</module>
+                                
+                <module>twilio</module>
+                <module>Twitter4J</module>
+                
+                <module>undertow</module>
+                
+                <module>vavr</module>
+                <module>vertx</module>
+                <module>vertx-and-rxjava</module>
+                <module>video-tutorials</module>
+                <module>vraptor</module>
+                
+                <module>wicket</module>
+                
+                <module>xml</module>
+                <module>xmlunit-2</module>
+                <module>xstream</module>
+                
+            </modules>
+
+        </profile>
 
         <profile>
             <id>integration-heavy</id>
@@ -2181,28 +1514,15 @@
                     <plugin>
                         <groupId>org.apache.maven.plugins</groupId>
                         <artifactId>maven-surefire-plugin</artifactId>
-                        <executions>
-                            <execution>
-                                <phase>integration-test</phase>
-                                <goals>
-                                    <goal>test</goal>
-                                </goals>
-                                <configuration>
-                                    <excludes>
-                                        <exclude>**/*ManualTest.java</exclude>
-                                        <exclude>**/*LiveTest.java</exclude>
-                                    </excludes>
-                                    <includes>
-                                        <include>**/*IntegrationTest.java</include>
-                                        <include>**/*IntTest.java</include>
-                                    </includes>
-                                </configuration>
-                            </execution>
-                        </executions>
                         <configuration>
-                            <systemPropertyVariables>
-                                <test.mime>json</test.mime>
-                            </systemPropertyVariables>
+                            <excludes>
+                                <exclude>**/*ManualTest.java</exclude>
+                                <exclude>**/*LiveTest.java</exclude>
+                            </excludes>
+                            <includes>
+                                <include>**/*IntegrationTest.java</include>
+                                <include>**/*IntTest.java</include>
+                            </includes>
                         </configuration>
                     </plugin>
                 </plugins>
@@ -2214,25 +1534,6 @@
                 <module>parent-spring-4</module>
                 <module>parent-spring-5</module>
                 <module>parent-java</module>
-<<<<<<< HEAD
-				<module>parent-kotlin</module>
-                <module>libraries</module>
-                <module>geotools</module>
-                <module>jhipster</module>
-                <module>testing-modules/gatling</module>
-                <module>spring-boot</module>
-                <module>spring-boot-ops</module>
-                <module>spring-5</module>
-                <module>core-kotlin</module>
-				<module>kotlin-libraries</module>
-                <module>core-java</module>
-                <module>google-web-toolkit</module>
-                <module>spring-security-mvc-custom</module>
-                <module>hibernate5</module>
-                <module>persistence-modules/spring-data-elasticsearch</module>
-                <module>core-java-concurrency</module>
-				<module>core-java-concurrency-collections</module>
-=======
                 <module>parent-kotlin</module>
                 
                 <module>core-java</module>                
@@ -2254,7 +1555,6 @@
                 <module>spring-amqp-simple</module> <!-- very long running. Fixing in BAEL-10891 -->
                 
                 <module>vaadin</module>            
->>>>>>> bd32693a
             </modules>
 
         </profile>
@@ -2279,13 +1579,16 @@
 		<gib.skipTestsForNotImpactedModules>true</gib.skipTestsForNotImpactedModules>
 		<gib.failOnMissingGitDir>false</gib.failOnMissingGitDir>
 		<gib.failOnError>false</gib.failOnError>
-		<!-- <gib.enabled>false</gib.enabled> -->
+		<gib.enabled>false</gib.enabled>
+        
 		<junit.version>4.12</junit.version>
 		<org.hamcrest.version>1.3</org.hamcrest.version>
 		<mockito.version>2.21.0</mockito.version>
+        
 		<!-- logging -->
 		<org.slf4j.version>1.7.21</org.slf4j.version>
 		<logback.version>1.1.7</logback.version>
+        
 		<!-- plugins -->
 		<maven-surefire-plugin.version>2.21.0</maven-surefire-plugin.version>
 		<maven-compiler-plugin.version>3.7.0</maven-compiler-plugin.version>
