--- conflicted
+++ resolved
@@ -49,11 +49,8 @@
         <module>core-java-8</module>
         <module>core-java-concurrency</module>
         <module>couchbase</module>
-<<<<<<< HEAD
 		<module>cas-server</module>
 		<module>cas-secured-app</module>
-=======
->>>>>>> 0b5fbdc5
 
         <module>deltaspike</module>
         <module>dozer</module>
