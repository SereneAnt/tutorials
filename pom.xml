--- conflicted
+++ resolved
@@ -1077,15 +1077,12 @@
 				<module>maven-archetype</module>
 				<module>apache-meecrowave</module>
 				<module>testing-modules/junit-abstract</module>				
-<<<<<<< HEAD
-=======
                 
                 <module>spring-hibernate4</module>
                 <module>xml</module>
                 <module>vertx</module>
                 <module>metrics</module>
                 <module>httpclient</module>
->>>>>>> fe25cf12
                 
                 <!-- problematic -->
                 <!-- 
