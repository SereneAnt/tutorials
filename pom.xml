--- conflicted
+++ resolved
@@ -192,12 +192,9 @@
         <module>xstream</module>
 
         <module>struts2</module>
-<<<<<<< HEAD
         <module>cglib</module>
-=======
         <module>apache-velocity</module>
 
->>>>>>> 935b815a
 
     </modules>
 
