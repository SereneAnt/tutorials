--- conflicted
+++ resolved
@@ -676,10 +676,7 @@
 				<!-- <module>spring-data-rest-querydsl</module> --> <!-- BAEL-14304 -->
 				<module>spring-dispatcher-servlet</module>
 				<module>spring-drools</module>
-<<<<<<< HEAD
 				<module>spring-di</module>
-=======
->>>>>>> f767e462
 
 				<module>spring-ehcache</module>
 				<!-- <module>spring-ejb</module> BAEL-14304 -->
@@ -1350,10 +1347,7 @@
 				<module>spring-data-rest-querydsl</module>
 				<module>spring-dispatcher-servlet</module>
 				<module>spring-drools</module>
-<<<<<<< HEAD
 				<module>spring-di</module>
-=======
->>>>>>> f767e462
 
 				<module>spring-ehcache</module>
 				<module>spring-ejb</module>
@@ -1593,4 +1587,4 @@
 		<h2.version>1.4.197</h2.version>
 	</properties>
 
-</project>+</project>
