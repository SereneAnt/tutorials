--- conflicted
+++ resolved
@@ -36,14 +36,15 @@
     }
 
     @Test
-<<<<<<< HEAD
     public void givenBinaryString_whenCallingIntegerValueOf_shouldConvertToInt() {
         String givenString = "101010";
 
         Integer result = Integer.valueOf(givenString, 2);
 
         assertThat(result).isEqualTo(new Integer(42));
-=======
+    }
+  
+    @Test 
     public void givenString_whenCallingValueOf_shouldCacheSomeValues() {
         for (int i = -128; i <= 127; i++) {
             String value = i + "";
@@ -52,7 +53,6 @@
 
             assertThat(first).isSameAs(second);
         }
->>>>>>> 0606cb6b
     }
 
     @Test
