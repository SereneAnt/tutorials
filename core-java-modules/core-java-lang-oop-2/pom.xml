<project xmlns="http://maven.apache.org/POM/4.0.0" xmlns:xsi="http://www.w3.org/2001/XMLSchema-instance"
    xsi:schemaLocation="http://maven.apache.org/POM/4.0.0 http://maven.apache.org/xsd/maven-4.0.0.xsd">
    <modelVersion>4.0.0</modelVersion>
    <artifactId>core-java-lang-oop-2</artifactId>
    <version>0.1.0-SNAPSHOT</version>
    <name>core-java-lang-oop-2</name>
    <packaging>jar</packaging>

    <parent>
        <groupId>com.baeldung</groupId>
        <artifactId>parent-java</artifactId>
        <version>0.0.1-SNAPSHOT</version>
        <relativePath>../../parent-java</relativePath>
    </parent>

	<dependencies>
        <!-- test scoped -->
        <dependency>
            <groupId>org.assertj</groupId>
            <artifactId>assertj-core</artifactId>
            <version>${assertj-core.version}</version>
            <scope>test</scope>
        </dependency>
        <dependency>
            <groupId>nl.jqno.equalsverifier</groupId>
            <artifactId>equalsverifier</artifactId>
            <version>${equalsverifier.version}</version>
            <scope>test</scope>
        </dependency>
	</dependencies>
<<<<<<< HEAD
=======

    <properties>
        <!-- testing -->
        <assertj-core.version>3.10.0</assertj-core.version>
        <equalsverifier.version>3.0.3</equalsverifier.version>
    </properties>
>>>>>>> 468c8e08
    
    <build>
        <finalName>core-java-lang-oop-2</finalName>
        <resources>
            <resource>
                <directory>src/main/resources</directory>
                <filtering>true</filtering>
            </resource>
        </resources>
    </build>

    <properties>
        <h2.version>1.4.199</h2.version>
        <!-- testing -->
        <assertj-core.version>3.10.0</assertj-core.version>
        <equalsverifier.version>3.0.3</equalsverifier.version>
    </properties>

</project><|MERGE_RESOLUTION|>--- conflicted
+++ resolved
@@ -28,15 +28,6 @@
             <scope>test</scope>
         </dependency>
 	</dependencies>
-<<<<<<< HEAD
-=======
-
-    <properties>
-        <!-- testing -->
-        <assertj-core.version>3.10.0</assertj-core.version>
-        <equalsverifier.version>3.0.3</equalsverifier.version>
-    </properties>
->>>>>>> 468c8e08
     
     <build>
         <finalName>core-java-lang-oop-2</finalName>
@@ -49,7 +40,6 @@
     </build>
 
     <properties>
-        <h2.version>1.4.199</h2.version>
         <!-- testing -->
         <assertj-core.version>3.10.0</assertj-core.version>
         <equalsverifier.version>3.0.3</equalsverifier.version>
