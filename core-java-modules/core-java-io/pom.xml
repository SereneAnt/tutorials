<project xmlns="http://maven.apache.org/POM/4.0.0" xmlns:xsi="http://www.w3.org/2001/XMLSchema-instance"
    xsi:schemaLocation="http://maven.apache.org/POM/4.0.0 http://maven.apache.org/xsd/maven-4.0.0.xsd">
    <modelVersion>4.0.0</modelVersion>
    <artifactId>core-java-io</artifactId>
    <version>0.1.0-SNAPSHOT</version>
    <name>core-java-io</name>
    <packaging>jar</packaging>

    <parent>
        <groupId>com.baeldung</groupId>
        <artifactId>parent-java</artifactId>
        <version>0.0.1-SNAPSHOT</version>
        <relativePath>../../parent-java</relativePath>
    </parent>

    <dependencies>
        <!-- utils -->
        <dependency>
            <groupId>net.sourceforge.collections</groupId>
            <artifactId>collections-generic</artifactId>
            <version>${collections-generic.version}</version>
        </dependency>
        <dependency>
            <groupId>org.apache.commons</groupId>
            <artifactId>commons-collections4</artifactId>
            <version>${commons-collections4.version}</version>
        </dependency>
        <dependency>
            <groupId>commons-io</groupId>
            <artifactId>commons-io</artifactId>
            <version>${commons-io.version}</version>
        </dependency>
        <dependency>
            <groupId>org.apache.commons</groupId>
            <artifactId>commons-lang3</artifactId>
            <version>${commons-lang3.version}</version>
        </dependency>
        <dependency>
            <groupId>org.apache.commons</groupId>
            <artifactId>commons-math3</artifactId>
            <version>${commons-math3.version}</version>
        </dependency>
        <dependency>
            <groupId>org.decimal4j</groupId>
            <artifactId>decimal4j</artifactId>
            <version>${decimal4j.version}</version>
        </dependency>
        <dependency>
            <groupId>org.bouncycastle</groupId>
            <artifactId>bcprov-jdk15on</artifactId>
            <version>${bouncycastle.version}</version>
        </dependency>
        <dependency>
            <groupId>org.unix4j</groupId>
            <artifactId>unix4j-command</artifactId>
            <version>${unix4j.version}</version>
        </dependency>
        <dependency>
            <groupId>com.googlecode.grep4j</groupId>
            <artifactId>grep4j</artifactId>
            <version>${grep4j.version}</version>
        </dependency>
        <!-- web -->
        <!-- marshalling -->
        <dependency>
            <groupId>com.fasterxml.jackson.core</groupId>
            <artifactId>jackson-databind</artifactId>
            <version>${jackson.version}</version>
        </dependency>
        <!-- logging -->
        <dependency>
            <groupId>log4j</groupId>
            <artifactId>log4j</artifactId>
            <version>${log4j.version}</version>
        </dependency>
        <dependency> <!-- needed to bridge to slf4j for projects that use the log4j APIs directly -->
            <groupId>org.slf4j</groupId>
            <artifactId>log4j-over-slf4j</artifactId>
            <version>${org.slf4j.version}</version>
        </dependency>
        <dependency>
            <groupId>org.projectlombok</groupId>
            <artifactId>lombok</artifactId>
            <version>${lombok.version}</version>
            <scope>provided</scope>
        </dependency>
        <!-- test scoped -->
        <dependency>
            <groupId>org.assertj</groupId>
            <artifactId>assertj-core</artifactId>
            <version>${assertj.version}</version>
            <scope>test</scope>
        </dependency>
        <dependency>
            <groupId>com.jayway.awaitility</groupId>
            <artifactId>awaitility</artifactId>
            <version>${avaitility.version}</version>
            <scope>test</scope>
        </dependency>
        <dependency>
            <groupId>commons-codec</groupId>
            <artifactId>commons-codec</artifactId>
            <version>${commons-codec.version}</version>
        </dependency>
        <dependency>
            <groupId>org.javamoney</groupId>
            <artifactId>moneta</artifactId>
            <version>${moneta.version}</version>
        </dependency>
        <dependency>
            <groupId>org.owasp.esapi</groupId>
            <artifactId>esapi</artifactId>
            <version>${esapi.version}</version>
        </dependency>
        <dependency>
            <groupId>com.sun.messaging.mq</groupId>
            <artifactId>fscontext</artifactId>
            <version>${fscontext.version}</version>
        </dependency>
        <dependency>
            <groupId>com.codepoetics</groupId>
            <artifactId>protonpack</artifactId>
            <version>${protonpack.version}</version>
        </dependency>
        <dependency>
            <groupId>one.util</groupId>
            <artifactId>streamex</artifactId>
            <version>${streamex.version}</version>
        </dependency>
        <dependency>
            <groupId>io.vavr</groupId>
            <artifactId>vavr</artifactId>
            <version>${vavr.version}</version>
        </dependency>
        <dependency>
            <groupId>org.openjdk.jmh</groupId>
            <artifactId>jmh-core</artifactId>
            <version>${jmh-core.version}</version>
        </dependency>
        <dependency>
            <groupId>org.openjdk.jmh</groupId>
            <artifactId>jmh-generator-annprocess</artifactId>
            <version>${jmh-generator-annprocess.version}</version>
        </dependency>
        <dependency>
            <groupId>org.hsqldb</groupId>
            <artifactId>hsqldb</artifactId>
            <version>${hsqldb.version}</version>
            <scope>runtime</scope>
        </dependency>
        <!-- https://mvnrepository.com/artifact/org.asynchttpclient/async-http-client -->
        <dependency>
            <groupId>org.asynchttpclient</groupId>
            <artifactId>async-http-client</artifactId>
            <version>${async-http-client.version}</version>
        </dependency>
        <dependency>
            <groupId>com.opencsv</groupId>
            <artifactId>opencsv</artifactId>
            <version>${opencsv.version}</version>
            <scope>test</scope>
        </dependency>
        <!-- Mime Type Resolution Libraries -->
        <dependency>
            <groupId>org.apache.tika</groupId>
            <artifactId>tika-core</artifactId>
            <version>${tika.version}</version>
        </dependency>
        <dependency>
            <groupId>net.sf.jmimemagic</groupId>
            <artifactId>jmimemagic</artifactId>
            <version>${jmime-magic.version}</version>
        </dependency>
        <!-- sftp file transfer -->
        <dependency>
            <groupId>com.jcraft</groupId>
            <artifactId>jsch</artifactId>
            <version>${jsch.version}</version>
        </dependency>
        <dependency>
            <groupId>com.hierynomus</groupId>
            <artifactId>sshj</artifactId>
            <version>${sshj.version}</version>
        </dependency>
        <dependency>
            <groupId>org.apache.commons</groupId>
            <artifactId>commons-vfs2</artifactId>
            <version>${vfs.version}</version>
        </dependency>
        
        
    </dependencies>

    <build>
        <finalName>core-java-io</finalName>
        <resources>
            <resource>
                <directory>src/main/resources</directory>
                <filtering>true</filtering>
            </resource>
        </resources>
        <plugins>
            <plugin>
                <groupId>org.codehaus.mojo</groupId>
                <artifactId>exec-maven-plugin</artifactId>
                <version>${exec-maven-plugin.version}</version>
                <configuration>
                    <executable>java</executable>
                    <mainClass>com.baeldung.outofmemoryerror.OutOfMemoryGCLimitExceed</mainClass>
                    <arguments>
                        <argument>-Xmx300m</argument>
                        <argument>-XX:+UseParallelGC</argument>
                        <argument>-classpath</argument>
                        <classpath />
                        <argument>com.baeldung.outofmemoryerror.OutOfMemoryGCLimitExceed</argument>
                    </arguments>
                </configuration>
            </plugin>
            <plugin>
                <groupId>org.apache.maven.plugins</groupId>
                <artifactId>maven-javadoc-plugin</artifactId>
                <version>${maven-javadoc-plugin.version}</version>
                <configuration>
                    <source>${maven.compiler.source}</source>
                    <target>${maven.compiler.target}</target>
                </configuration>
            </plugin>
        </plugins>
    </build>

    <profiles>
        <profile>
            <id>integration</id>
            <build>
                <plugins>
                    <plugin>
                        <groupId>org.codehaus.mojo</groupId>
                        <artifactId>exec-maven-plugin</artifactId>

                        <executions>
                            <execution>
                                <id>run-benchmarks</id>
                                <!-- <phase>integration-test</phase> -->
                                <phase>none</phase>
                                <goals>
                                    <goal>exec</goal>
                                </goals>
                                <configuration>
                                    <classpathScope>test</classpathScope>
                                    <executable>java</executable>
                                    <arguments>
                                        <argument>-classpath</argument>
                                        <classpath />
                                        <argument>org.openjdk.jmh.Main</argument>
                                        <argument>.*</argument>
                                    </arguments>
                                </configuration>
                            </execution>
                        </executions>
                    </plugin>
                </plugins>
            </build>
        </profile>
    </profiles>

    <properties>

        <!-- util -->
<<<<<<< HEAD
        <commons-lang3.version>3.5</commons-lang3.version>
        <bouncycastle.version>1.60</bouncycastle.version>
=======
        <bouncycastle.version>1.55</bouncycastle.version>
>>>>>>> d585745b
        <commons-codec.version>1.10</commons-codec.version>
        <commons-math3.version>3.6.1</commons-math3.version>
        <decimal4j.version>1.0.3</decimal4j.version>
        <commons-collections4.version>4.1</commons-collections4.version>
        <collections-generic.version>4.01</collections-generic.version>
        <unix4j.version>0.4</unix4j.version>
        <grep4j.version>1.8.7</grep4j.version>
        <fscontext.version>4.6-b01</fscontext.version>
        <protonpack.version>1.13</protonpack.version>
        <streamex.version>0.6.5</streamex.version>
        <vavr.version>0.9.0</vavr.version>
        <opencsv.version>4.1</opencsv.version>
        <!-- sftp -->
        <jsch.version>0.1.55</jsch.version>
        <sshj.version>0.27.0</sshj.version>
        <vfs.version>2.3</vfs.version>        
        <!-- testing -->
        <assertj.version>3.6.1</assertj.version>
        <avaitility.version>1.7.0</avaitility.version>

        <!-- maven plugins -->
        <maven-javadoc-plugin.version>3.0.0-M1</maven-javadoc-plugin.version>
        <hsqldb.version>2.4.0</hsqldb.version>
        <esapi.version>2.1.0.1</esapi.version>
        <jmh-generator-annprocess.version>1.19</jmh-generator-annprocess.version>
        <async-http-client.version>2.4.5</async-http-client.version>
        <!-- Mime Type Libraries -->
        <tika.version>1.18</tika.version>
        <jmime-magic.version>0.1.5</jmime-magic.version>
    </properties>

</project><|MERGE_RESOLUTION|>--- conflicted
+++ resolved
@@ -266,12 +266,7 @@
     <properties>
 
         <!-- util -->
-<<<<<<< HEAD
-        <commons-lang3.version>3.5</commons-lang3.version>
-        <bouncycastle.version>1.60</bouncycastle.version>
-=======
         <bouncycastle.version>1.55</bouncycastle.version>
->>>>>>> d585745b
         <commons-codec.version>1.10</commons-codec.version>
         <commons-math3.version>3.6.1</commons-math3.version>
         <decimal4j.version>1.0.3</decimal4j.version>
@@ -287,7 +282,7 @@
         <!-- sftp -->
         <jsch.version>0.1.55</jsch.version>
         <sshj.version>0.27.0</sshj.version>
-        <vfs.version>2.3</vfs.version>        
+        <vfs.version>2.4</vfs.version>        
         <!-- testing -->
         <assertj.version>3.6.1</assertj.version>
         <avaitility.version>1.7.0</avaitility.version>
