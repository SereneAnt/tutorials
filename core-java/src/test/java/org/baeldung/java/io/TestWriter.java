--- conflicted
+++ resolved
@@ -24,7 +24,6 @@
 import java.nio.file.Paths;
 
 import org.junit.Test;
-<<<<<<< HEAD
 
 public class TestWriter {
 
@@ -34,17 +33,6 @@
     private String fileName3 = "src/test/resources/test_write_3.txt";
     private String fileName4 = "src/test/resources/test_write_4.txt";
     private String fileName5 = "src/test/resources/test_write_5.txt";
-=======
-
-public class TestWriter {
-
-    private String fileName = "test.txt";
-    private String fileName1 = "test1.txt";
-    private String fileName2 = "test2.txt";
-    private String fileName3 = "test3.txt";
-    private String fileName4 = "test4.txt";
-    private String fileName5 = "test5.txt";
->>>>>>> 426af122
 
     @Test
     public void whenWriteStringUsingBufferedWritter_thenCorrect() throws IOException {
@@ -189,4 +177,5 @@
         return result;
     }
 
+
 }