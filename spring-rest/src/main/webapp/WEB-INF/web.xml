<?xml version="1.0" encoding="UTF-8"?>
<web-app xmlns:xsi="http://www.w3.org/2001/XMLSchema-instance" xmlns="http://java.sun.com/xml/ns/javaee" xmlns:web="http://java.sun.com/xml/ns/javaee/web-app_3_0.xsd"
    xsi:schemaLocation="
      http://java.sun.com/xml/ns/javaee
      http://java.sun.com/xml/ns/javaee/web-app_3_0.xsd" id="WebApp_ID" version="3.0"
>

    <display-name>Spring MVC Application</display-name>

    <!-- Spring root -->
    <context-param>
        <param-name>contextClass</param-name>
        <param-value>
        	org.springframework.web.context.support.AnnotationConfigWebApplicationContext
      	</param-value>
    </context-param>
    <context-param>
        <param-name>contextConfigLocation</param-name>
        <param-value>org.baeldung.config</param-value>
    </context-param>

    <listener>
        <listener-class>org.springframework.web.context.ContextLoaderListener</listener-class>
    </listener>

    <!-- Spring child -->
    <servlet>
        <servlet-name>api</servlet-name>
        <servlet-class>org.springframework.web.servlet.DispatcherServlet</servlet-class>
        <load-on-startup>1</load-on-startup>
    </servlet>
    <servlet-mapping>
        <servlet-name>api</servlet-name>
        <url-pattern>/</url-pattern>
    </servlet-mapping>

    <welcome-file-list>
<<<<<<< HEAD
        <welcome-file/>
=======
        <welcome-file />
>>>>>>> cce68e0a
    </welcome-file-list>

</web-app><|MERGE_RESOLUTION|>--- conflicted
+++ resolved
@@ -35,11 +35,7 @@
     </servlet-mapping>
 
     <welcome-file-list>
-<<<<<<< HEAD
         <welcome-file/>
-=======
-        <welcome-file />
->>>>>>> cce68e0a
     </welcome-file-list>
 
 </web-app>