--- conflicted
+++ resolved
@@ -1,116 +1,110 @@
-package org.baeldung.okhttp;
-
-import okhttp3.*;
-import org.junit.Test;
-import org.slf4j.Logger;
-import org.slf4j.LoggerFactory;
-
-import java.io.File;
-import java.io.IOException;
-import java.util.concurrent.Executors;
-import java.util.concurrent.ScheduledExecutorService;
-import java.util.concurrent.TimeUnit;
-
-<<<<<<< HEAD
-=======
-import org.junit.Before;
-import org.junit.Test;
-import org.slf4j.Logger;
-import org.slf4j.LoggerFactory;
-
-import okhttp3.Cache;
-import okhttp3.Call;
-import okhttp3.OkHttpClient;
-import okhttp3.Request;
-import okhttp3.Response;
-
->>>>>>> 4d4afa6c
-public class OkHttpMiscLiveTest {
-
-    private static final String BASE_URL = "http://localhost:8080/spring-rest";
-    private static Logger logger = LoggerFactory.getLogger(OkHttpMiscLiveTest.class);
-
-    OkHttpClient client;
-
-    @Before
-    public void init() {
-
-    	client = new OkHttpClient();
-    }
-
-    @Test
-    public void whenSetRequestTimeout_thenFail() throws IOException {
-
-        OkHttpClient client = new OkHttpClient.Builder()
-          .readTimeout(1, TimeUnit.SECONDS)
-          .build();
-
-        Request request = new Request.Builder()
-          .url(BASE_URL + "/delay/2")  // This URL is served with a 2 second delay.
-          .build();
-
-        Call call = client.newCall(request);
-        Response response = call.execute();
-        response.close();
-    }
-
-    @Test(expected = IOException.class)
-    public void whenCancelRequest_thenCorrect() throws IOException {
-
-        ScheduledExecutorService executor = Executors.newScheduledThreadPool(1);
-
-        client = new OkHttpClient();
-
-        Request request = new Request.Builder()
-          .url(BASE_URL + "/delay/2")  // This URL is served with a 2 second delay.
-          .build();
-
-        final int seconds = 1;
-        final long startNanos = System.nanoTime();
-
-        final Call call = client.newCall(request);
-
-        // Schedule a job to cancel the call in 1 second.
-        executor.schedule(() -> {
-
-        	logger.debug("Canceling call: " + (System.nanoTime() - startNanos) / 1e9f);
-            call.cancel();
-            logger.debug("Canceled call: " + (System.nanoTime() - startNanos) / 1e9f);
-
-        }, seconds, TimeUnit.SECONDS);
-
-        logger.debug("Executing call: " + (System.nanoTime() - startNanos) / 1e9f);
-        Response response = call.execute();
-        logger.debug("Call completed: " + (System.nanoTime() - startNanos) / 1e9f, response);
-    }
-
-    @Test
-    public void  whenSetResponseCache_thenCorrect() throws IOException {
-
-        int cacheSize = 10 * 1024 * 1024; // 10 MiB
-        File cacheDirectory = new File("src/test/resources/cache");
-        Cache cache = new Cache(cacheDirectory, cacheSize);
-
-        OkHttpClient client = new OkHttpClient.Builder()
-          .cache(cache)
-          .build();
-
-        Request request = new Request.Builder()
-          .url("http://publicobject.com/helloworld.txt")
-          .build();
-
-        Response response1 = client.newCall(request).execute();
-        logResponse(response1);
-
-        Response response2 = client.newCall(request).execute();
-        logResponse(response2);
-    }
-
-    private void logResponse(Response response) throws IOException {
-
-    	logger.debug("Response response:          " + response);
-        logger.debug("Response cache response:    " + response.cacheResponse());
-        logger.debug("Response network response:  " + response.networkResponse());
-        logger.debug("Response responseBody:      " + response.body().string());
-    }
-}
+package org.baeldung.okhttp;
+
+import okhttp3.*;
+import org.junit.Test;
+import org.slf4j.Logger;
+import org.slf4j.LoggerFactory;
+import java.io.File;
+import java.io.IOException;
+import java.util.concurrent.Executors;
+import java.util.concurrent.ScheduledExecutorService;
+import java.util.concurrent.TimeUnit;
+import org.junit.Before;
+import org.junit.Test;
+import org.slf4j.Logger;
+import org.slf4j.LoggerFactory;
+import okhttp3.Cache;
+import okhttp3.Call;
+import okhttp3.OkHttpClient;
+import okhttp3.Request;
+import okhttp3.Response;
+
+public class OkHttpMiscLiveTest {
+
+    private static final String BASE_URL = "http://localhost:8080/spring-rest";
+    private static Logger logger = LoggerFactory.getLogger(OkHttpMiscLiveTest.class);
+
+    OkHttpClient client;
+
+    @Before
+    public void init() {
+
+    	client = new OkHttpClient();
+    }
+
+    @Test
+    public void whenSetRequestTimeout_thenFail() throws IOException {
+
+        OkHttpClient client = new OkHttpClient.Builder()
+          .readTimeout(1, TimeUnit.SECONDS)
+          .build();
+
+        Request request = new Request.Builder()
+          .url(BASE_URL + "/delay/2")  // This URL is served with a 2 second delay.
+          .build();
+
+        Call call = client.newCall(request);
+        Response response = call.execute();
+        response.close();
+    }
+
+    @Test(expected = IOException.class)
+    public void whenCancelRequest_thenCorrect() throws IOException {
+
+        ScheduledExecutorService executor = Executors.newScheduledThreadPool(1);
+
+        client = new OkHttpClient();
+
+        Request request = new Request.Builder()
+          .url(BASE_URL + "/delay/2")  // This URL is served with a 2 second delay.
+          .build();
+
+        final int seconds = 1;
+        final long startNanos = System.nanoTime();
+
+        final Call call = client.newCall(request);
+
+        // Schedule a job to cancel the call in 1 second.
+        executor.schedule(() -> {
+
+        	logger.debug("Canceling call: " + (System.nanoTime() - startNanos) / 1e9f);
+            call.cancel();
+            logger.debug("Canceled call: " + (System.nanoTime() - startNanos) / 1e9f);
+
+        }, seconds, TimeUnit.SECONDS);
+
+        logger.debug("Executing call: " + (System.nanoTime() - startNanos) / 1e9f);
+        Response response = call.execute();
+        logger.debug("Call completed: " + (System.nanoTime() - startNanos) / 1e9f, response);
+    }
+
+    @Test
+    public void  whenSetResponseCache_thenCorrect() throws IOException {
+
+        int cacheSize = 10 * 1024 * 1024; // 10 MiB
+        File cacheDirectory = new File("src/test/resources/cache");
+        Cache cache = new Cache(cacheDirectory, cacheSize);
+
+        OkHttpClient client = new OkHttpClient.Builder()
+          .cache(cache)
+          .build();
+
+        Request request = new Request.Builder()
+          .url("http://publicobject.com/helloworld.txt")
+          .build();
+
+        Response response1 = client.newCall(request).execute();
+        logResponse(response1);
+
+        Response response2 = client.newCall(request).execute();
+        logResponse(response2);
+    }
+
+    private void logResponse(Response response) throws IOException {
+
+    	logger.debug("Response response:          " + response);
+        logger.debug("Response cache response:    " + response.cacheResponse());
+        logger.debug("Response network response:  " + response.networkResponse());
+        logger.debug("Response responseBody:      " + response.body().string());
+    }
+}