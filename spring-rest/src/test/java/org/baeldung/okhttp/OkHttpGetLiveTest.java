package org.baeldung.okhttp;

import okhttp3.*;
import org.junit.Test;

import java.io.IOException;

<<<<<<< HEAD
import static org.hamcrest.Matchers.equalTo;
import static org.junit.Assert.assertThat;
import static org.junit.Assert.fail;
=======
import org.junit.Before;
import org.junit.Test;

import okhttp3.Call;
import okhttp3.Callback;
import okhttp3.HttpUrl;
import okhttp3.OkHttpClient;
import okhttp3.Request;
import okhttp3.Response;
>>>>>>> 4d4afa6c

public class OkHttpGetLiveTest {

    private static final String BASE_URL = "http://localhost:8080/spring-rest";

    OkHttpClient client;

    @Before
    public void init() {

    	client = new OkHttpClient();
    }

    @Test
    public void whenGetRequest_thenCorrect() throws IOException {

        client = new OkHttpClient();

        Request request = new Request.Builder()
          .url(BASE_URL + "/date")
          .build();

        Call call = client.newCall(request);
        Response response = call.execute();

        assertThat(response.code(), equalTo(200));
    }

    @Test
    public void whenGetRequestWithQueryParameter_thenCorrect() throws IOException {

        client = new OkHttpClient();

        HttpUrl.Builder urlBuilder = HttpUrl.parse(BASE_URL + "/ex/bars").newBuilder();
        urlBuilder.addQueryParameter("id", "1");

        String url = urlBuilder.build().toString();

        Request request = new Request.Builder()
          .url(url)
          .build();

        Call call = client.newCall(request);
        Response response = call.execute();

        assertThat(response.code(), equalTo(200));
    }

    @Test
    public void whenAsynchronousGetRequest_thenCorrect() throws InterruptedException {

        client = new OkHttpClient();

        Request request = new Request.Builder()
          .url(BASE_URL + "/date")
          .build();

        Call call = client.newCall(request);

        call.enqueue(new Callback() {
            public void onResponse(Call call, Response response) throws IOException {
                System.out.println("OK");
            }

            public void onFailure(Call call, IOException e) {
            	fail();
            }
        });

        Thread.sleep(3000);
    }
}
<|MERGE_RESOLUTION|>--- conflicted
+++ resolved
@@ -1,94 +1,86 @@
-package org.baeldung.okhttp;
-
-import okhttp3.*;
-import org.junit.Test;
-
-import java.io.IOException;
-
-<<<<<<< HEAD
-import static org.hamcrest.Matchers.equalTo;
-import static org.junit.Assert.assertThat;
-import static org.junit.Assert.fail;
-=======
-import org.junit.Before;
-import org.junit.Test;
-
-import okhttp3.Call;
-import okhttp3.Callback;
-import okhttp3.HttpUrl;
-import okhttp3.OkHttpClient;
-import okhttp3.Request;
-import okhttp3.Response;
->>>>>>> 4d4afa6c
-
-public class OkHttpGetLiveTest {
-
-    private static final String BASE_URL = "http://localhost:8080/spring-rest";
-
-    OkHttpClient client;
-
-    @Before
-    public void init() {
-
-    	client = new OkHttpClient();
-    }
-
-    @Test
-    public void whenGetRequest_thenCorrect() throws IOException {
-
-        client = new OkHttpClient();
-
-        Request request = new Request.Builder()
-          .url(BASE_URL + "/date")
-          .build();
-
-        Call call = client.newCall(request);
-        Response response = call.execute();
-
-        assertThat(response.code(), equalTo(200));
-    }
-
-    @Test
-    public void whenGetRequestWithQueryParameter_thenCorrect() throws IOException {
-
-        client = new OkHttpClient();
-
-        HttpUrl.Builder urlBuilder = HttpUrl.parse(BASE_URL + "/ex/bars").newBuilder();
-        urlBuilder.addQueryParameter("id", "1");
-
-        String url = urlBuilder.build().toString();
-
-        Request request = new Request.Builder()
-          .url(url)
-          .build();
-
-        Call call = client.newCall(request);
-        Response response = call.execute();
-
-        assertThat(response.code(), equalTo(200));
-    }
-
-    @Test
-    public void whenAsynchronousGetRequest_thenCorrect() throws InterruptedException {
-
-        client = new OkHttpClient();
-
-        Request request = new Request.Builder()
-          .url(BASE_URL + "/date")
-          .build();
-
-        Call call = client.newCall(request);
-
-        call.enqueue(new Callback() {
-            public void onResponse(Call call, Response response) throws IOException {
-                System.out.println("OK");
-            }
-
-            public void onFailure(Call call, IOException e) {
-            	fail();
-            }
-        });
-
-        Thread.sleep(3000);
-    }
-}
+package org.baeldung.okhttp;
+
+import okhttp3.*;
+import org.junit.Test;
+
+import java.io.IOException;
+import org.junit.Before;
+import org.junit.Test;
+import okhttp3.Call;
+import okhttp3.Callback;
+import okhttp3.HttpUrl;
+import okhttp3.OkHttpClient;
+import okhttp3.Request;
+import okhttp3.Response;
+
+public class OkHttpGetLiveTest {
+
+    private static final String BASE_URL = "http://localhost:8080/spring-rest";
+
+    OkHttpClient client;
+
+    @Before
+    public void init() {
+
+    	client = new OkHttpClient();
+    }
+
+    @Test
+    public void whenGetRequest_thenCorrect() throws IOException {
+
+        client = new OkHttpClient();
+
+        Request request = new Request.Builder()
+          .url(BASE_URL + "/date")
+          .build();
+
+        Call call = client.newCall(request);
+        Response response = call.execute();
+
+        assertThat(response.code(), equalTo(200));
+    }
+
+    @Test
+    public void whenGetRequestWithQueryParameter_thenCorrect() throws IOException {
+
+        client = new OkHttpClient();
+
+        HttpUrl.Builder urlBuilder = HttpUrl.parse(BASE_URL + "/ex/bars").newBuilder();
+        urlBuilder.addQueryParameter("id", "1");
+
+        String url = urlBuilder.build().toString();
+
+        Request request = new Request.Builder()
+          .url(url)
+          .build();
+
+        Call call = client.newCall(request);
+        Response response = call.execute();
+
+        assertThat(response.code(), equalTo(200));
+    }
+
+    @Test
+    public void whenAsynchronousGetRequest_thenCorrect() throws InterruptedException {
+
+        client = new OkHttpClient();
+
+        Request request = new Request.Builder()
+          .url(BASE_URL + "/date")
+          .build();
+
+        Call call = client.newCall(request);
+
+        call.enqueue(new Callback() {
+            public void onResponse(Call call, Response response) throws IOException {
+                System.out.println("OK");
+            }
+
+            public void onFailure(Call call, IOException e) {
+            	fail();
+            }
+        });
+
+        Thread.sleep(3000);
+    }
+}