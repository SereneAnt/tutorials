--- conflicted
+++ resolved
@@ -153,16 +153,12 @@
             <scope>test</scope>
         </dependency>
 
-<<<<<<< HEAD
-=======
         <dependency>
             <groupId>org.springframework</groupId>
             <artifactId>spring-test</artifactId>
             <version>${spring.version}</version>
         </dependency>
 
-
->>>>>>> cce68e0a
     </dependencies>
 
     <build>
