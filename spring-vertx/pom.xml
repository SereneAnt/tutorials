--- conflicted
+++ resolved
@@ -41,10 +41,7 @@
                 </exclusion>
             </exclusions>
         </dependency>
-<<<<<<< HEAD
 
-=======
->>>>>>> 74aa2c9e
         <dependency>
             <groupId>io.vertx</groupId>
             <artifactId>vertx-web</artifactId>
