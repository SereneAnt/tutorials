--- conflicted
+++ resolved
@@ -1,18 +1,10 @@
 package org.baeldung.inmemory.persistence.model;
 
-<<<<<<< HEAD
-import javax.persistence.*;
 import java.util.ArrayList;
-import java.util.HashSet;
 import java.util.List;
-import java.util.Set;
-=======
 import javax.persistence.ElementCollection;
 import javax.persistence.Entity;
 import javax.persistence.Id;
-import java.util.ArrayList;
-import java.util.List;
->>>>>>> 327719e1
 
 @Entity
 public class Student {
@@ -24,15 +16,12 @@
     @ElementCollection
     private List<String> tags = new ArrayList<>();
 
-<<<<<<< HEAD
     @ElementCollection
     private List<SkillTag> skillTags = new ArrayList<>();
 
     @ElementCollection
     private List<KVTag> kvTags = new ArrayList<>();
 
-=======
->>>>>>> 327719e1
     public Student() {
     }
 
@@ -65,7 +54,6 @@
     public void setTags(List<String> tags) {
         this.tags.addAll(tags);
     }
-<<<<<<< HEAD
 
     public List<SkillTag> getSkillTags() {
         return skillTags;
@@ -83,6 +71,4 @@
         this.kvTags.addAll(kvTags);
     }
 
-=======
->>>>>>> 327719e1
 }