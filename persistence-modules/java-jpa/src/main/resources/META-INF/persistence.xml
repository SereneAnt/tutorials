--- conflicted
+++ resolved
@@ -1,157 +1,3 @@
-<<<<<<< HEAD
-<?xml version="1.0" encoding="UTF-8"?>
-<persistence xmlns="http://xmlns.jcp.org/xml/ns/persistence"
-             xmlns:xsi="http://www.w3.org/2001/XMLSchema-instance"
-             xsi:schemaLocation="http://xmlns.jcp.org/xml/ns/persistence
-             http://xmlns.jcp.org/xml/ns/persistence/persistence_2_2.xsd"
-             version="2.2">
-
-    <persistence-unit name="java-jpa-scheduled-day">
-        <provider>org.hibernate.jpa.HibernatePersistenceProvider</provider>
-        <class>com.baeldung.sqlresultsetmapping.ScheduledDay</class>
-        <class>com.baeldung.sqlresultsetmapping.Employee</class>
-        <exclude-unlisted-classes>true</exclude-unlisted-classes>
-        <properties>
-            <property name="javax.persistence.jdbc.driver" value="org.h2.Driver"/>
-            <property name="javax.persistence.jdbc.url"
-                      value="jdbc:h2:mem:test;INIT=RUNSCRIPT FROM 'classpath:database.sql'"/>
-            <property name="javax.persistence.jdbc.user" value="sa"/>
-            <property name="javax.persistence.jdbc.password" value=""/>
-            <property name="hibernate.dialect" value="org.hibernate.dialect.H2Dialect"/>
-            <!--<property name="hibernate.hbm2ddl.auto" value="create-drop" />-->
-            <property name="show_sql" value="true"/>
-            <property name="hibernate.temp.use_jdbc_metadata_defaults" value="false"/>
-        </properties>
-    </persistence-unit>
-
-    <persistence-unit name="jpa-h2">
-        <provider>org.hibernate.jpa.HibernatePersistenceProvider</provider>
-        <class>com.baeldung.jpa.stringcast.Message</class>
-        <exclude-unlisted-classes>true</exclude-unlisted-classes>
-        <properties>
-            <property name="javax.persistence.jdbc.driver" value="org.h2.Driver"/>
-            <property name="javax.persistence.jdbc.url" value="jdbc:h2:mem:test"/>
-            <property name="javax.persistence.jdbc.user" value="sa"/>
-            <property name="javax.persistence.jdbc.password" value=""/>
-            <property name="hibernate.dialect" value="org.hibernate.dialect.H2Dialect"/>
-            <property name="hibernate.hbm2ddl.auto" value="create-drop"/>
-            <property name="show_sql" value="true"/>
-            <property name="hibernate.temp.use_jdbc_metadata_defaults" value="false"/>
-        </properties>
-    </persistence-unit>
-
-    <persistence-unit name="jpa-db">
-        <provider>org.hibernate.jpa.HibernatePersistenceProvider</provider>
-        <class>com.baeldung.jpa.model.Car</class>
-        <exclude-unlisted-classes>true</exclude-unlisted-classes>
-        <properties>
-            <property name="javax.persistence.jdbc.driver" value="com.mysql.jdbc.Driver"/>
-            <property name="javax.persistence.jdbc.url" value="jdbc:mysql://127.0.0.1:3306/baeldung"/>
-            <property name="javax.persistence.jdbc.user" value="baeldung"/>
-            <property name="javax.persistence.jdbc.password" value="YourPassword"/>
-            <property name="hibernate.dialect" value="org.hibernate.dialect.MySQLDialect"/>
-            <property name="hibernate.show_sql" value="true"/>
-        </properties>
-    </persistence-unit>
-
-    <persistence-unit name="entity-graph-pu" transaction-type="RESOURCE_LOCAL">
-        <class>com.baeldung.jpa.entitygraph.model.Post</class>
-        <class>com.baeldung.jpa.entitygraph.model.User</class>
-        <class>com.baeldung.jpa.entitygraph.model.Comment</class>
-        <exclude-unlisted-classes>true</exclude-unlisted-classes>
-        <properties>
-
-            <!--H2-->
-            <property name="javax.persistence.jdbc.driver" value="org.h2.Driver"/>
-            <property name="javax.persistence.jdbc.url"
-                      value="jdbc:h2:mem:entitygraphdb;DB_CLOSE_DELAY=-1;DB_CLOSE_ON_EXIT=FALSE"/>
-
-            <property name="javax.persistence.schema-generation.database.action" value="drop-and-create"/>
-            <property name="javax.persistence.sql-load-script-source" value="data-init.sql"/>
-        </properties>
-    </persistence-unit>
-
-    <persistence-unit name="java8-datetime-postgresql" transaction-type="RESOURCE_LOCAL">
-        <provider>org.eclipse.persistence.jpa.PersistenceProvider</provider>
-        <class>com.baeldung.jpa.datetime.JPA22DateTimeEntity</class>
-        <exclude-unlisted-classes>true</exclude-unlisted-classes>
-        <properties>
-            <property name="javax.persistence.jdbc.driver" value="org.postgresql.Driver"/>
-            <property name="javax.persistence.jdbc.url" value="jdbc:postgresql://localhost:5432/java8-datetime2"/>
-            <property name="javax.persistence.jdbc.user" value="postgres"/>
-            <property name="javax.persistence.jdbc.password" value="postgres"/>
-            <property name="javax.persistence.schema-generation.database.action" value="drop-and-create"/>
-
-            <!-- configure logging -->
-            <property name="eclipselink.logging.level" value="INFO"/>
-            <property name="eclipselink.logging.level.sql" value="FINE"/>
-            <property name="eclipselink.logging.parameters" value="true"/>
-        </properties>
-    </persistence-unit>
-    
-    <persistence-unit name="jpa-h2-criteria">
-        <provider>org.hibernate.jpa.HibernatePersistenceProvider</provider>
-        <class>com.baeldung.jpa.criteria.entity.Item</class>
-        <exclude-unlisted-classes>true</exclude-unlisted-classes>
-        <properties>
-            <property name="javax.persistence.jdbc.driver"
-                      value="org.h2.Driver" />
-            <property name="javax.persistence.jdbc.url"
-                      value="jdbc:h2:mem:test" />
-            <property name="javax.persistence.jdbc.user" value="sa" />
-            <property name="javax.persistence.jdbc.password" value="" />
-            <property name="hibernate.dialect"
-                      value="org.hibernate.dialect.H2Dialect" />
-            <property name="hibernate.hbm2ddl.auto" value="create-drop" />
-            <property name="show_sql" value="true" />
-            <property name="hibernate.temp.use_jdbc_metadata_defaults"
-                      value="false" />
-            <property name="javax.persistence.sql-load-script-source" value="item.sql"/>
-        </properties>
-    </persistence-unit>
-        
-    <persistence-unit name="jpa-query-types">
-        <provider>org.hibernate.jpa.HibernatePersistenceProvider</provider>
-        <class>com.baeldung.jpa.querytypes.UserEntity</class>
-        <exclude-unlisted-classes>true</exclude-unlisted-classes>
-        <properties>
-            <property name="javax.persistence.jdbc.driver"
-                      value="org.h2.Driver" />
-            <property name="javax.persistence.jdbc.url"
-                      value="jdbc:h2:mem:test" />
-            <property name="javax.persistence.jdbc.user" value="sa" />
-            <property name="javax.persistence.jdbc.password" value="" />
-            <property name="hibernate.dialect"
-                      value="org.hibernate.dialect.H2Dialect" />
-            <property name="hibernate.hbm2ddl.auto" value="create-drop" />
-            <property name="show_sql" value="true" />
-            <property name="hibernate.temp.use_jdbc_metadata_defaults"
-                      value="false" />
-            <property name="javax.persistence.sql-load-script-source" value="users.sql"/>
-        </properties>
-    </persistence-unit>
-    
-    <persistence-unit name="jpa-entity-definition">
-        <provider>org.hibernate.jpa.HibernatePersistenceProvider</provider>
-        <class>com.baeldung.jpa.entity.Student</class>
-        <exclude-unlisted-classes>true</exclude-unlisted-classes>
-        <properties>
-            <property name="javax.persistence.jdbc.driver"
-                      value="org.h2.Driver" />
-            <property name="javax.persistence.jdbc.url"
-                      value="jdbc:h2:mem:test" />
-            <property name="javax.persistence.jdbc.user" value="sa" />
-            <property name="javax.persistence.jdbc.password" value="" />
-            <property name="hibernate.dialect"
-                      value="org.hibernate.dialect.H2Dialect" />
-            <property name="hibernate.hbm2ddl.auto" value="create-drop" />
-            <property name="show_sql" value="true" />
-            <property name="hibernate.temp.use_jdbc_metadata_defaults"
-                      value="false" />
-        </properties>
-    </persistence-unit>
-
-=======
 <?xml version="1.0" encoding="UTF-8"?>
 <persistence xmlns="http://xmlns.jcp.org/xml/ns/persistence"
              xmlns:xsi="http://www.w3.org/2001/XMLSchema-instance"
@@ -301,6 +147,20 @@
             <property name="hibernate.temp.use_jdbc_metadata_defaults" value="false" />
         </properties>
     </persistence-unit>
-
->>>>>>> 0825c88d
+    
+    <persistence-unit name="jpa-entity-definition">
+        <provider>org.hibernate.jpa.HibernatePersistenceProvider</provider>
+        <class>com.baeldung.jpa.entity.Student</class>
+        <exclude-unlisted-classes>true</exclude-unlisted-classes>
+        <properties>
+            <property name="javax.persistence.jdbc.driver" value="org.h2.Driver" />
+            <property name="javax.persistence.jdbc.url" value="jdbc:h2:mem:test" />
+            <property name="javax.persistence.jdbc.user" value="sa" />
+            <property name="javax.persistence.jdbc.password" value="" />
+            <property name="hibernate.dialect" value="org.hibernate.dialect.H2Dialect" />
+            <property name="hibernate.hbm2ddl.auto" value="create-drop" />
+            <property name="show_sql" value="true" />
+            <property name="hibernate.temp.use_jdbc_metadata_defaults" value="false" />
+        </properties>
+    </persistence-unit>
 </persistence>