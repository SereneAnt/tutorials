<?xml version="1.0" encoding="UTF-8"?>
<project xmlns="http://maven.apache.org/POM/4.0.0"
         xmlns:xsi="http://www.w3.org/2001/XMLSchema-instance"
         xsi:schemaLocation="http://maven.apache.org/POM/4.0.0 http://maven.apache.org/xsd/maven-4.0.0.xsd">
    <modelVersion>4.0.0</modelVersion>
    <artifactId>java-jpa</artifactId>
    <name>java-jpa</name>

    <parent>
        <artifactId>parent-modules</artifactId>
        <groupId>com.baeldung</groupId>
        <version>1.0.0-SNAPSHOT</version>
        <relativePath>../../pom.xml</relativePath>
    </parent>

    <dependencies>
        <dependency>
            <groupId>org.hibernate</groupId>
            <artifactId>hibernate-core</artifactId>
            <version>${hibernate.version}</version>
        </dependency>
        <dependency>
            <groupId>com.h2database</groupId>
            <artifactId>h2</artifactId>
            <version>${h2.version}</version>
        </dependency>

        <!--Compile time JPA API-->
        <dependency>
            <groupId>javax.persistence</groupId>
            <artifactId>javax.persistence-api</artifactId>
            <version>${javax.persistence-api.version}</version>
        </dependency>

        <!--Runtime JPA implementation-->
        <dependency>
            <groupId>org.eclipse.persistence</groupId>
            <artifactId>eclipselink</artifactId>
            <version>${eclipselink.version}</version>
            <scope>runtime</scope>
        </dependency>
        <dependency>
            <groupId>org.postgresql</groupId>
            <artifactId>postgresql</artifactId>
            <version>${postgres.version}</version>
            <scope>runtime</scope>
        </dependency>
    </dependencies>

<<<<<<< HEAD
=======
	<build>
		<plugins>
            <plugin>
                <groupId>org.apache.maven.plugins</groupId>
                <artifactId>maven-compiler-plugin</artifactId>
                <version>3.5.1</version>
                <configuration>
                    <compilerArgument>-proc:none</compilerArgument>
                </configuration>
            </plugin>
			<plugin>
				<groupId>org.bsc.maven</groupId>
				<artifactId>maven-processor-plugin</artifactId>
				<version>3.3.3</version>
				<executions>
					<execution>
						<id>process</id>
						<goals>
							<goal>process</goal>
						</goals>
						<phase>generate-sources</phase>
						<configuration>
							<outputDirectory>target/metamodel</outputDirectory>
							<processors>
								<processor>org.hibernate.jpamodelgen.JPAMetaModelEntityProcessor</processor>
							</processors>
						</configuration>
					</execution>
				</executions>
			</plugin>

			<plugin>
				<groupId>org.codehaus.mojo</groupId>
				<artifactId>build-helper-maven-plugin</artifactId>
				<version>3.0.0</version>
				<executions>
					<execution>
						<id>add-source</id>
						<phase>generate-sources</phase>
						<goals>
							<goal>add-source</goal>
						</goals>
						<configuration>
							<sources>
								<source>target/metamodel</source>
							</sources>
						</configuration>
					</execution>
				</executions>
			</plugin>
		</plugins>
	</build>

>>>>>>> 79975888
    <properties>
        <hibernate.version>5.4.0.Final</hibernate.version>
        <eclipselink.version>2.7.4-RC1</eclipselink.version>
        <postgres.version>42.2.5</postgres.version>
        <javax.persistence-api.version>2.2</javax.persistence-api.version>
    </properties>

</project><|MERGE_RESOLUTION|>--- conflicted
+++ resolved
@@ -19,6 +19,11 @@
             <artifactId>hibernate-core</artifactId>
             <version>${hibernate.version}</version>
         </dependency>
+		<dependency>
+			<groupId>org.hibernate</groupId>
+			<artifactId>hibernate-jpamodelgen</artifactId>
+			<version>${hibernate.version}</version>
+		</dependency>
         <dependency>
             <groupId>com.h2database</groupId>
             <artifactId>h2</artifactId>
@@ -47,8 +52,6 @@
         </dependency>
     </dependencies>
 
-<<<<<<< HEAD
-=======
 	<build>
 		<plugins>
             <plugin>
@@ -102,7 +105,6 @@
 		</plugins>
 	</build>
 
->>>>>>> 79975888
     <properties>
         <hibernate.version>5.4.0.Final</hibernate.version>
         <eclipselink.version>2.7.4-RC1</eclipselink.version>
