--- conflicted
+++ resolved
@@ -71,7 +71,13 @@
     @Query(value = "UPDATE Users u SET u.status = ? WHERE u.name = ?", nativeQuery = true)
     int updateUserSetStatusForNameNative(Integer status, String name);
 
-<<<<<<< HEAD
+    @Modifying
+    @Query(value = "UPDATE Users u SET status = ? WHERE u.name = ?", nativeQuery = true)
+    int updateUserSetStatusForNameNativePostgres(Integer status, String name);
+
+    @Query(value = "SELECT u FROM User u WHERE u.name IN :names")
+	List<User> findUserByNameList(@Param("names") Collection<String> names);
+
     void deleteAllByCreationDateAfter(LocalDate date);
 
     @Modifying(clearAutomatically = true, flushAutomatically = true)
@@ -83,15 +89,7 @@
     int deleteDeactivatedUsers();
 
     @Modifying(clearAutomatically = true, flushAutomatically = true)
-    @Query(value = "alter table USERS.USERS add column deleted int(1) not null default 0", nativeQuery = true)
+    @Query(value = "alter table Users add column deleted int(1) not null default 0", nativeQuery = true)
     void addDeletedColumn();
 
-=======
-    @Modifying
-    @Query(value = "UPDATE Users u SET status = ? WHERE u.name = ?", nativeQuery = true)
-    int updateUserSetStatusForNameNativePostgres(Integer status, String name);
-    
-    @Query(value = "SELECT u FROM User u WHERE u.name IN :names")
-	List<User> findUserByNameList(@Param("names") Collection<String> names);
->>>>>>> e2988ce8
 }