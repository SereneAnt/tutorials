package com.baeldung.spring.drools.model;

public class Fare {

    private Long nightSurcharge;
    private Long rideFare;
<<<<<<< HEAD
        
=======
    private Long totalFare;

>>>>>>> a0d82c25
    public Fare() {
        nightSurcharge = 0L;
        rideFare = 0L;
        totalFare = 0L;
    }

    public Long getNightSurcharge() {
        return nightSurcharge;
    }

    public void setNightSurcharge(Long nightSurcharge) {
        this.nightSurcharge = nightSurcharge;
    }

    public Long getRideFare() {
        return rideFare;
    }

    public void setRideFare(Long rideFare) {
        this.rideFare = rideFare;
    }

    public Long getTotalFare() {
        return nightSurcharge + rideFare;
    }

}
<|MERGE_RESOLUTION|>--- conflicted
+++ resolved
@@ -1,39 +1,33 @@
-package com.baeldung.spring.drools.model;
-
-public class Fare {
-
-    private Long nightSurcharge;
-    private Long rideFare;
-<<<<<<< HEAD
-        
-=======
-    private Long totalFare;
-
->>>>>>> a0d82c25
-    public Fare() {
-        nightSurcharge = 0L;
-        rideFare = 0L;
-        totalFare = 0L;
-    }
-
-    public Long getNightSurcharge() {
-        return nightSurcharge;
-    }
-
-    public void setNightSurcharge(Long nightSurcharge) {
-        this.nightSurcharge = nightSurcharge;
-    }
-
-    public Long getRideFare() {
-        return rideFare;
-    }
-
-    public void setRideFare(Long rideFare) {
-        this.rideFare = rideFare;
-    }
-
-    public Long getTotalFare() {
-        return nightSurcharge + rideFare;
-    }
-
-}
+package com.baeldung.spring.drools.model;
+
+public class Fare {
+
+    private Long nightSurcharge;
+    private Long rideFare;
+
+    public Fare() {
+        nightSurcharge = 0L;
+        rideFare = 0L;
+    }
+
+    public Long getNightSurcharge() {
+        return nightSurcharge;
+    }
+
+    public void setNightSurcharge(Long nightSurcharge) {
+        this.nightSurcharge = nightSurcharge;
+    }
+
+    public Long getRideFare() {
+        return rideFare;
+    }
+
+    public void setRideFare(Long rideFare) {
+        this.rideFare = rideFare;
+    }
+
+    public Long getTotalFare() {
+        return nightSurcharge + rideFare;
+    }
+
+}