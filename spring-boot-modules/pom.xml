--- conflicted
+++ resolved
@@ -16,12 +16,9 @@
     <modules>
         <module>spring-boot-data</module>
         <module>spring-boot-mvc-birt</module>
-<<<<<<< HEAD
+        <module>spring-boot-properties</module>
         <module>spring-boot-springdoc</module>
-=======
-        <module>spring-boot-properties</module>
         <module>spring-boot-testing</module>
->>>>>>> 55d5a679
         <module>spring-boot-vue</module>
     </modules>
 
