--- conflicted
+++ resolved
@@ -17,11 +17,8 @@
         <module>spring-boot-admin</module>
         <module>spring-boot-custom-starter</module>
         <module>spring-boot-artifacts</module>
-<<<<<<< HEAD
         <module>spring-boot-ctx-fluent</module>
-=======
         <module>spring-boot-autoconfiguration</module>
->>>>>>> b479e97f
         <module>spring-boot-data</module>
         <!-- <module>spring-boot-gradle</module> --> <!-- Not a maven project -->
         <module>spring-boot-keycloak</module>
