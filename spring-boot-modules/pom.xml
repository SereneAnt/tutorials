<?xml version="1.0" encoding="UTF-8"?>
<project xmlns="http://maven.apache.org/POM/4.0.0" xmlns:xsi="http://www.w3.org/2001/XMLSchema-instance"
         xsi:schemaLocation="http://maven.apache.org/POM/4.0.0 http://maven.apache.org/xsd/maven-4.0.0.xsd">
    <modelVersion>4.0.0</modelVersion>
    <groupId>com.baeldung.spring-boot-modules</groupId>
    <artifactId>spring-boot-modules</artifactId>
    <name>spring-boot-modules</name>
    <packaging>pom</packaging>

    <parent>
        <groupId>com.baeldung</groupId>
        <artifactId>parent-modules</artifactId>
        <version>1.0.0-SNAPSHOT</version>
    </parent>

    <modules>
        <module>spring-boot-admin</module>
        <module>spring-boot-artifacts</module>
        <module>spring-boot-autoconfiguration</module>
<<<<<<< HEAD
        <module>spring-boot-crud</module>
=======
        <module>spring-boot-camel</module>
        <module>spring-boot-custom-starter</module>
>>>>>>> 7d62203f
        <module>spring-boot-data</module>
        <!-- <module>spring-boot-gradle</module> --> <!-- Not a maven project -->
        <module>spring-boot-keycloak</module>
        <module>spring-boot-logging-log4j2</module>
        <module>spring-boot-mvc-birt</module>
        <module>spring-boot-nashorn</module>
        <module>spring-boot-properties</module>
        <module>spring-boot-springdoc</module>
        <module>spring-boot-testing</module>
        <module>spring-boot-vue</module>
    </modules>

</project><|MERGE_RESOLUTION|>--- conflicted
+++ resolved
@@ -17,12 +17,9 @@
         <module>spring-boot-admin</module>
         <module>spring-boot-artifacts</module>
         <module>spring-boot-autoconfiguration</module>
-<<<<<<< HEAD
-        <module>spring-boot-crud</module>
-=======
         <module>spring-boot-camel</module>
         <module>spring-boot-custom-starter</module>
->>>>>>> 7d62203f
+        <module>spring-boot-crud</module>
         <module>spring-boot-data</module>
         <!-- <module>spring-boot-gradle</module> --> <!-- Not a maven project -->
         <module>spring-boot-keycloak</module>
