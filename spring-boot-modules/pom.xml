--- conflicted
+++ resolved
@@ -14,11 +14,8 @@
     </parent>
 
     <modules>
-<<<<<<< HEAD
+        <module>spring-boot-artifacts</module>
         <module>spring-boot-autoconfiguration</module>
-=======
-        <module>spring-boot-artifacts</module>
->>>>>>> 2de607ed
         <module>spring-boot-data</module>
         <module>spring-boot-mvc-birt</module>
         <module>spring-boot-properties</module>
