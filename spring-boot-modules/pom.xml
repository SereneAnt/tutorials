--- conflicted
+++ resolved
@@ -14,13 +14,10 @@
     </parent>
 
     <modules>
-<<<<<<< HEAD
-        <module>spring-boot-kotlin</module>
-=======
         <module>spring-boot-artifacts</module>
         <module>spring-boot-data</module>
         <module>spring-boot-keycloak</module>
->>>>>>> 5d931343
+        <module>spring-boot-kotlin</module>
         <module>spring-boot-mvc-birt</module>
         <module>spring-boot-properties</module>
         <module>spring-boot-springdoc</module>
