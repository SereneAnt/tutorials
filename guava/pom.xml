<project xmlns="http://maven.apache.org/POM/4.0.0" xmlns:xsi="http://www.w3.org/2001/XMLSchema-instance" xsi:schemaLocation="http://maven.apache.org/POM/4.0.0 http://maven.apache.org/xsd/maven-4.0.0.xsd">
    <modelVersion>4.0.0</modelVersion>
    <groupId>com.baeldung</groupId>
    <artifactId>guava</artifactId>
    <version>0.1.0-SNAPSHOT</version>

    <name>guava</name>

    <dependencies>

        <!-- utils -->

        <dependency>
            <groupId>com.google.guava</groupId>
            <artifactId>guava</artifactId>
            <version>${guava.version}</version>
        </dependency>

        <dependency>
            <groupId>org.apache.commons</groupId>
            <artifactId>commons-collections4</artifactId>
            <version>${commons-collections4.version}</version>
        </dependency>

        <dependency>
            <groupId>org.apache.commons</groupId>
            <artifactId>commons-lang3</artifactId>
            <version>${commons-lang3.version}</version>
        </dependency>

        <!-- test scoped -->

        <dependency>
            <groupId>junit</groupId>
            <artifactId>junit</artifactId>
            <version>${junit.version}</version>
            <scope>test</scope>
        </dependency>

        <dependency>
            <groupId>org.hamcrest</groupId>
            <artifactId>hamcrest-core</artifactId>
            <version>${org.hamcrest.version}</version>
            <scope>test</scope>
        </dependency>
        <dependency>
            <groupId>org.hamcrest</groupId>
            <artifactId>hamcrest-library</artifactId>
            <version>${org.hamcrest.version}</version>
            <scope>test</scope>
        </dependency>

        <dependency>
            <groupId>org.mockito</groupId>
            <artifactId>mockito-core</artifactId>
            <version>${mockito.version}</version>
            <scope>test</scope>
        </dependency>

<<<<<<< HEAD
        <!-- logging -->

        <dependency>
            <groupId>org.slf4j</groupId>
            <artifactId>slf4j-api</artifactId>
            <version>${org.slf4j.version}</version>
        </dependency>
        <dependency>
            <groupId>ch.qos.logback</groupId>
            <artifactId>logback-classic</artifactId>
            <version>${logback.version}</version>
            <!-- <scope>runtime</scope> -->
        </dependency>
        <dependency>
            <groupId>org.slf4j</groupId>
            <artifactId>jcl-over-slf4j</artifactId>
            <version>${org.slf4j.version}</version>
            <!-- <scope>runtime</scope> --> <!-- some spring dependencies need to compile against jcl -->
        </dependency>
        <dependency> <!-- needed to bridge to slf4j for projects that use the log4j APIs directly -->
            <groupId>org.slf4j</groupId>
            <artifactId>log4j-over-slf4j</artifactId>
            <version>${org.slf4j.version}</version>
        </dependency>


=======
        <dependency>
            <groupId>org.assertj</groupId>
            <artifactId>assertj-core</artifactId>
            <version>${assertj.version}</version>
            <scope>test</scope>
        </dependency>
>>>>>>> dce9a947
    </dependencies>

    <build>
        <finalName>guava</finalName>
        <resources>
            <resource>
                <directory>src/main/resources</directory>
                <filtering>true</filtering>
            </resource>
        </resources>

        <plugins>

            <plugin>
                <groupId>org.apache.maven.plugins</groupId>
                <artifactId>maven-compiler-plugin</artifactId>
                <version>${maven-compiler-plugin.version}</version>
                <configuration>
                    <source>1.8</source>
                    <target>1.8</target>
                </configuration>
            </plugin>

            <plugin>
                <groupId>org.apache.maven.plugins</groupId>
                <artifactId>maven-surefire-plugin</artifactId>
                <version>${maven-surefire-plugin.version}</version>
            </plugin>

        </plugins>

    </build>

    <properties>
        <!-- util -->
        <guava.version>21.0</guava.version>
        <commons-lang3.version>3.5</commons-lang3.version>
        <commons-collections4.version>4.1</commons-collections4.version>

        <!-- testing -->
        <org.hamcrest.version>1.3</org.hamcrest.version>
        <junit.version>4.12</junit.version>
        <mockito.version>1.10.19</mockito.version>
        <assertj.version>3.6.1</assertj.version>

        <!-- maven plugins -->
        <maven-compiler-plugin.version>3.6.0</maven-compiler-plugin.version>
        <maven-surefire-plugin.version>2.19.1</maven-surefire-plugin.version>

        <!-- logging -->
        <org.slf4j.version>1.7.21</org.slf4j.version>
        <logback.version>1.1.7</logback.version>
    </properties>

</project><|MERGE_RESOLUTION|>--- conflicted
+++ resolved
@@ -57,7 +57,6 @@
             <scope>test</scope>
         </dependency>
 
-<<<<<<< HEAD
         <!-- logging -->
 
         <dependency>
@@ -84,14 +83,12 @@
         </dependency>
 
 
-=======
         <dependency>
             <groupId>org.assertj</groupId>
             <artifactId>assertj-core</artifactId>
             <version>${assertj.version}</version>
             <scope>test</scope>
         </dependency>
->>>>>>> dce9a947
     </dependencies>
 
     <build>
