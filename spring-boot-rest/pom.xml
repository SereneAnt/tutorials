<?xml version="1.0" encoding="UTF-8"?>
<project xmlns="http://maven.apache.org/POM/4.0.0"
         xmlns:xsi="http://www.w3.org/2001/XMLSchema-instance"
         xsi:schemaLocation="http://maven.apache.org/POM/4.0.0 http://maven.apache.org/xsd/maven-4.0.0.xsd">
    <modelVersion>4.0.0</modelVersion>
    <groupId>com.baeldung.web</groupId>
    <artifactId>spring-boot-rest</artifactId>
    <name>spring-boot-rest</name>
    <packaging>war</packaging>
    <description>Spring Boot Rest Module</description>

    <parent>
        <groupId>com.baeldung</groupId>
        <artifactId>parent-boot-2</artifactId>
        <version>0.0.1-SNAPSHOT</version>
        <relativePath>../parent-boot-2</relativePath>
    </parent>

    <dependencies>
        <dependency>
            <groupId>org.springframework.boot</groupId>
            <artifactId>spring-boot-starter-web</artifactId>
        </dependency>
        <dependency>
            <groupId>com.fasterxml.jackson.dataformat</groupId>
            <artifactId>jackson-dataformat-xml</artifactId>
        </dependency>
        <!-- We'll need to comment out the jackson-dataformat-xml dependency if we want to use XStream: -->
        <dependency>
            <groupId>org.springframework</groupId>
            <artifactId>spring-oxm</artifactId>
        </dependency>
        <dependency>
            <groupId>com.thoughtworks.xstream</groupId>
            <artifactId>xstream</artifactId>
            <version>${xstream.version}</version>
        </dependency>

        <dependency>
            <groupId>com.h2database</groupId>
            <artifactId>h2</artifactId>
        </dependency>
        <dependency>
            <groupId>org.springframework.boot</groupId>
            <artifactId>spring-boot-starter-data-jpa</artifactId>
        </dependency>
<<<<<<< HEAD

=======
        <dependency>
            <groupId>org.springframework.boot</groupId>
            <artifactId>spring-boot-starter-data-rest</artifactId>
        </dependency>
        
>>>>>>> 16856425
        <!-- Spring HATEOAS -->
        <dependency>
            <groupId>org.springframework.boot</groupId>
            <artifactId>spring-boot-starter-hateoas</artifactId>
        </dependency>

        <!-- util -->

        <dependency>
            <groupId>com.google.guava</groupId>
            <artifactId>guava</artifactId>
            <version>${guava.version}</version>
        </dependency>

        <dependency>
            <groupId>org.springframework.boot</groupId>
            <artifactId>spring-boot-starter-test</artifactId>
            <scope>test</scope>
        </dependency>
        <dependency>
            <groupId>net.sourceforge.htmlunit</groupId>
            <artifactId>htmlunit</artifactId>
            <scope>test</scope>
        </dependency>
        <dependency>
            <groupId>org.modelmapper</groupId>
            <artifactId>modelmapper</artifactId>
            <version>${modelmapper.version}</version>
        </dependency>
    </dependencies>

    <build>
        <plugins>
            <plugin>
                <groupId>org.springframework.boot</groupId>
                <artifactId>spring-boot-maven-plugin</artifactId>
            </plugin>
        </plugins>
    </build>

    <properties>
        <start-class>com.baeldung.SpringBootRestApplication</start-class>
        <guava.version>27.0.1-jre</guava.version>
        <xstream.version>1.4.11.1</xstream.version>
        <modelmapper.version>2.3.5</modelmapper.version>
    </properties>
    
</project><|MERGE_RESOLUTION|>--- conflicted
+++ resolved
@@ -44,15 +44,12 @@
             <groupId>org.springframework.boot</groupId>
             <artifactId>spring-boot-starter-data-jpa</artifactId>
         </dependency>
-<<<<<<< HEAD
 
-=======
         <dependency>
             <groupId>org.springframework.boot</groupId>
             <artifactId>spring-boot-starter-data-rest</artifactId>
         </dependency>
         
->>>>>>> 16856425
         <!-- Spring HATEOAS -->
         <dependency>
             <groupId>org.springframework.boot</groupId>
