package org.baeldung.jackson.test;

import static org.hamcrest.Matchers.containsString;
import static org.hamcrest.Matchers.equalTo;
import static org.hamcrest.Matchers.not;
import static org.junit.Assert.assertNotNull;
import static org.junit.Assert.assertThat;

import java.io.IOException;

import org.baeldung.jackson.field.MyDtoAccessLevel;
import org.baeldung.jackson.field.MyDtoGetter;
import org.baeldung.jackson.field.MyDtoGetterImplicitDeserialization;
import org.baeldung.jackson.field.MyDtoSetter;
import org.junit.Test;

import com.fasterxml.jackson.annotation.JsonAutoDetect.Visibility;
import com.fasterxml.jackson.annotation.PropertyAccessor;
import com.fasterxml.jackson.core.JsonProcessingException;
import com.fasterxml.jackson.databind.ObjectMapper;

public class JacksonFieldUnitTest {

    @Test
<<<<<<< HEAD
    public final void givenDifferentAccessLevels_whenPublic_thenSerializable() throws JsonProcessingException {
=======
    public final void givenDifferentAccessLevels_whenSerializing_thenPublicFieldsAreSerialized() throws JsonProcessingException {
>>>>>>> 52a134d5
        final ObjectMapper mapper = new ObjectMapper();

        final MyDtoAccessLevel dtoObject = new MyDtoAccessLevel();

        final String dtoAsString = mapper.writeValueAsString(dtoObject);
        assertThat(dtoAsString, not(containsString("stringValue")));
        assertThat(dtoAsString, not(containsString("intValue")));
        assertThat(dtoAsString, containsString("booleanValue"));
        System.out.println(dtoAsString);
    }

    @Test
    public final void givenDifferentAccessLevels_whenGetterAdded_thenSerializable() throws JsonProcessingException {
        final ObjectMapper mapper = new ObjectMapper();

        final MyDtoGetter dtoObject = new MyDtoGetter();

        final String dtoAsString = mapper.writeValueAsString(dtoObject);
        assertThat(dtoAsString, containsString("stringValue"));
        assertThat(dtoAsString, not(containsString("intValue")));
        System.out.println(dtoAsString);
    }

    @Test
<<<<<<< HEAD
    public final void givenDifferentAccessLevels_whenGetterAdded_thenDeserializable() throws JsonProcessingException, JsonMappingException, IOException {
        final String jsonAsString = "{\"stringValue\":\"dtoString\"}";
=======
    public final void givenDifferentAccessLevels_whenGetterAdded_thenDeserializable() throws IOException {
        final String jsonAsString = "{\"stringValue\":\"dtoString\",\"booleanValue\":\"true\"}";
>>>>>>> 52a134d5
        final ObjectMapper mapper = new ObjectMapper();

        final MyDtoGetterImplicitDeserialization dtoObject = mapper.readValue(jsonAsString, MyDtoGetterImplicitDeserialization.class);

        assertNotNull(dtoObject);
        assertThat(dtoObject.getStringValue(), equalTo("dtoString"));
    }

    @Test
<<<<<<< HEAD
    public final void givenDifferentAccessLevels_whenSetterAdded_thenDeserializable() throws JsonProcessingException, JsonMappingException, IOException {
        final String jsonAsString = "{\"intValue\":1}";
=======
    public final void givenDifferentAccessLevels_whenSetterAdded_thenDeserializable() throws IOException {
        final String jsonAsString = "{\"stringValue\":\"dtoString\",\"intValue\":1}";
>>>>>>> 52a134d5
        final ObjectMapper mapper = new ObjectMapper();

        final MyDtoSetter dtoObject = mapper.readValue(jsonAsString, MyDtoSetter.class);

        assertNotNull(dtoObject);
        assertThat(dtoObject.anotherGetIntValue(), equalTo(1));
    }

    @Test
<<<<<<< HEAD
    public final void givenDifferentAccessLevels_whenSetterAdded_thenStillNotSerializable() throws JsonProcessingException {
=======
    public final void givenDifferentAccessLevels_whenSetterAdded_thenStillNotSerializable() throws IOException {
>>>>>>> 52a134d5
        final ObjectMapper mapper = new ObjectMapper();

        final MyDtoSetter dtoObject = new MyDtoSetter();

        final String dtoAsString = mapper.writeValueAsString(dtoObject);
        assertThat(dtoAsString, not(containsString("intValue")));
        System.out.println(dtoAsString);
    }

    @Test
<<<<<<< HEAD
    public final void givenDifferentAccessLevels_whenSetVisibility_thenSerializable() throws JsonProcessingException {
=======
    public final void givenDifferentAccessLevels_whenSetVisibility_thenSerializable() throws IOException {
>>>>>>> 52a134d5
        final ObjectMapper mapper = new ObjectMapper();
        mapper.setVisibility(PropertyAccessor.ALL, Visibility.NONE);
        mapper.setVisibility(PropertyAccessor.FIELD, Visibility.ANY);

        final MyDtoAccessLevel dtoObject = new MyDtoAccessLevel();

        final String dtoAsString = mapper.writeValueAsString(dtoObject);
        assertThat(dtoAsString, containsString("stringValue"));
        assertThat(dtoAsString, containsString("intValue"));
        assertThat(dtoAsString, containsString("booleanValue"));
        System.out.println(dtoAsString);
    }

}<|MERGE_RESOLUTION|>--- conflicted
+++ resolved
@@ -22,11 +22,7 @@
 public class JacksonFieldUnitTest {
 
     @Test
-<<<<<<< HEAD
-    public final void givenDifferentAccessLevels_whenPublic_thenSerializable() throws JsonProcessingException {
-=======
     public final void givenDifferentAccessLevels_whenSerializing_thenPublicFieldsAreSerialized() throws JsonProcessingException {
->>>>>>> 52a134d5
         final ObjectMapper mapper = new ObjectMapper();
 
         final MyDtoAccessLevel dtoObject = new MyDtoAccessLevel();
@@ -51,13 +47,8 @@
     }
 
     @Test
-<<<<<<< HEAD
-    public final void givenDifferentAccessLevels_whenGetterAdded_thenDeserializable() throws JsonProcessingException, JsonMappingException, IOException {
+    public final void givenDifferentAccessLevels_whenGetterAdded_thenDeserializable() throws IOException {
         final String jsonAsString = "{\"stringValue\":\"dtoString\"}";
-=======
-    public final void givenDifferentAccessLevels_whenGetterAdded_thenDeserializable() throws IOException {
-        final String jsonAsString = "{\"stringValue\":\"dtoString\",\"booleanValue\":\"true\"}";
->>>>>>> 52a134d5
         final ObjectMapper mapper = new ObjectMapper();
 
         final MyDtoGetterImplicitDeserialization dtoObject = mapper.readValue(jsonAsString, MyDtoGetterImplicitDeserialization.class);
@@ -67,13 +58,8 @@
     }
 
     @Test
-<<<<<<< HEAD
-    public final void givenDifferentAccessLevels_whenSetterAdded_thenDeserializable() throws JsonProcessingException, JsonMappingException, IOException {
+    public final void givenDifferentAccessLevels_whenSetterAdded_thenDeserializable() throws IOException {
         final String jsonAsString = "{\"intValue\":1}";
-=======
-    public final void givenDifferentAccessLevels_whenSetterAdded_thenDeserializable() throws IOException {
-        final String jsonAsString = "{\"stringValue\":\"dtoString\",\"intValue\":1}";
->>>>>>> 52a134d5
         final ObjectMapper mapper = new ObjectMapper();
 
         final MyDtoSetter dtoObject = mapper.readValue(jsonAsString, MyDtoSetter.class);
@@ -83,11 +69,7 @@
     }
 
     @Test
-<<<<<<< HEAD
-    public final void givenDifferentAccessLevels_whenSetterAdded_thenStillNotSerializable() throws JsonProcessingException {
-=======
     public final void givenDifferentAccessLevels_whenSetterAdded_thenStillNotSerializable() throws IOException {
->>>>>>> 52a134d5
         final ObjectMapper mapper = new ObjectMapper();
 
         final MyDtoSetter dtoObject = new MyDtoSetter();
@@ -98,11 +80,7 @@
     }
 
     @Test
-<<<<<<< HEAD
-    public final void givenDifferentAccessLevels_whenSetVisibility_thenSerializable() throws JsonProcessingException {
-=======
     public final void givenDifferentAccessLevels_whenSetVisibility_thenSerializable() throws IOException {
->>>>>>> 52a134d5
         final ObjectMapper mapper = new ObjectMapper();
         mapper.setVisibility(PropertyAccessor.ALL, Visibility.NONE);
         mapper.setVisibility(PropertyAccessor.FIELD, Visibility.ANY);
