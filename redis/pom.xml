--- conflicted
+++ resolved
@@ -32,30 +32,24 @@
         </dependency>
     </dependencies>
 
-<<<<<<< HEAD
+    <build>
+        <pluginManagement>
+            <plugins>
+                <plugin>
+                    <groupId>org.apache.maven.plugins</groupId>
+                    <artifactId>maven-compiler-plugin</artifactId>
+                    <version>3.5.1</version>
+                    <configuration>
+                        <source>1.8</source>
+                        <target>1.8</target>
+                    </configuration>
+                </plugin>
+            </plugins>
+        </pluginManagement>
+    </build>
+
     <properties>
         <project.build.sourceEncoding>UTF-8</project.build.sourceEncoding>
-=======
-	<build>
-		<pluginManagement>
-			<plugins>
-				<plugin>
-					<groupId>org.apache.maven.plugins</groupId>
-					<artifactId>maven-compiler-plugin</artifactId>
-					<version>3.5.1</version>
-					<configuration>
-						<source>1.8</source>
-						<target>1.8</target>
-					</configuration>
-				</plugin>
-			</plugins>
-		</pluginManagement>
-	</build>
-
-	<properties>
-		<project.build.sourceEncoding>UTF-8</project.build.sourceEncoding>
->>>>>>> f876a94f
-
         <!-- testing -->
         <junit.version>4.12</junit.version>
     </properties>
