--- conflicted
+++ resolved
@@ -32,10 +32,7 @@
         <module>test-containers</module>
         <module>testing</module>
         <module>testng</module>
-<<<<<<< HEAD
         <module>junit-5-2</module>
-=======
         <module>junit-5-configuration</module>
->>>>>>> 0e446c9d
     </modules>
 </project>