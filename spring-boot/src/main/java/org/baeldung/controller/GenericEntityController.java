--- conflicted
+++ resolved
@@ -5,10 +5,7 @@
 import org.baeldung.web.resolver.Version;
 import org.springframework.http.HttpStatus;
 import org.springframework.http.ResponseEntity;
-<<<<<<< HEAD
-=======
 import org.springframework.web.bind.annotation.GetMapping;
->>>>>>> d8efbb5c
 import org.springframework.web.bind.annotation.PathVariable;
 import org.springframework.web.bind.annotation.RequestMapping;
 import org.springframework.web.bind.annotation.RequestMethod;
@@ -45,29 +42,17 @@
         return entityList.stream().filter(entity -> entity.getId().equals(id)).findFirst().get();
     }
 
-<<<<<<< HEAD
-    @RequestMapping("/entity/findbydate/{date}")
-=======
     @GetMapping("/entity/findbydate/{date}")
->>>>>>> d8efbb5c
     public GenericEntity findByDate(@PathVariable("date") LocalDateTime date) {
         return entityList.stream().findFirst().get();
     }
 
-<<<<<<< HEAD
-    @RequestMapping("/entity/findbymode/{mode}")
-=======
     @GetMapping("/entity/findbymode/{mode}")
->>>>>>> d8efbb5c
     public GenericEntity findByEnum(@PathVariable("mode") Modes mode) {
         return entityList.stream().findFirst().get();
     }
 
-<<<<<<< HEAD
-    @RequestMapping("/entity/findbyversion")
-=======
     @GetMapping("/entity/findbyversion")
->>>>>>> d8efbb5c
     public ResponseEntity findByVersion(@Version String version) {
         return version != null
             ? new ResponseEntity(entityList.stream().findFirst().get(), HttpStatus.OK)
