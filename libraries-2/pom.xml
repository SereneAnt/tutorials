--- conflicted
+++ resolved
@@ -29,7 +29,6 @@
         </repository>
     </repositories>
 
-<<<<<<< HEAD
     <dependencies>
         <dependency>
             <groupId>org.assertj</groupId>
@@ -56,45 +55,17 @@
             <artifactId>spring-boot-starter</artifactId>
             <version>${spring-boot-starter.version}</version>
         </dependency>
-=======
-	<dependencies>
-		<dependency>
-			<groupId>org.assertj</groupId>
-			<artifactId>assertj-core</artifactId>
-			<version>${assertj.version}</version>
-		</dependency>
-		<dependency>
-			<groupId>io.github.classgraph</groupId>
-			<artifactId>classgraph</artifactId>
-			<version>${classgraph.version}</version>
-		</dependency>
-		<dependency>
-			<groupId>org.jbpm</groupId>
-			<artifactId>jbpm-test</artifactId>
-			<version>${jbpm.version}</version>
-		</dependency>
-		<dependency>
-			<groupId>info.picocli</groupId>
-			<artifactId>picocli</artifactId>
-			<version>${picocli.version}</version>
-		</dependency>
-		<dependency>
-			<groupId>org.springframework.boot</groupId>
-			<artifactId>spring-boot-starter</artifactId>
-			<version>${spring-boot-starter.version}</version>
-		</dependency>
-		<dependency>
-			<groupId>net.openhft</groupId>
-			<artifactId>chronicle-map</artifactId>
-			<version>${chronicle.map.version}</version>
-			<exclusions>
-				<exclusion>
-					<groupId>com.sun.java</groupId>
-					<artifactId>tools</artifactId>
-				</exclusion>
-			</exclusions>
-		</dependency>
->>>>>>> 69f947e3
+        <dependency>
+            <groupId>net.openhft</groupId>
+            <artifactId>chronicle-map</artifactId>
+            <version>${chronicle.map.version}</version>
+            <exclusions>
+                <exclusion>
+                    <groupId>com.sun.java</groupId>
+                    <artifactId>tools</artifactId>
+                </exclusion>
+            </exclusions>
+        </dependency>
 
         <!-- Dependencies for response decoder with okhttp -->
         <dependency>
@@ -102,19 +73,16 @@
             <artifactId>okhttp</artifactId>
             <version>3.14.2</version>
         </dependency>
-
         <dependency>
             <groupId>com.fasterxml.jackson.core</groupId>
             <artifactId>jackson-databind</artifactId>
             <version>2.9.9</version>
         </dependency>
-
         <dependency>
             <groupId>com.google.code.gson</groupId>
             <artifactId>gson</artifactId>
             <version>2.8.5</version>
         </dependency>
-
         <dependency>
             <groupId>com.squareup.okhttp3</groupId>
             <artifactId>mockwebserver</artifactId>
@@ -126,7 +94,6 @@
             <artifactId>crawler4j</artifactId>
             <version>${crawler4j.version}</version>
         </dependency>
-        <!-- HandleBars -->
         <dependency>
             <groupId>com.github.jknack</groupId>
             <artifactId>handlebars</artifactId>
@@ -134,28 +101,12 @@
         </dependency>
     </dependencies>
 
-<<<<<<< HEAD
     <properties>
         <assertj.version>3.6.2</assertj.version>
         <classgraph.version>4.8.28</classgraph.version>
         <jbpm.version>6.0.0.Final</jbpm.version>
         <picocli.version>3.9.6</picocli.version>
-=======
-                <dependency>
-                    <groupId>edu.uci.ics</groupId>
-                    <artifactId>crawler4j</artifactId>
-                    <version>${crawler4j.version}</version>
-		</dependency>
-          
-	</dependencies>
-
-	<properties>
-		<assertj.version>3.6.2</assertj.version>
-		<classgraph.version>4.8.28</classgraph.version>
-		<jbpm.version>6.0.0.Final</jbpm.version>
-		<picocli.version>3.9.6</picocli.version>
-		<chronicle.map.version>3.17.2</chronicle.map.version>
->>>>>>> 69f947e3
+        <chronicle.map.version>3.17.2</chronicle.map.version>
         <crawler4j.version>4.4.0</crawler4j.version>
         <spring-boot-starter.version>2.1.4.RELEASE</spring-boot-starter.version>
     </properties>
