--- conflicted
+++ resolved
@@ -20,22 +20,12 @@
             <groupId>org.springframework.boot</groupId>
             <artifactId>spring-boot-starter-web</artifactId>
         </dependency>
-<<<<<<< HEAD
 
         <dependency>
             <groupId>org.springframework.boot</groupId>
             <artifactId>spring-boot-starter-thymeleaf</artifactId>
             <scope>provided</scope>
         </dependency>
-
-=======
->>>>>>> 68a51352
-        <dependency>
-            <groupId>org.springframework.boot</groupId>
-            <artifactId>spring-boot-starter-test</artifactId>
-            <scope>test</scope>
-        </dependency>
-<<<<<<< HEAD
 
         <dependency>
             <groupId>org.springframework.boot</groupId>
@@ -88,9 +78,6 @@
             <artifactId>httpclient</artifactId>
             <version>${httpclient.version}</version>
         </dependency>
-
-=======
->>>>>>> 68a51352
     </dependencies>
 
     <build>
