<%@ taglib prefix="c" uri="http://java.sun.com/jsp/jstl/core" %>

<html>
	<head>
		<title>Spring MVC Form Handling</title>
	</head>
	<body>
	
		<h2>Submitted Person Information</h2>
		<table>
			<tr>
				<td>Id :</td>
				<td>${person.id}</td>
			</tr>
			<tr>
				<td>Name :</td>
				<td>${person.name}</td>
			</tr>
			<tr>
				<td>Date of birth :</td>
				<td>${person.dateOfBirth}</td>
			</tr>
			<tr>
				<td>Password :</td>
				<td>${person.password}</td>
			</tr>
			<tr>
				<td>Sex :</td>
				<td>${person.sex}</td>
			</tr>
			<tr>
				<td>Job :</td>
				<td>${person.job}</td>
			</tr>
			<tr>
				<td>Country :</td>
				<td>${person.country}</td>
			</tr>
			<tr>
				<td>Fruit :</td>
				<td><c:forEach items="${person.fruit}" var="current">[<c:out value="${current}" />]</c:forEach></td>
			</tr>
			<tr>
				<td>Book :</td>
				<td>${person.book}</td>
			</tr>
			<tr>
				<td>Receive Newsletter :</td>
				<td>${person.receiveNewsletter}</td>
			</tr>
			<tr>
				<td>Hobbies :</td>
				<td><c:forEach items="${person.hobbies}" var="current">[<c:out value="${current}" />]</c:forEach></td>
			</tr>
			<tr>
				<td>Favourite Languages :</td>
				<td><c:forEach items="${person.favouriteLanguage}" var="current">[<c:out value="${current}" />]</c:forEach></td>
			</tr>
			<tr>
				<td>Notes :</td>
				<td>${person.notes}</td>
			</tr>
		</table>
<<<<<<< HEAD
		
=======
>>>>>>> 3061fc7c
	</body>
</html><|MERGE_RESOLUTION|>--- conflicted
+++ resolved
@@ -61,9 +61,5 @@
 				<td>${person.notes}</td>
 			</tr>
 		</table>
-<<<<<<< HEAD
-		
-=======
->>>>>>> 3061fc7c
 	</body>
 </html>