--- conflicted
+++ resolved
@@ -92,13 +92,8 @@
             <version>${spring-boot.version}</version>
             <scope>test</scope>
         </dependency>
-<<<<<<< HEAD
-        
-        <!--  CRaSH Dependency -->
-=======
 
         <!-- CRaSH Dependency -->
->>>>>>> e5e81ace
         <dependency>
             <groupId>org.crashub</groupId>
             <artifactId>crash.embed.spring</artifactId>
@@ -106,22 +101,13 @@
         </dependency>
         <dependency>
             <groupId>org.crashub</groupId>
-<<<<<<< HEAD
-            <artifactId>crash.cli</artifactId> 
-=======
             <artifactId>crash.cli</artifactId>
->>>>>>> e5e81ace
             <version>${crash.version}</version>
         </dependency>
         <dependency>
             <groupId>org.crashub</groupId>
             <artifactId>crash.connectors.telnet</artifactId>
             <version>${crash.version}</version>
-<<<<<<< HEAD
-        </dependency>
-		
-        <!-- Groovy  -->
-=======
             <exclusions>
                 <exclusion>
                     <artifactId>log4j</artifactId>
@@ -131,7 +117,6 @@
         </dependency>
 
         <!-- Groovy -->
->>>>>>> e5e81ace
         <dependency>
             <groupId>org.codehaus.groovy</groupId>
             <artifactId>groovy</artifactId>
@@ -182,9 +167,6 @@
 
         <!-- Maven plugins -->
         <cargo-maven2-plugin.version>1.6.1</cargo-maven2-plugin.version>
-        
-        <crash.version>1.3.2</crash.version>
-        <groovy.version>3.0.0-rc-3</groovy.version>
 
         <crash.version>1.3.2</crash.version>
         <groovy.version>3.0.0-rc-3</groovy.version>
