## Spring Cloud Kubernetes

<<<<<<< HEAD
This module contains articles about Spring Cloud Kubernetes
=======
This module contains articles about Spring Cloud Kubernetes.
>>>>>>> efda4440

### Relevant Articles:

- [Running Spring Boot Applications with Minikube](https://www.baeldung.com/spring-boot-minikube)
- [Self-Healing Applications with Kubernetes and Spring Boot](https://www.baeldung.com/spring-boot-kubernetes-self-healing-apps)
- [Guide to Spring Cloud Kubernetes](https://www.baeldung.com/spring-cloud-kubernetes)<|MERGE_RESOLUTION|>--- conflicted
+++ resolved
@@ -1,10 +1,6 @@
 ## Spring Cloud Kubernetes
 
-<<<<<<< HEAD
-This module contains articles about Spring Cloud Kubernetes
-=======
 This module contains articles about Spring Cloud Kubernetes.
->>>>>>> efda4440
 
 ### Relevant Articles:
 
