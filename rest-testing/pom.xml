<project xmlns="http://maven.apache.org/POM/4.0.0" xmlns:xsi="http://www.w3.org/2001/XMLSchema-instance"
	xsi:schemaLocation="http://maven.apache.org/POM/4.0.0 http://maven.apache.org/xsd/maven-4.0.0.xsd">
	<modelVersion>4.0.0</modelVersion>
	<groupId>com.baeldung</groupId>
	<artifactId>rest-testing</artifactId>
	<version>0.1-SNAPSHOT</version>

	<name>rest-testing</name>

	<dependencies>

		<!-- utils -->

		<dependency>
			<groupId>com.google.guava</groupId>
			<artifactId>guava</artifactId>
			<version>${guava.version}</version>
		</dependency>

		<dependency>
			<groupId>commons-io</groupId>
			<artifactId>commons-io</artifactId>
			<version>2.4</version>
		</dependency>

		<dependency>
			<groupId>org.apache.commons</groupId>
			<artifactId>commons-lang3</artifactId>
			<version>${commons-lang3.version}</version>
		</dependency>

		<!-- http client -->

		<dependency>
			<groupId>org.apache.httpcomponents</groupId>
			<artifactId>httpclient</artifactId>
			<version>${httpclient.version}</version>
		</dependency>
		<dependency>
			<groupId>org.apache.httpcomponents</groupId>
			<artifactId>httpcore</artifactId>
			<version>${httpcore.version}</version>
		</dependency>

		<!-- marshalling -->

		<dependency>
			<groupId>com.fasterxml.jackson.core</groupId>
			<artifactId>jackson-databind</artifactId>
			<version>${jackson.version}</version>
		</dependency>

		<!-- logging -->

		<dependency>
			<groupId>org.slf4j</groupId>
			<artifactId>slf4j-api</artifactId>
			<version>${org.slf4j.version}</version>
		</dependency>
		<dependency>
			<groupId>ch.qos.logback</groupId>
			<artifactId>logback-classic</artifactId>
			<version>${logback.version}</version>
			<!-- <scope>runtime</scope> -->
		</dependency>
		<dependency>
			<groupId>org.slf4j</groupId>
			<artifactId>jcl-over-slf4j</artifactId>
			<version>${org.slf4j.version}</version>
			<scope>runtime</scope>
		</dependency>
		<dependency> <!-- needed to bridge to slf4j for projects that use the log4j APIs directly -->
			<groupId>org.slf4j</groupId>
			<artifactId>log4j-over-slf4j</artifactId>
			<version>${org.slf4j.version}</version>
		</dependency>

		<!-- test scoped -->

		<dependency>
			<groupId>junit</groupId>
			<artifactId>junit</artifactId>
			<version>${junit.version}</version>
			<scope>test</scope>
		</dependency>

		<dependency>
			<groupId>org.hamcrest</groupId>
			<artifactId>hamcrest-core</artifactId>
			<version>${org.hamcrest.version}</version>
			<scope>test</scope>
		</dependency>
		<dependency>
			<groupId>org.hamcrest</groupId>
			<artifactId>hamcrest-library</artifactId>
			<version>${org.hamcrest.version}</version>
			<scope>test</scope>
		</dependency>

		<dependency>
			<groupId>org.mockito</groupId>
			<artifactId>mockito-core</artifactId>
			<version>${mockito.version}</version>
			<scope>test</scope>
		</dependency>
		<dependency>
			<groupId>com.github.tomakehurst</groupId>
			<artifactId>wiremock</artifactId>
			<version>1.58</version>
			<scope>test</scope>
		</dependency>

<<<<<<< HEAD
=======
		<dependency>
			<groupId>info.cukes</groupId>
			<artifactId>cucumber-java</artifactId>
			<version>1.2.4</version>
			<scope>test</scope>
		</dependency>
		<dependency>
			<groupId>info.cukes</groupId>
			<artifactId>cucumber-junit</artifactId>
			<version>1.2.4</version>
		</dependency>
>>>>>>> c38e6c18
	</dependencies>

	<build>
		<finalName>rest-testing</finalName>
		<resources>
			<resource>
				<directory>src/main/resources</directory>
				<filtering>true</filtering>
			</resource>
		</resources>

		<plugins>

			<plugin>
				<groupId>org.apache.maven.plugins</groupId>
				<artifactId>maven-compiler-plugin</artifactId>
				<version>${maven-compiler-plugin.version}</version>
				<configuration>
					<source>1.8</source>
					<target>1.8</target>
				</configuration>
			</plugin>

			<plugin>
				<groupId>org.apache.maven.plugins</groupId>
				<artifactId>maven-surefire-plugin</artifactId>
				<version>${maven-surefire-plugin.version}</version>
			</plugin>

		</plugins>

	</build>

	<properties>
		<!-- marshalling -->
		<jackson.version>2.7.2</jackson.version>

		<!-- logging -->
		<org.slf4j.version>1.7.13</org.slf4j.version>
		<logback.version>1.1.3</logback.version>

		<!-- various -->
		<hibernate-validator.version>5.1.3.Final</hibernate-validator.version>

		<!-- util -->
		<guava.version>19.0</guava.version>
		<commons-lang3.version>3.4</commons-lang3.version>

		<!-- testing -->
		<org.hamcrest.version>1.3</org.hamcrest.version>
		<junit.version>4.12</junit.version>
		<mockito.version>1.10.19</mockito.version>

		<httpcore.version>4.4.1</httpcore.version>
		<httpclient.version>4.5</httpclient.version>

		<rest-assured.version>2.9.0</rest-assured.version>

		<!-- maven plugins -->
		<maven-compiler-plugin.version>3.5.1</maven-compiler-plugin.version>
		<maven-war-plugin.version>2.6</maven-war-plugin.version>
		<maven-surefire-plugin.version>2.19.1</maven-surefire-plugin.version>
		<maven-resources-plugin.version>2.7</maven-resources-plugin.version>
		<cargo-maven2-plugin.version>1.4.18</cargo-maven2-plugin.version>

	</properties>

</project><|MERGE_RESOLUTION|>--- conflicted
+++ resolved
@@ -110,8 +110,6 @@
 			<scope>test</scope>
 		</dependency>
 
-<<<<<<< HEAD
-=======
 		<dependency>
 			<groupId>info.cukes</groupId>
 			<artifactId>cucumber-java</artifactId>
@@ -123,7 +121,6 @@
 			<artifactId>cucumber-junit</artifactId>
 			<version>1.2.4</version>
 		</dependency>
->>>>>>> c38e6c18
 	</dependencies>
 
 	<build>
